--- conflicted
+++ resolved
@@ -86,223 +86,6 @@
   return reinterpret_cast<T*>(reinterpret_cast<char*>((ptrint + (Alignment - 1)) / Alignment * Alignment));
 }
 
-<<<<<<< HEAD
-// This logger allows printing many parts in a region atomically
-// but doesn't block the threads trying to append to other regions.
-// Instead if some region tries to pring while other region holds
-// the lock the messages are queued to be printed as soon as the
-// current region releases the lock.
-struct SynchronizedRegionLogger
-{
-  using RegionId = std::uint64_t;
-
-  struct Region
-  {
-    friend struct SynchronizedRegionLogger;
-
-    Region() :
-      logger(nullptr), region_id(0), is_held(false)
-    {
-    }
-
-    Region(const Region&) = delete;
-    Region& operator=(const Region&) = delete;
-
-    Region(Region&& other) :
-      logger(other.logger), region_id(other.region_id), is_held(other.is_held)
-    {
-      other.logger = nullptr;
-      other.is_held = false;
-    }
-
-    Region& operator=(Region&& other) {
-      if (is_held && logger != nullptr)
-      {
-        logger->release_region(region_id);
-      }
-
-      logger = other.logger;
-      region_id = other.region_id;
-      is_held = other.is_held;
-
-      other.is_held = false;
-
-      return *this;
-    }
-
-    ~Region() { unlock(); }
-
-    void unlock() {
-      if (is_held) {
-        is_held = false;
-
-        if (logger != nullptr)
-          logger->release_region(region_id);
-      }
-    }
-
-    Region& operator << (std::ostream&(*pManip)(std::ostream&)) {
-      if (logger != nullptr)
-        logger->write(region_id, pManip);
-
-      return *this;
-    }
-
-    template <typename T>
-    Region& operator << (const T& value) {
-      if (logger != nullptr)
-        logger->write(region_id, value);
-
-      return *this;
-    }
-
-  private:
-    SynchronizedRegionLogger* logger;
-    RegionId region_id;
-    bool is_held;
-
-    Region(SynchronizedRegionLogger& log, RegionId id) :
-      logger(&log), region_id(id), is_held(true)
-    {
-    }
-  };
-
-private:
-  struct RegionBookkeeping
-  {
-    RegionBookkeeping(RegionId rid) : id(rid), is_held(true) {}
-
-    std::vector<std::string> pending_parts;
-    RegionId id;
-    bool is_held;
-  };
-
-  RegionId init_next_region()
-  {
-    static RegionId next_id = 0;
-
-    std::lock_guard lock(mutex);
-
-    const auto id = next_id++;
-    regions.emplace_back(id);
-
-    return id;
-  }
-
-  void write(RegionId id, std::ostream&(*pManip)(std::ostream&)) {
-    std::lock_guard lock(mutex);
-
-    if (regions.empty())
-      return;
-
-    if (id == regions.front().id) {
-      // We can just directly print to the output because
-      // we are at the front of the region queue.
-      out << *pManip;
-    } else {
-      // We have to schedule the print until previous regions are
-      // processed
-      auto* region = find_region_nolock(id);
-      if (region == nullptr)
-        return;
-
-      std::stringstream ss;
-      ss << *pManip;
-      region->pending_parts.emplace_back(std::move(ss).str());
-    }
-  }
-
-  template <typename T>
-  void write(RegionId id, const T& value) {
-    std::lock_guard lock(mutex);
-
-    if (regions.empty())
-      return;
-
-    if (id == regions.front().id) {
-      // We can just directly print to the output because
-      // we are at the front of the region queue.
-      out << value;
-    } else {
-      // We have to schedule the print until previous regions are
-      // processed
-      auto* region = find_region_nolock(id);
-      if (region == nullptr)
-        return;
-
-      std::stringstream ss;
-      ss << value;
-      region->pending_parts.emplace_back(std::move(ss).str());
-    }
-  }
-
-  std::ostream& out;
-
-  std::deque<RegionBookkeeping> regions;
-
-  std::mutex mutex;
-
-  RegionBookkeeping* find_region_nolock(RegionId id) {
-    // Linear search because the amount of concurrent regions should be small.
-    auto it = std::find_if(
-      regions.begin(),
-      regions.end(),
-      [id](const RegionBookkeeping& r) { return r.id == id; });
-
-    if (it == regions.end())
-      return nullptr;
-    else
-      return &*it;
-  }
-
-  void release_region(RegionId id) {
-    std::lock_guard lock(mutex);
-
-    auto* region = find_region_nolock(id);
-    if (region == nullptr)
-      return;
-
-    region->is_held = false;
-
-    process_backlog_nolock();
-  }
-
-  void process_backlog_nolock()
-  {
-    while(!regions.empty()) {
-      auto& region = regions.front();
-
-      for(auto& part : region.pending_parts) {
-        out << part;
-      }
-
-      // If the region is still held then we don't
-      // want to start printing stuff from the next region.
-      if (region.is_held)
-        break;
-
-      regions.pop_front();
-    }
-  }
-
-public:
-
-  SynchronizedRegionLogger(std::ostream& s) :
-    out(s)
-  {
-  }
-
-  [[nodiscard]] Region new_region() {
-    const auto id = init_next_region();
-    return Region(*this, id);
-  }
-
-};
-
-extern SynchronizedRegionLogger sync_region_cout;
-
-
-=======
 template <typename T>
 class ValueListInserter {
 public:
@@ -346,7 +129,221 @@
   std::size_t size_ = 0;
 };
 
->>>>>>> 594e2ac9
+// This logger allows printing many parts in a region atomically
+// but doesn't block the threads trying to append to other regions.
+// Instead if some region tries to pring while other region holds
+// the lock the messages are queued to be printed as soon as the
+// current region releases the lock.
+struct SynchronizedRegionLogger
+{
+  using RegionId = std::uint64_t;
+
+  struct Region
+  {
+    friend struct SynchronizedRegionLogger;
+
+    Region() :
+      logger(nullptr), region_id(0), is_held(false)
+    {
+    }
+
+    Region(const Region&) = delete;
+    Region& operator=(const Region&) = delete;
+
+    Region(Region&& other) :
+      logger(other.logger), region_id(other.region_id), is_held(other.is_held)
+    {
+      other.logger = nullptr;
+      other.is_held = false;
+    }
+
+    Region& operator=(Region&& other) {
+      if (is_held && logger != nullptr)
+      {
+        logger->release_region(region_id);
+      }
+
+      logger = other.logger;
+      region_id = other.region_id;
+      is_held = other.is_held;
+
+      other.is_held = false;
+
+      return *this;
+    }
+
+    ~Region() { unlock(); }
+
+    void unlock() {
+      if (is_held) {
+        is_held = false;
+
+        if (logger != nullptr)
+          logger->release_region(region_id);
+      }
+    }
+
+    Region& operator << (std::ostream&(*pManip)(std::ostream&)) {
+      if (logger != nullptr)
+        logger->write(region_id, pManip);
+
+      return *this;
+    }
+
+    template <typename T>
+    Region& operator << (const T& value) {
+      if (logger != nullptr)
+        logger->write(region_id, value);
+
+      return *this;
+    }
+
+  private:
+    SynchronizedRegionLogger* logger;
+    RegionId region_id;
+    bool is_held;
+
+    Region(SynchronizedRegionLogger& log, RegionId id) :
+      logger(&log), region_id(id), is_held(true)
+    {
+    }
+  };
+
+private:
+  struct RegionBookkeeping
+  {
+    RegionBookkeeping(RegionId rid) : id(rid), is_held(true) {}
+
+    std::vector<std::string> pending_parts;
+    RegionId id;
+    bool is_held;
+  };
+
+  RegionId init_next_region()
+  {
+    static RegionId next_id = 0;
+
+    std::lock_guard lock(mutex);
+
+    const auto id = next_id++;
+    regions.emplace_back(id);
+
+    return id;
+  }
+
+  void write(RegionId id, std::ostream&(*pManip)(std::ostream&)) {
+    std::lock_guard lock(mutex);
+
+    if (regions.empty())
+      return;
+
+    if (id == regions.front().id) {
+      // We can just directly print to the output because
+      // we are at the front of the region queue.
+      out << *pManip;
+    } else {
+      // We have to schedule the print until previous regions are
+      // processed
+      auto* region = find_region_nolock(id);
+      if (region == nullptr)
+        return;
+
+      std::stringstream ss;
+      ss << *pManip;
+      region->pending_parts.emplace_back(std::move(ss).str());
+    }
+  }
+
+  template <typename T>
+  void write(RegionId id, const T& value) {
+    std::lock_guard lock(mutex);
+
+    if (regions.empty())
+      return;
+
+    if (id == regions.front().id) {
+      // We can just directly print to the output because
+      // we are at the front of the region queue.
+      out << value;
+    } else {
+      // We have to schedule the print until previous regions are
+      // processed
+      auto* region = find_region_nolock(id);
+      if (region == nullptr)
+        return;
+
+      std::stringstream ss;
+      ss << value;
+      region->pending_parts.emplace_back(std::move(ss).str());
+    }
+  }
+
+  std::ostream& out;
+
+  std::deque<RegionBookkeeping> regions;
+
+  std::mutex mutex;
+
+  RegionBookkeeping* find_region_nolock(RegionId id) {
+    // Linear search because the amount of concurrent regions should be small.
+    auto it = std::find_if(
+      regions.begin(),
+      regions.end(),
+      [id](const RegionBookkeeping& r) { return r.id == id; });
+
+    if (it == regions.end())
+      return nullptr;
+    else
+      return &*it;
+  }
+
+  void release_region(RegionId id) {
+    std::lock_guard lock(mutex);
+
+    auto* region = find_region_nolock(id);
+    if (region == nullptr)
+      return;
+
+    region->is_held = false;
+
+    process_backlog_nolock();
+  }
+
+  void process_backlog_nolock()
+  {
+    while(!regions.empty()) {
+      auto& region = regions.front();
+
+      for(auto& part : region.pending_parts) {
+        out << part;
+      }
+
+      // If the region is still held then we don't
+      // want to start printing stuff from the next region.
+      if (region.is_held)
+        break;
+
+      regions.pop_front();
+    }
+  }
+
+public:
+
+  SynchronizedRegionLogger(std::ostream& s) :
+    out(s)
+  {
+  }
+
+  [[nodiscard]] Region new_region() {
+    const auto id = init_next_region();
+    return Region(*this, id);
+  }
+
+};
+
+extern SynchronizedRegionLogger sync_region_cout;
+
+
 /// xorshift64star Pseudo-Random Number Generator
 /// This class is based on original code written and dedicated
 /// to the public domain by Sebastiano Vigna (2014).
