﻿// Code for calculating NNUE evaluation function

#include <fstream>
#include <iostream>
#include <set>

#include "../evaluate.h"
#include "../position.h"
#include "../misc.h"
#include "../uci.h"

#include "evaluate_nnue.h"

ExtPieceSquare kpp_board_index[PIECE_NB] = {
 // convention: W - us, B - them
 // viewed from other side, W and B are reversed
    { PS_NONE,     PS_NONE     },
    { PS_W_PAWN,   PS_B_PAWN   },
    { PS_W_KNIGHT, PS_B_KNIGHT },
    { PS_W_BISHOP, PS_B_BISHOP },
    { PS_W_ROOK,   PS_B_ROOK   },
    { PS_W_QUEEN,  PS_B_QUEEN  },
    { PS_W_KING,   PS_B_KING   },
    { PS_NONE,     PS_NONE     },
    { PS_NONE,     PS_NONE     },
    { PS_B_PAWN,   PS_W_PAWN   },
    { PS_B_KNIGHT, PS_W_KNIGHT },
    { PS_B_BISHOP, PS_W_BISHOP },
    { PS_B_ROOK,   PS_W_ROOK   },
    { PS_B_QUEEN,  PS_W_QUEEN  },
    { PS_B_KING,   PS_W_KING   },
    { PS_NONE,     PS_NONE     }
};


namespace Eval::NNUE {

  // Input feature converter
  AlignedPtr<FeatureTransformer> feature_transformer;

  // Evaluation function
  AlignedPtr<Network> network;

  // Evaluation function file name
  std::string fileName = "nn.bin";

  // Get a string that represents the structure of the evaluation function
  std::string GetArchitectureString() {

    return "Features=" + FeatureTransformer::GetStructureString() +
        ",Network=" + Network::GetStructureString();
  }

  namespace Detail {

  // Initialize the evaluation function parameters
  template <typename T>
  void Initialize(AlignedPtr<T>& pointer) {

<<<<<<< HEAD
    pointer.reset(reinterpret_cast<T*>(_mm_malloc(sizeof(T), alignof(T))));
=======
    pointer.reset(reinterpret_cast<T*>(std_aligned_alloc(alignof(T), sizeof(T))));
>>>>>>> a6c614da
    std::memset(pointer.get(), 0, sizeof(T));
  }

  // read evaluation function parameters
  template <typename T>
  bool ReadParameters(std::istream& stream, const AlignedPtr<T>& pointer) {

    std::uint32_t header;
    stream.read(reinterpret_cast<char*>(&header), sizeof(header));
    if (!stream || header != T::GetHashValue()) return false;
    return pointer->ReadParameters(stream);
  }

  }  // namespace Detail

  // Initialize the evaluation function parameters
  void Initialize() {

    Detail::Initialize(feature_transformer);
    Detail::Initialize(network);
  }

  // read the header
  bool ReadHeader(std::istream& stream,
    std::uint32_t* hash_value, std::string* architecture) {

    std::uint32_t version, size;
    stream.read(reinterpret_cast<char*>(&version), sizeof(version));
    stream.read(reinterpret_cast<char*>(hash_value), sizeof(*hash_value));
    stream.read(reinterpret_cast<char*>(&size), sizeof(size));
    if (!stream || version != kVersion) return false;
    architecture->resize(size);
    stream.read(&(*architecture)[0], size);
    return !stream.fail();
  }

  // read evaluation function parameters
  bool ReadParameters(std::istream& stream) {

    std::uint32_t hash_value;
    std::string architecture;
    if (!ReadHeader(stream, &hash_value, &architecture)) return false;
    if (hash_value != kHashValue) return false;
    if (!Detail::ReadParameters(stream, feature_transformer)) return false;
    if (!Detail::ReadParameters(stream, network)) return false;
    return stream && stream.peek() == std::ios::traits_type::eof();
  }

  // proceed if you can calculate the difference
  static void UpdateAccumulatorIfPossible(const Position& pos) {

    feature_transformer->UpdateAccumulatorIfPossible(pos);
  }

  // Calculate the evaluation value
  static Value ComputeScore(const Position& pos, bool refresh) {

    auto& accumulator = pos.state()->accumulator;
    if (!refresh && accumulator.computed_score) {
      return accumulator.score;
    }

    alignas(kCacheLineSize) TransformedFeatureType
        transformed_features[FeatureTransformer::kBufferSize];
    feature_transformer->Transform(pos, transformed_features, refresh);
    alignas(kCacheLineSize) char buffer[Network::kBufferSize];
    const auto output = network->Propagate(transformed_features, buffer);

    auto score = static_cast<Value>(output[0] / FV_SCALE);

    accumulator.score = score;
    accumulator.computed_score = true;
    return accumulator.score;
  }

  // read the evaluation function file
  // Save and restore Options with bench command etc., so EvalFile is changed at this time,
  // This function may be called twice to flag that the evaluation function needs to be reloaded.
  void load_eval(const std::string& evalFile) {

    Initialize();
    fileName = evalFile;

    std::ifstream stream(evalFile, std::ios::binary);
    const bool result = ReadParameters(stream);

    if (!result)
        std::cout << "Error! " << fileName << " not found or wrong format" << std::endl;
    else
        std::cout << "info string NNUE " << fileName << " found & loaded" << std::endl;
  }

  // Evaluation function. Perform differential calculation.
  Value evaluate(const Position& pos) {
    return ComputeScore(pos, false);
  }

  // Evaluation function. Perform full calculation.
  Value compute_eval(const Position& pos) {
    return ComputeScore(pos, true);
  }

  // proceed if you can calculate the difference
  void update_eval(const Position& pos) {
    UpdateAccumulatorIfPossible(pos);
  }

} // namespace Eval::NNUE<|MERGE_RESOLUTION|>--- conflicted
+++ resolved
@@ -57,11 +57,7 @@
   template <typename T>
   void Initialize(AlignedPtr<T>& pointer) {
 
-<<<<<<< HEAD
-    pointer.reset(reinterpret_cast<T*>(_mm_malloc(sizeof(T), alignof(T))));
-=======
     pointer.reset(reinterpret_cast<T*>(std_aligned_alloc(alignof(T), sizeof(T))));
->>>>>>> a6c614da
     std::memset(pointer.get(), 0, sizeof(T));
   }
 
