/*
  Stockfish, a UCI chess playing engine derived from Glaurung 2.1
  Copyright (C) 2004-2020 The Stockfish developers (see AUTHORS file)

  Stockfish is free software: you can redistribute it and/or modify
  it under the terms of the GNU General Public License as published by
  the Free Software Foundation, either version 3 of the License, or
  (at your option) any later version.

  Stockfish is distributed in the hope that it will be useful,
  but WITHOUT ANY WARRANTY; without even the implied warranty of
  MERCHANTABILITY or FITNESS FOR A PARTICULAR PURPOSE.  See the
  GNU General Public License for more details.

  You should have received a copy of the GNU General Public License
  along with this program.  If not, see <http://www.gnu.org/licenses/>.
*/

// Code for calculating NNUE evaluation function

#include <iostream>
#include <set>

#include "../evaluate.h"
#include "../position.h"
#include "../misc.h"
#include "../uci.h"

#include "evaluate_nnue.h"

namespace Eval::NNUE {

  uint32_t kpp_board_index[PIECE_NB][COLOR_NB] = {
   // convention: W - us, B - them
   // viewed from other side, W and B are reversed
      { PS_NONE,     PS_NONE     },
      { PS_W_PAWN,   PS_B_PAWN   },
      { PS_W_KNIGHT, PS_B_KNIGHT },
      { PS_W_BISHOP, PS_B_BISHOP },
      { PS_W_ROOK,   PS_B_ROOK   },
      { PS_W_QUEEN,  PS_B_QUEEN  },
      { PS_W_KING,   PS_B_KING   },
      { PS_NONE,     PS_NONE     },
      { PS_NONE,     PS_NONE     },
      { PS_B_PAWN,   PS_W_PAWN   },
      { PS_B_KNIGHT, PS_W_KNIGHT },
      { PS_B_BISHOP, PS_W_BISHOP },
      { PS_B_ROOK,   PS_W_ROOK   },
      { PS_B_QUEEN,  PS_W_QUEEN  },
      { PS_B_KING,   PS_W_KING   },
      { PS_NONE,     PS_NONE     }
  };

  // Input feature converter
  AlignedPtr<FeatureTransformer> feature_transformer;

  // Evaluation function
  AlignedPtr<Network> network;

  // Evaluation function file name
  std::string fileName;

  // Saved evaluation function file name
  std::string savedfileName = "nn.bin";

  // Get a string that represents the structure of the evaluation function
  std::string GetArchitectureString() {
    return "Features=" + FeatureTransformer::GetStructureString() +
      ",Network=" + Network::GetStructureString();
  }

  namespace Detail {

  // Initialize the evaluation function parameters
  template <typename T>
  void Initialize(AlignedPtr<T>& pointer) {

    pointer.reset(reinterpret_cast<T*>(std_aligned_alloc(alignof(T), sizeof(T))));
    std::memset(pointer.get(), 0, sizeof(T));
  }

  // Read evaluation function parameters
  template <typename T>
  bool ReadParameters(std::istream& stream, const AlignedPtr<T>& pointer) {

    std::uint32_t header;
    header = read_little_endian<std::uint32_t>(stream);
    if (!stream || header != T::GetHashValue()) return false;
    return pointer->ReadParameters(stream);
  }

  // write evaluation function parameters
  template <typename T>
  bool WriteParameters(std::ostream& stream, const AlignedPtr<T>& pointer) {
    constexpr std::uint32_t header = T::GetHashValue();
    stream.write(reinterpret_cast<const char*>(&header), sizeof(header));
    return pointer->WriteParameters(stream);
  }

  }  // namespace Detail

  // Initialize the evaluation function parameters
  void Initialize() {

    Detail::Initialize(feature_transformer);
    Detail::Initialize(network);
  }

  // Read network header
  bool ReadHeader(std::istream& stream, std::uint32_t* hash_value, std::string* architecture)
  {
    std::uint32_t version, size;

    version     = read_little_endian<std::uint32_t>(stream);
    *hash_value = read_little_endian<std::uint32_t>(stream);
    size        = read_little_endian<std::uint32_t>(stream);
    if (!stream || version != kVersion) return false;
    architecture->resize(size);
    stream.read(&(*architecture)[0], size);
    return !stream.fail();
  }

  // write the header
  bool WriteHeader(std::ostream& stream,
    std::uint32_t hash_value, const std::string& architecture) {
    stream.write(reinterpret_cast<const char*>(&kVersion), sizeof(kVersion));
    stream.write(reinterpret_cast<const char*>(&hash_value), sizeof(hash_value));
    const std::uint32_t size = static_cast<std::uint32_t>(architecture.size());
    stream.write(reinterpret_cast<const char*>(&size), sizeof(size));
    stream.write(architecture.data(), size);
    return !stream.fail();
  }

  // Read network parameters
  bool ReadParameters(std::istream& stream) {

    std::uint32_t hash_value;
    std::string architecture;
    if (!ReadHeader(stream, &hash_value, &architecture)) return false;
    if (hash_value != kHashValue) return false;
    if (!Detail::ReadParameters(stream, feature_transformer)) return false;
    if (!Detail::ReadParameters(stream, network)) return false;
    return stream && stream.peek() == std::ios::traits_type::eof();
  }

  // write evaluation function parameters
  bool WriteParameters(std::ostream& stream) {
    if (!WriteHeader(stream, kHashValue, GetArchitectureString())) return false;
    if (!Detail::WriteParameters(stream, feature_transformer)) return false;
    if (!Detail::WriteParameters(stream, network)) return false;
    return !stream.fail();
  }

  // Proceed with the difference calculation if possible
  static void UpdateAccumulatorIfPossible(const Position& pos) {

    feature_transformer->UpdateAccumulatorIfPossible(pos);
  }

  // Calculate the evaluation value
  static Value ComputeScore(const Position& pos, bool refresh) {

    auto& accumulator = pos.state()->accumulator;
    if (!refresh && accumulator.computed_score) {
      return accumulator.score;
    }

    alignas(kCacheLineSize) TransformedFeatureType
        transformed_features[FeatureTransformer::kBufferSize];
    feature_transformer->Transform(pos, transformed_features, refresh);
    alignas(kCacheLineSize) char buffer[Network::kBufferSize];
    const auto output = network->Propagate(transformed_features, buffer);

    auto score = static_cast<Value>(output[0] / FV_SCALE);

    accumulator.score = score;
    accumulator.computed_score = true;
    return accumulator.score;
  }

  // Load eval, from a file stream or a memory stream
  bool load_eval(std::string streamName, std::istream& stream) {

    Initialize();
<<<<<<< HEAD

#if defined(EVAL_NNUE)
    if (Options["SkipLoadingEval"])
    {
      std::cout << "info string SkipLoadingEval set to true, Net not loaded!" << std::endl;
      return true;
    }
#endif

    fileName = evalFile;

    std::ifstream stream(evalFile, std::ios::binary);

    const bool result = ReadParameters(stream);

    return result;
=======
    fileName = streamName;
    return ReadParameters(stream);
>>>>>>> a8bbaa17
  }

  // Evaluation function. Perform differential calculation.
  Value evaluate(const Position& pos) {
    return ComputeScore(pos, false);
  }

  // Evaluation function. Perform full calculation.
  Value compute_eval(const Position& pos) {
    return ComputeScore(pos, true);
  }

  // Proceed with the difference calculation if possible
  void update_eval(const Position& pos) {
    UpdateAccumulatorIfPossible(pos);
  }

} // namespace Eval::NNUE<|MERGE_RESOLUTION|>--- conflicted
+++ resolved
@@ -182,27 +182,13 @@
   bool load_eval(std::string streamName, std::istream& stream) {
 
     Initialize();
-<<<<<<< HEAD
-
-#if defined(EVAL_NNUE)
     if (Options["SkipLoadingEval"])
     {
       std::cout << "info string SkipLoadingEval set to true, Net not loaded!" << std::endl;
       return true;
     }
-#endif
-
-    fileName = evalFile;
-
-    std::ifstream stream(evalFile, std::ios::binary);
-
-    const bool result = ReadParameters(stream);
-
-    return result;
-=======
     fileName = streamName;
     return ReadParameters(stream);
->>>>>>> a8bbaa17
   }
 
   // Evaluation function. Perform differential calculation.
