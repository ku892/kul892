--- conflicted
+++ resolved
@@ -1,11 +1,6 @@
 /*
-<<<<<<< HEAD
-    Stockfish, a UCI chess playing engine derived from Glaurung 2.1
-    Copyright (C) 2004-2020 The Stockfish developers (see AUTHORS file)
-=======
   Stockfish, a UCI chess playing engine derived from Glaurung 2.1
   Copyright (C) 2004-2021 The Stockfish developers (see AUTHORS file)
->>>>>>> a7ab92ec
 
     Stockfish is free software: you can redistribute it and/or modify
     it under the terms of the GNU General Public License as published by
@@ -28,71 +23,6 @@
 
 namespace Stockfish::Eval::NNUE::Features {
 
-<<<<<<< HEAD
-    // Orient a square according to perspective (rotate the board 180° for black)
-    // this has to stay until we find a better arch that works with "flip".
-    // allows us to use current master net for gensfen (primarily needed for higher quality data)
-    inline Square orient(Color perspective, Square s) {
-        return Square(int(s) ^ (bool(perspective) * 63));
-    }
-
-    // Find the index of the feature quantity from the king position and PieceSquare
-    template <Side AssociatedKing>
-    inline IndexType HalfKP<AssociatedKing>::make_index(
-        Color perspective,
-        Square s,
-        Piece pc,
-        Square ksq) {
-
-        return IndexType(orient(perspective, s) + kpp_board_index[pc][perspective] + PS_END * ksq);
-    }
-
-    // Get a list of indices for active features
-    template <Side AssociatedKing>
-    void HalfKP<AssociatedKing>::append_active_indices(
-        const Position& pos,
-        Color perspective,
-        IndexList* active) {
-
-        Square ksq = orient(
-            perspective,
-            pos.square<KING>(
-                AssociatedKing == Side::kFriend ? perspective : ~perspective));
-
-        Bitboard bb = pos.pieces() & ~pos.pieces(KING);
-        while (bb) {
-            Square s = pop_lsb(&bb);
-            active->push_back(make_index(perspective, s, pos.piece_on(s), ksq));
-        }
-    }
-
-    // Get a list of indices for recently changed features
-    template <Side AssociatedKing>
-    void HalfKP<AssociatedKing>::append_changed_indices(
-        const Position& pos,
-        Color perspective,
-        IndexList* removed,
-        IndexList* added) {
-
-        Square ksq = orient(
-            perspective,
-            pos.square<KING>(
-                AssociatedKing == Side::kFriend ? perspective : ~perspective));
-
-        const auto& dp = pos.state()->dirtyPiece;
-        for (int i = 0; i < dp.dirty_num; ++i) {
-            Piece pc = dp.piece[i];
-
-            if (type_of(pc) == KING)
-                continue;
-
-            if (dp.from[i] != SQ_NONE)
-                removed->push_back(make_index(perspective, dp.from[i], pc, ksq));
-
-            if (dp.to[i] != SQ_NONE)
-                added->push_back(make_index(perspective, dp.to[i], pc, ksq));
-        }
-=======
   // Orient a square according to perspective (rotates by 180 for black)
   inline Square orient(Color perspective, Square s) {
     return Square(int(s) ^ (bool(perspective) * 63));
@@ -149,10 +79,8 @@
         removed->push_back(make_index(perspective, dp.from[i], pc, ksq));
       if (dp.to[i] != SQ_NONE)
         added->push_back(make_index(perspective, dp.to[i], pc, ksq));
->>>>>>> a7ab92ec
     }
 
-    template class HalfKP<Side::kFriend>;
-    template class HalfKP<Side::kEnemy>;
+  template class HalfKP<Side::kFriend>;
 
 }  // namespace Stockfish::Eval::NNUE::Features