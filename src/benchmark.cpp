/*
<<<<<<< HEAD
  Honey, a UCI chess playing engine derived from Glaurung 2.1
  Copyright (C) 2004-2020 The Stockfish developers (see AUTHORS file)
=======
  Stockfish, a UCI chess playing engine derived from Glaurung 2.1
  Copyright (C) 2004-2021 The Stockfish developers (see AUTHORS file)
>>>>>>> c4d67d77

  Honey is free software: you can redistribute it and/or modify
  it under the terms of the GNU General Public License as published by
  the Free Software Foundation, either version 3 of the License, or
  (at your option) any later version.

  Honey is distributed in the hope that it will be useful,
  but WITHOUT ANY WARRANTY; without even the implied warranty of
  MERCHANTABILITY or FITNESS FOR A PARTICULAR PURPOSE.  See the
  GNU General Public License for more details.

  You should have received a copy of the GNU General Public License
  along with this program.  If not, see <http://www.gnu.org/licenses/>.
*/


#include <fstream>
#include <iostream>
#include <istream>
#include <vector>

#include "position.h"

using namespace std;

namespace {

const vector<string> Defaults = {
  "setoption name UCI_Chess960 value false",
  "rnbqkbnr/pppppppp/8/8/8/8/PPPPPPPP/RNBQKBNR w KQkq - 0 1",
  "r3k2r/p1ppqpb1/bn2pnp1/3PN3/1p2P3/2N2Q1p/PPPBBPPP/R3K2R w KQkq - 0 10",
  "8/2p5/3p4/KP5r/1R3p1k/8/4P1P1/8 w - - 0 11",
  "4rrk1/pp1n3p/3q2pQ/2p1pb2/2PP4/2P3N1/P2B2PP/4RRK1 b - - 7 19",
  "rq3rk1/ppp2ppp/1bnpb3/3N2B1/3NP3/7P/PPPQ1PP1/2KR3R w - - 7 14 moves d4e6",
  "r1bq1r1k/1pp1n1pp/1p1p4/4p2Q/4Pp2/1BNP4/PPP2PPP/3R1RK1 w - - 2 14 moves g2g4",
  "r3r1k1/2p2ppp/p1p1bn2/8/1q2P3/2NPQN2/PPP3PP/R4RK1 b - - 2 15",
  "r1bbk1nr/pp3p1p/2n5/1N4p1/2Np1B2/8/PPP2PPP/2KR1B1R w kq - 0 13",
  "r1bq1rk1/ppp1nppp/4n3/3p3Q/3P4/1BP1B3/PP1N2PP/R4RK1 w - - 1 16",
  "4r1k1/r1q2ppp/ppp2n2/4P3/5Rb1/1N1BQ3/PPP3PP/R5K1 w - - 1 17",
  "2rqkb1r/ppp2p2/2npb1p1/1N1Nn2p/2P1PP2/8/PP2B1PP/R1BQK2R b KQ - 0 11",
  "r1bq1r1k/b1p1npp1/p2p3p/1p6/3PP3/1B2NN2/PP3PPP/R2Q1RK1 w - - 1 16",
  "3r1rk1/p5pp/bpp1pp2/8/q1PP1P2/b3P3/P2NQRPP/1R2B1K1 b - - 6 22",
  "r1q2rk1/2p1bppp/2Pp4/p6b/Q1PNp3/4B3/PP1R1PPP/2K4R w - - 2 18",
  "4k2r/1pb2ppp/1p2p3/1R1p4/3P4/2r1PN2/P4PPP/1R4K1 b - - 3 22",
  "3q2k1/pb3p1p/4pbp1/2r5/PpN2N2/1P2P2P/5PP1/Q2R2K1 b - - 4 26",
  "6k1/6p1/6Pp/ppp5/3pn2P/1P3K2/1PP2P2/3N4 b - - 0 1",
  "3b4/5kp1/1p1p1p1p/pP1PpP1P/P1P1P3/3KN3/8/8 w - - 0 1",
  "2K5/p7/7P/5pR1/8/5k2/r7/8 w - - 0 1 moves g5g6 f3e3 g6g5 e3f3",
  "8/6pk/1p6/8/PP3p1p/5P2/4KP1q/3Q4 w - - 0 1",
  "7k/3p2pp/4q3/8/4Q3/5Kp1/P6b/8 w - - 0 1",
  "8/2p5/8/2kPKp1p/2p4P/2P5/3P4/8 w - - 0 1",
  "8/1p3pp1/7p/5P1P/2k3P1/8/2K2P2/8 w - - 0 1",
  "8/pp2r1k1/2p1p3/3pP2p/1P1P1P1P/P5KR/8/8 w - - 0 1",
  "8/3p4/p1bk3p/Pp6/1Kp1PpPp/2P2P1P/2P5/5B2 b - - 0 1",
  "5k2/7R/4P2p/5K2/p1r2P1p/8/8/8 b - - 0 1",
  "6k1/6p1/P6p/r1N5/5p2/7P/1b3PP1/4R1K1 w - - 0 1",
  "1r3k2/4q3/2Pp3b/3Bp3/2Q2p2/1p1P2P1/1P2KP2/3N4 w - - 0 1",
  "6k1/4pp1p/3p2p1/P1pPb3/R7/1r2P1PP/3B1P2/6K1 w - - 0 1",
  "8/3p3B/5p2/5P2/p7/PP5b/k7/6K1 w - - 0 1",
  "5rk1/q6p/2p3bR/1pPp1rP1/1P1Pp3/P3B1Q1/1K3P2/R7 w - - 93 90",
  "4rrk1/1p1nq3/p7/2p1P1pp/3P2bp/3Q1Bn1/PPPB4/1K2R1NR w - - 40 21",
  "r3k2r/3nnpbp/q2pp1p1/p7/Pp1PPPP1/4BNN1/1P5P/R2Q1RK1 w kq - 0 16",
  "3Qb1k1/1r2ppb1/pN1n2q1/Pp1Pp1Pr/4P2p/4BP2/4B1R1/1R5K b - - 11 40",
  "4k3/3q1r2/1N2r1b1/3ppN2/2nPP3/1B1R2n1/2R1Q3/3K4 w - - 5 1",
#if defined (Sullivan) || (Blau)
  "8/1p2KP2/1p4q1/1Pp5/2P5/N1Pp1k2/3P4/1N6 b - - 76 40", //draw

  // 5-man positions
  "8/8/8/8/5kp1/P7/8/1K1N4 w - - 0 1",     // Kc2 - mate
  "8/8/8/5N2/8/p7/8/2NK3k w - - 0 1",      // Na2 - mate

  // 6-man positions
  "8/8/1P6/5pr1/8/4R3/7k/2K5 w - - 0 1",   // Re5 - mate
  "8/2p4P/8/kr6/6R1/8/8/1K6 w - - 0 1",    // Ka2 - mate
  "8/8/3P3k/8/1p6/8/1P6/1K3n2 b - - 0 1",  // Nd2 - draw

  // 7-man position
  "8/4n3/8/2n5/kp1N2P1/8/8/3K4 b - - 0 1", // Mate

#else
  // 5-man positions
  "8/8/8/8/5kp1/P7/8/1K1N4 w - - 0 1",     // Kc2 - mate
  "8/8/8/5N2/8/p7/8/2NK3k w - - 0 1",      // Na2 - mate
  "8/3k4/8/8/8/4B3/4KB2/2B5 w - - 0 1",    // draw

  // 6-man positions
  "8/8/1P6/5pr1/8/4R3/7k/2K5 w - - 0 1",   // Re5 - mate
  "8/2p4P/8/kr6/6R1/8/8/1K6 w - - 0 1",    // Ka2 - mate
  "8/8/3P3k/8/1p6/8/1P6/1K3n2 b - - 0 1",  // Nd2 - draw

  // 7-man position
  "8/R7/2q5/8/6k1/8/1P5p/K6R w - - 0 124", // Draw
#endif

  // Mate and stalemate positions
  "6k1/3b3r/1p1p4/p1n2p2/1PPNpP1q/P3Q1p1/1R1RB1P1/5K2 b - - 0 1",
  "r2r1n2/pp2bk2/2p1p2p/3q4/3PN1QP/2P3R1/P4PP1/5RK1 w - - 0 1",

  // Chess 960
  "setoption name UCI_Chess960 value true",
  "bbqnnrkr/pppppppp/8/8/8/8/PPPPPPPP/BBQNNRKR w HFhf - 0 1 moves g2g3 d7d5 d2d4 c8h3 c1g5 e8d6 g5e7 f7f6",
  "setoption name UCI_Chess960 value false"
};

} // namespace

/// setup_bench() builds a list of UCI commands to be run by bench. There
/// are five parameters: TT size in MB, number of search threads that
/// should be used, the limit value spent for each position, a file name
/// where to look for positions in FEN format and the type of the limit:
/// depth, perft, nodes and movetime (in millisecs).
///
/// bench -> search default positions up to depth 13
/// bench 64 1 15 -> search default positions up to depth 15 (TT = 64MB)
/// bench 64 4 5000 current movetime -> search current position with 4 threads for 5 sec
/// bench 64 1 100000 default nodes -> search default positions for 100K nodes each
/// bench 16 1 5 default perft -> run a perft 5 on default positions

vector<string> setup_bench(const Position& current, istream& is) {

  vector<string> fens, list;
  string go, token;

  // Assign default values to missing arguments
#if defined (Stockfish) || (Weakfish)
  string ttSize    = (is >> token) ? token : "16";
#else
  string ttSize    = (is >> token) ? token : "256";
#endif
  string threads   = (is >> token) ? token  : "1";
  string limit     = (is >> token) ? token  : "13";
  string limitNN  =  (is >> token) ? token  : "false";
  string limitEvF  =  (is >> token) ? token : "eval.bin";
  string fenFile   = (is >> token) ? token  : "default";
  string limitType = (is >> token) ? token  : "depth";

  go = limitType == "eval" ? "eval" : "go " + limitType + " " + limit + limitNN + limitEvF;

  if (fenFile == "default")
      fens = Defaults;

  else if (fenFile == "current")
      fens.push_back(current.fen());

  else
  {
      string fen;
      ifstream file(fenFile);

      if (!file.is_open())
      {
          cerr << "Unable to open file " << fenFile << endl;
          exit(EXIT_FAILURE);
      }

      while (getline(file, fen))
          if (!fen.empty())
              fens.push_back(fen);

      file.close();
  }

  list.emplace_back("setoption name Threads value " + threads);
  list.emplace_back("setoption name Hash value " + ttSize);
  list.emplace_back("setoption name UseNN value " + limitNN);
  list.emplace_back("setoption name EvalFile value " + limitEvF);
  list.emplace_back("ucinewgame");

  for (const string& fen : fens)
      if (fen.find("setoption") != string::npos)
          list.emplace_back(fen);
      else
      {
          list.emplace_back("position fen " + fen);
          list.emplace_back(go);
      }

  //list.emplace_back("setoption name Use NNUE value true");

  return list;
}<|MERGE_RESOLUTION|>--- conflicted
+++ resolved
@@ -1,18 +1,13 @@
 /*
-<<<<<<< HEAD
-  Honey, a UCI chess playing engine derived from Glaurung 2.1
-  Copyright (C) 2004-2020 The Stockfish developers (see AUTHORS file)
-=======
   Stockfish, a UCI chess playing engine derived from Glaurung 2.1
   Copyright (C) 2004-2021 The Stockfish developers (see AUTHORS file)
->>>>>>> c4d67d77
 
-  Honey is free software: you can redistribute it and/or modify
+  Stockfish is free software: you can redistribute it and/or modify
   it under the terms of the GNU General Public License as published by
   the Free Software Foundation, either version 3 of the License, or
   (at your option) any later version.
 
-  Honey is distributed in the hope that it will be useful,
+  Stockfish is distributed in the hope that it will be useful,
   but WITHOUT ANY WARRANTY; without even the implied warranty of
   MERCHANTABILITY or FITNESS FOR A PARTICULAR PURPOSE.  See the
   GNU General Public License for more details.
