# Updated Makefile for StockfishNPS building on Termux
# works for clang, gcc, ndk, armv8, armv7, and pgo.
# 
#
#
# Stockfish, a UCI chess playing engine derived from Glaurung 2.1
# Copyright (C) 2004-2022 The Stockfish developers (see AUTHORS file)
#
# Stockfish is free software: you can redistribute it and/or modify
# it under the terms of the GNU General Public License as published by
# the Free Software Foundation, either version 3 of the License, or
# (at your option) any later version.
#
# Stockfish is distributed in the hope that it will be useful,
# but WITHOUT ANY WARRANTY; without even the implied warranty of
# MERCHANTABILITY or FITNESS FOR A PARTICULAR PURPOSE.  See the
# GNU General Public License for more details.
#
# You should have received a copy of the GNU General Public License
# along with this program.  If not, see <http://www.gnu.org/licenses/>.


### ==========================================================================
### Section 1. General Configuration
### ==========================================================================

### Establish the operating system name
KERNEL = $(shell uname -s)
ifeq ($(KERNEL),Linux)
	OS = $(shell uname -o)
endif

### Target Windows OS
ifeq ($(OS),Windows_NT)
	ifneq ($(COMP),ndk)
		target_windows = yes
	endif
else ifeq ($(COMP),mingw)
	target_windows = yes
	ifeq ($(WINE_PATH),)
		WINE_PATH = $(shell which wine)
	endif
endif

### Executable name
ifeq ($(target_windows),yes)
	EXE = stockfish.exe
else
	EXE = stockfish
endif

### Installation dir definitions
PREFIX = /usr/local
BINDIR = $(PREFIX)/bin

### Built-in benchmark for pgo-builds
ifeq ($(SDE_PATH),)
	PGOBENCH = $(WINE_PATH) ./$(EXE) bench
else
	PGOBENCH = $(SDE_PATH) -- $(WINE_PATH) ./$(EXE) bench
endif

### Source and object files
SRCS = benchmark.cpp bitbase.cpp bitboard.cpp endgame.cpp evaluate.cpp main.cpp \
	material.cpp misc.cpp movegen.cpp movepick.cpp pawns.cpp position.cpp psqt.cpp \
	search.cpp thread.cpp timeman.cpp tt.cpp uci.cpp ucioption.cpp tune.cpp syzygy/tbprobe.cpp \
	nnue/evaluate_nnue.cpp nnue/features/half_ka_v2_hm.cpp

OBJS = $(notdir $(SRCS:.cpp=.o))

VPATH = syzygy:nnue:nnue/features

### ==========================================================================
### Section 2. High-level Configuration
### ==========================================================================
#
# flag                --- Comp switch      --- Description
# ----------------------------------------------------------------------------
#
# debug = yes/no      --- -DNDEBUG         --- Enable/Disable debug mode
# sanitize = none/<sanitizer> ... (-fsanitize )
#                     --- ( undefined )    --- enable undefined behavior checks
#                     --- ( thread    )    --- enable threading error checks
#                     --- ( address   )    --- enable memory access checks
#                     --- ...etc...        --- see compiler documentation for supported sanitizers
# optimize = yes/no   --- (-O3/-fast etc.) --- Enable/Disable optimizations
# arch = (name)       --- (-arch)          --- Target architecture
# bits = 64/32        --- -DIS_64BIT       --- 64-/32-bit operating system
# prefetch = yes/no   --- -DUSE_PREFETCH   --- Use prefetch asm-instruction
# popcnt = yes/no     --- -DUSE_POPCNT     --- Use popcnt asm-instruction
# pext = yes/no       --- -DUSE_PEXT       --- Use pext x86_64 asm-instruction
# sse = yes/no        --- -msse            --- Use Intel Streaming SIMD Extensions
# mmx = yes/no        --- -mmmx            --- Use Intel MMX instructions
# sse2 = yes/no       --- -msse2           --- Use Intel Streaming SIMD Extensions 2
# ssse3 = yes/no      --- -mssse3          --- Use Intel Supplemental Streaming SIMD Extensions 3
# sse41 = yes/no      --- -msse4.1         --- Use Intel Streaming SIMD Extensions 4.1
# avx2 = yes/no       --- -mavx2           --- Use Intel Advanced Vector Extensions 2
# avxvnni = yes/no    --- -mavxvnni        --- Use Intel Vector Neural Network Instructions AVX
# avx512 = yes/no     --- -mavx512bw       --- Use Intel Advanced Vector Extensions 512
# vnni256 = yes/no    --- -mavx512vnni     --- Use Intel Vector Neural Network Instructions 256
# vnni512 = yes/no    --- -mavx512vnni     --- Use Intel Vector Neural Network Instructions 512
# neon = yes/no       --- -DUSE_NEON       --- Use ARM SIMD architecture
#
# Note that Makefile is space sensitive, so when adding new architectures
# or modifying existing flags, you have to make sure there are no extra spaces
# at the end of the line for flag values.
#
# Example of use for these flags:
# make build ARCH=x86-64-avx512 debug=yes sanitize="address undefined"


### 2.1. General and architecture defaults

ifeq ($(ARCH),)
   ARCH = x86-64-modern
   help_skip_sanity = yes
endif
# explicitly check for the list of supported architectures (as listed with make help),
# the user can override with `make ARCH=x86-32-vnni256 SUPPORTED_ARCH=true`
ifeq ($(ARCH), $(filter $(ARCH), \
                 x86-64-vnni512 x86-64-vnni256 x86-64-avx512 x86-64-avxvnni x86-64-bmi2 \
                 x86-64-avx2 x86-64-sse41-popcnt x86-64-modern x86-64-ssse3 x86-64-sse3-popcnt \
                 x86-64 x86-32-sse41-popcnt x86-32-sse2 x86-32 ppc-64 ppc-32 e2k \
                 armv7 armv7-neon armv8 apple-silicon general-64 general-32 riscv64))
   SUPPORTED_ARCH=true
else
   SUPPORTED_ARCH=false
endif

optimize = yes
debug = no
sanitize = none
bits = 64
prefetch = no
popcnt = no
pext = no
sse = no
mmx = no
sse2 = no
ssse3 = no
sse41 = no
avx2 = no
avxvnni = no
avx512 = no
vnni256 = no
vnni512 = no
neon = no
arm_version = 0
STRIP = strip

### 2.2 Architecture specific

ifeq ($(findstring x86,$(ARCH)),x86)

# x86-32/64

ifeq ($(findstring x86-32,$(ARCH)),x86-32)
	arch = i386
	bits = 32
	sse = no
	mmx = yes
else
	arch = x86_64
	sse = yes
	sse2 = yes
endif

ifeq ($(findstring -sse,$(ARCH)),-sse)
	sse = yes
endif

ifeq ($(findstring -popcnt,$(ARCH)),-popcnt)
	popcnt = yes
endif

ifeq ($(findstring -mmx,$(ARCH)),-mmx)
	mmx = yes
endif

ifeq ($(findstring -sse2,$(ARCH)),-sse2)
	sse = yes
	sse2 = yes
endif

ifeq ($(findstring -ssse3,$(ARCH)),-ssse3)
	sse = yes
	sse2 = yes
	ssse3 = yes
endif

ifeq ($(findstring -sse41,$(ARCH)),-sse41)
	sse = yes
	sse2 = yes
	ssse3 = yes
	sse41 = yes
endif

ifeq ($(findstring -modern,$(ARCH)),-modern)
	popcnt = yes
	sse = yes
	sse2 = yes
	ssse3 = yes
	sse41 = yes
endif

ifeq ($(findstring -avx2,$(ARCH)),-avx2)
	popcnt = yes
	sse = yes
	sse2 = yes
	ssse3 = yes
	sse41 = yes
	avx2 = yes
endif

ifeq ($(findstring -avxvnni,$(ARCH)),-avxvnni)
	popcnt = yes
	sse = yes
	sse2 = yes
	ssse3 = yes
	sse41 = yes
	avx2 = yes
	avxvnni = yes
	pext = yes
endif

ifeq ($(findstring -bmi2,$(ARCH)),-bmi2)
	popcnt = yes
	sse = yes
	sse2 = yes
	ssse3 = yes
	sse41 = yes
	avx2 = yes
	pext = yes
endif

ifeq ($(findstring -avx512,$(ARCH)),-avx512)
	popcnt = yes
	sse = yes
	sse2 = yes
	ssse3 = yes
	sse41 = yes
	avx2 = yes
	pext = yes
	avx512 = yes
endif

ifeq ($(findstring -vnni256,$(ARCH)),-vnni256)
	popcnt = yes
	sse = yes
	sse2 = yes
	ssse3 = yes
	sse41 = yes
	avx2 = yes
	pext = yes
	vnni256 = yes
endif

ifeq ($(findstring -vnni512,$(ARCH)),-vnni512)
	popcnt = yes
	sse = yes
	sse2 = yes
	ssse3 = yes
	sse41 = yes
	avx2 = yes
	pext = yes
	avx512 = yes
	vnni512 = yes
endif

ifeq ($(sse),yes)
	prefetch = yes
endif

# 64-bit pext is not available on x86-32
ifeq ($(bits),32)
	pext = no
endif

else

# all other architectures

ifeq ($(ARCH),general-32)
	arch = any
	bits = 32
endif

ifeq ($(ARCH),general-64)
	arch = any
endif

ifeq ($(ARCH),armv7)
	arch = armv7
	prefetch = yes
	bits = 32
	arm_version = 7
endif

ifeq ($(ARCH),armv7-neon)
	arch = armv7
	prefetch = yes
	popcnt = yes
	neon = yes
	bits = 32
	arm_version = 7
endif

ifeq ($(ARCH),armv8)
	arch = armv8
	prefetch = yes
	popcnt = yes
	neon = yes
	arm_version = 8
endif

ifeq ($(ARCH),apple-silicon)
	arch = arm64
	prefetch = yes
	popcnt = yes
	neon = yes
	arm_version = 8
endif

ifeq ($(ARCH),ppc-32)
	arch = ppc
	bits = 32
endif

ifeq ($(ARCH),ppc-64)
	arch = ppc64
	popcnt = yes
	prefetch = yes
endif

ifeq ($(findstring e2k,$(ARCH)),e2k)
	arch = e2k
	mmx = yes
	bits = 64
	sse = yes
	sse2 = yes
	ssse3 = yes
	sse41 = yes
	popcnt = yes
endif

ifeq ($(ARCH),riscv64)
	arch = riscv64
endif
endif


### ==========================================================================
### Section 3. Low-level Configuration
### ==========================================================================

### 3.1 Selecting compiler (default = gcc)
ifeq ($(MAKELEVEL),0)
       export ENV_CXXFLAGS := $(CXXFLAGS)
       export ENV_DEPENDFLAGS := $(DEPENDFLAGS)
       export ENV_LDFLAGS := $(LDFLAGS)
endif

CXXFLAGS = $(ENV_CXXFLAGS) -Wall -Wcast-qual -fno-exceptions -std=c++17 -DNNUE_EMBEDDING_OFF $(EXTRACXXFLAGS)
DEPENDFLAGS = $(ENV_DEPENDFLAGS) -std=c++17
LDFLAGS = $(ENV_LDFLAGS) $(EXTRALDFLAGS)

ifeq ($(COMP),)
	COMP=gcc
endif

ifeq ($(COMP),gcc)
	comp=gcc
	CXX=g++
	CXXFLAGS += -pedantic -Wextra -Wshadow

	ifeq ($(arch),$(filter $(arch),armv7 armv8 riscv64))
		ifeq ($(OS),Android)
			CXXFLAGS +=
			LDFLAGS += -lgcov
		endif
		ifeq ($(ARCH),riscv64)
			CXXFLAGS += -latomic
		endif
	else
		CXXFLAGS += -m$(bits)
		LDFLAGS += -m$(bits)
	endif

	ifeq ($(arch),$(filter $(arch),armv7))
		LDFLAGS += -latomic
	endif

	ifneq ($(KERNEL),Darwin)
	   LDFLAGS += -Wl,--no-as-needed
	endif
endif

ifeq ($(target_windows),yes)
	LDFLAGS += -static
endif

ifeq ($(COMP),mingw)
	comp=mingw

	ifeq ($(bits),64)
		ifeq ($(shell which x86_64-w64-mingw32-c++-posix 2> /dev/null),)
			CXX=x86_64-w64-mingw32-c++
		else
			CXX=x86_64-w64-mingw32-c++-posix
		endif
	else
		ifeq ($(shell which i686-w64-mingw32-c++-posix 2> /dev/null),)
			CXX=i686-w64-mingw32-c++
		else
			CXX=i686-w64-mingw32-c++-posix
		endif
	endif
	CXXFLAGS += -pedantic -Wextra -Wshadow
endif

ifeq ($(COMP),icc)
	comp=icc
	CXX=icpc
	CXXFLAGS += -diag-disable 1476,10120 -Wcheck -Wabi -Wdeprecated -strict-ansi
endif

ifeq ($(COMP),clang)
	comp=clang
	CXX=clang++
	ifeq ($(target_windows),yes)
		CXX=x86_64-w64-mingw32-clang++
	endif

	CXXFLAGS += -pedantic -Wextra -Wshadow

	ifeq ($(filter $(KERNEL),Darwin OpenBSD FreeBSD),)
	ifeq ($(target_windows),)
	ifneq ($(RTLIB),compiler-rt)
		LDFLAGS += -latomic
	endif
	endif
	endif

	ifeq ($(arch),$(filter $(arch),armv7 armv8 riscv64))
		ifeq ($(OS),Android)
			CXXFLAGS += -m$(bits)
			LDFLAGS += -m$(bits) -static-libstdc++
		endif
		ifeq ($(ARCH),riscv64)
			CXXFLAGS += -latomic
		endif
	else
		CXXFLAGS += -m$(bits)
		LDFLAGS += -m$(bits)
	endif
endif

ifeq ($(KERNEL),Darwin)
	CXXFLAGS += -mmacosx-version-min=10.14
	LDFLAGS += -mmacosx-version-min=10.14
	ifneq ($(arch),any)
		CXXFLAGS += -arch $(arch)
		LDFLAGS += -arch $(arch)
	endif
	XCRUN = xcrun
endif

# To cross-compile for Android, NDK version r21 or later is recommended.
# In earlier NDK versions, you'll need to pass -fno-addrsig if using GNU binutils.
# Currently we don't know how to make PGO builds with the NDK yet.
ifeq ($(COMP),ndk)
	CXXFLAGS += -stdlib=libc++ -fPIE
	comp=clang
	ifeq ($(arch),armv7)
		CXX=armv7a-linux-androideabi16-clang++
		CXXFLAGS += -mthumb -march=armv7-a -mfloat-abi=softfp -mfpu=neon
		ifneq ($(shell which arm-linux-androideabi-strip 2>/dev/null),)
			STRIP=arm-linux-androideabi-strip
		else
			STRIP=llvm-strip
		endif
	endif
	ifeq ($(arch),armv8)
		CXX=aarch64-linux-android21-clang++
		ifneq ($(shell which aarch64-linux-android-strip 2>/dev/null),)
			STRIP=aarch64-linux-android-strip
		else
			STRIP=llvm-strip
		endif
	endif
	LDFLAGS += -static-libstdc++ -pie -lm -latomic
endif

ifeq ($(comp),icc)
	profile_make = icc-profile-make
	profile_use = icc-profile-use
else ifeq ($(comp),clang)
	profile_make = clang-profile-make
	profile_use = clang-profile-use
else
	profile_make = gcc-profile-make
	profile_use = gcc-profile-use
	ifeq ($(KERNEL),Darwin)
		EXTRAPROFILEFLAGS = -fvisibility=hidden
	endif
endif

### Travis CI script uses COMPILER to overwrite CXX
ifdef COMPILER
	COMPCXX=$(COMPILER)
endif

### Allow overwriting CXX from command line
ifdef COMPCXX
	CXX=$(COMPCXX)
endif

### Sometimes gcc is really clang
<<<<<<< HEAD
ifeq ($(COMP),)
	gccversion = $(shell $(CXX) --version)
=======
ifeq ($(COMP),gcc)
	gccversion = $(shell $(CXX) --version 2>/dev/null)
>>>>>>> 74fb936d
	gccisclang = $(findstring clang,$(gccversion))
	ifneq ($(gccisclang),)
		profile_make = clang-profile-make
		profile_use = clang-profile-use
	endif
endif

### On mingw use Windows threads, otherwise POSIX
ifneq ($(comp),mingw)
	CXXFLAGS += -DUSE_PTHREADS
	# On Android Bionic's C library comes with its own pthread implementation bundled in
	ifneq ($(OS),Android)
		# Haiku has pthreads in its libroot, so only link it in on other platforms
		ifneq ($(KERNEL),Haiku)
			ifneq ($(COMP),ndk)
				LDFLAGS += -lpthread
			endif
		endif
	endif
endif

### 3.2.1 Debugging
ifeq ($(debug),no)
	CXXFLAGS += -DNDEBUG
else
	CXXFLAGS += -g
endif

### 3.2.2 Debugging with undefined behavior sanitizers
ifneq ($(sanitize),none)
        CXXFLAGS += -g3 $(addprefix -fsanitize=,$(sanitize))
        LDFLAGS += $(addprefix -fsanitize=,$(sanitize))
endif

### 3.3 Optimization
ifeq ($(optimize),yes)

	CXXFLAGS += -O3

	ifeq ($(comp),gcc)
		ifeq ($(OS), Android)
			CXXFLAGS += -fno-gcse -march=native
		endif
	endif

	ifeq ($(KERNEL),Darwin)
		ifeq ($(comp),$(filter $(comp),clang icc))
			CXXFLAGS += -mdynamic-no-pic
		endif

		ifeq ($(comp),gcc)
			ifneq ($(arch),arm64)
				CXXFLAGS += -mdynamic-no-pic
			endif
		endif
	endif
###  -mcpu=native
	ifeq ($(comp),clang)
		CXXFLAGS += -fexperimental-new-pass-manager
	endif
endif

### 3.4 Bits
ifeq ($(bits),64)
	CXXFLAGS += -DIS_64BIT
endif

### 3.5 prefetch and popcount
ifeq ($(prefetch),yes)
	ifeq ($(sse),yes)
		CXXFLAGS += -msse
	endif
else
	CXXFLAGS += -DNO_PREFETCH
endif

ifeq ($(popcnt),yes)
	ifeq ($(arch),$(filter $(arch),ppc64 armv7 armv8 arm64))
		CXXFLAGS += -DUSE_POPCNT
	else ifeq ($(comp),icc)
		CXXFLAGS += -msse3 -DUSE_POPCNT
	else
		CXXFLAGS += -msse3 -mpopcnt -DUSE_POPCNT
	endif
endif

### 3.6 SIMD architectures
ifeq ($(avx2),yes)
	CXXFLAGS += -DUSE_AVX2
	ifeq ($(comp),$(filter $(comp),gcc clang mingw))
		CXXFLAGS += -mavx2 -mbmi
	endif
endif

ifeq ($(avxvnni),yes)
	CXXFLAGS += -DUSE_VNNI -DUSE_AVXVNNI
	ifeq ($(comp),$(filter $(comp),gcc clang mingw))
		CXXFLAGS += -mavxvnni
	endif
endif

ifeq ($(avx512),yes)
	CXXFLAGS += -DUSE_AVX512
	ifeq ($(comp),$(filter $(comp),gcc clang mingw))
		CXXFLAGS += -mavx512f -mavx512bw
	endif
endif

ifeq ($(vnni256),yes)
	CXXFLAGS += -DUSE_VNNI
	ifeq ($(comp),$(filter $(comp),gcc clang mingw))
		CXXFLAGS += -mavx512f -mavx512bw -mavx512vnni -mavx512dq -mavx512vl -mprefer-vector-width=256
	endif
endif

ifeq ($(vnni512),yes)
	CXXFLAGS += -DUSE_VNNI
	ifeq ($(comp),$(filter $(comp),gcc clang mingw))
		CXXFLAGS += -mavx512vnni -mavx512dq -mavx512vl
	endif
endif

ifeq ($(sse41),yes)
	CXXFLAGS += -DUSE_SSE41
	ifeq ($(comp),$(filter $(comp),gcc clang mingw))
		CXXFLAGS += -msse4.1
	endif
endif

ifeq ($(ssse3),yes)
	CXXFLAGS += -DUSE_SSSE3
	ifeq ($(comp),$(filter $(comp),gcc clang mingw))
		CXXFLAGS += -mssse3
	endif
endif

ifeq ($(sse2),yes)
	CXXFLAGS += -DUSE_SSE2
	ifeq ($(comp),$(filter $(comp),gcc clang mingw))
		CXXFLAGS += -msse2
	endif
endif

ifeq ($(mmx),yes)
	CXXFLAGS += -DUSE_MMX
	ifeq ($(comp),$(filter $(comp),gcc clang mingw))
		CXXFLAGS += -mmmx
	endif
endif

ifeq ($(neon),yes)
	CXXFLAGS += -DUSE_NEON=$(arm_version)
	ifeq ($(KERNEL),Linux)
	ifneq ($(COMP),ndk)
	ifneq ($(arch),armv8)
		CXXFLAGS += -mfpu=neon
	endif
	endif
	endif
endif

### 3.7 pext
ifeq ($(pext),yes)
	CXXFLAGS += -DUSE_PEXT
	ifeq ($(comp),$(filter $(comp),gcc clang mingw))
		CXXFLAGS += -mbmi2
	endif
endif

### 3.7.1 Try to include git commit sha for versioning
GIT_SHA = $(shell git rev-parse --short HEAD 2>/dev/null)
ifneq ($(GIT_SHA), )
	CXXFLAGS += -DGIT_SHA=\"$(GIT_SHA)\"
endif

### 3.7.2 Try to include git commit date for versioning
GIT_DATE = $(shell git show -s --date=format:'%Y%m%d' --format=%cd HEAD 2>/dev/null)
ifneq ($(GIT_DATE), )
	CXXFLAGS += -DGIT_DATE=\"$(GIT_DATE)\"
endif

### 3.8 Link Time Optimization
### This is a mix of compile and link time options because the lto link phase
### needs access to the optimization flags.
ifeq ($(optimize),yes)
ifeq ($(debug), no)
	ifeq ($(comp),clang)
		CXXFLAGS += -flto=full
		ifeq ($(target_windows),yes)
			CXXFLAGS += -fuse-ld=lld
		endif
		LDFLAGS += $(CXXFLAGS)

# GCC and CLANG use different methods for parallelizing LTO and CLANG pretends to be
# GCC on some systems.
	else ifeq ($(comp),gcc)
	ifeq ($(gccisclang),)
		CXXFLAGS += -flto -flto-partition=one
		LDFLAGS += $(CXXFLAGS) -flto=jobserver
	else
		CXXFLAGS += -flto=full
		LDFLAGS += $(CXXFLAGS)
	endif

# To use LTO and static linking on Windows,
# the tool chain requires gcc version 10.1 or later.
	else ifeq ($(comp),mingw)
		CXXFLAGS += -flto -flto-partition=one
		LDFLAGS += $(CXXFLAGS) -save-temps
	endif
endif
endif

### 3.9 Android 5 can only run position independent executables. Note that this
### breaks Android 4.0 and earlier.
ifeq ($(OS), Android)
	CXXFLAGS += -fPIE
	LDFLAGS += -fPIE -pie
endif

### ==========================================================================
### Section 4. Public Targets
### ==========================================================================


help:
	@echo ""
	@echo "To compile stockfish, type: "
	@echo ""
	@echo "make target ARCH=arch [COMP=compiler] [COMPCXX=cxx]"
	@echo ""
	@echo "Supported targets:"
	@echo ""
	@echo "help                    > Display architecture details"
	@echo "build                   > Standard build"
	@echo "net                     > Download the default nnue net"
	@echo "profile-build           > Faster build (with profile-guided optimization)"
	@echo "strip                   > Strip executable"
	@echo "install                 > Install executable"
	@echo "clean                   > Clean up"
	@echo ""
	@echo "Supported archs:"
	@echo ""
	@echo "x86-64-vnni512          > x86 64-bit with vnni support 512bit wide"
	@echo "x86-64-vnni256          > x86 64-bit with vnni support 256bit wide"
	@echo "x86-64-avx512           > x86 64-bit with avx512 support"
	@echo "x86-64-avxvnni          > x86 64-bit with avxvnni support"
	@echo "x86-64-bmi2             > x86 64-bit with bmi2 support"
	@echo "x86-64-avx2             > x86 64-bit with avx2 support"
	@echo "x86-64-sse41-popcnt     > x86 64-bit with sse41 and popcnt support"
	@echo "x86-64-modern           > common modern CPU, currently x86-64-sse41-popcnt"
	@echo "x86-64-ssse3            > x86 64-bit with ssse3 support"
	@echo "x86-64-sse3-popcnt      > x86 64-bit with sse3 and popcnt support"
	@echo "x86-64                  > x86 64-bit generic (with sse2 support)"
	@echo "x86-32-sse41-popcnt     > x86 32-bit with sse41 and popcnt support"
	@echo "x86-32-sse2             > x86 32-bit with sse2 support"
	@echo "x86-32                  > x86 32-bit generic (with mmx and sse support)"
	@echo "ppc-64                  > PPC 64-bit"
	@echo "ppc-32                  > PPC 32-bit"
	@echo "armv7                   > ARMv7 32-bit"
	@echo "armv7-neon              > ARMv7 32-bit with popcnt and neon"
	@echo "armv8                   > ARMv8 64-bit with popcnt and neon"
	@echo "e2k                     > Elbrus 2000"
	@echo "apple-silicon           > Apple silicon ARM64"
	@echo "general-64              > unspecified 64-bit"
	@echo "general-32              > unspecified 32-bit"
	@echo "riscv64                 > RISC-V 64-bit"
	@echo ""
	@echo "Supported compilers:"
	@echo ""
	@echo "gcc                     > Gnu compiler (default)"
	@echo "mingw                   > Gnu compiler with MinGW under Windows"
	@echo "clang                   > LLVM Clang compiler"
	@echo "icc                     > Intel compiler"
	@echo "ndk                     > Google NDK to cross-compile for Android"
	@echo ""
	@echo "Simple examples. If you don't know what to do, you likely want to run: "
	@echo ""
	@echo "make -j build ARCH=x86-64  (A portable, slow compile for 64-bit systems)"
	@echo "make -j build ARCH=x86-32  (A portable, slow compile for 32-bit systems)"
	@echo ""
	@echo "Advanced examples, for experienced users looking for performance: "
	@echo ""
	@echo "make    help  ARCH=x86-64-bmi2"
	@echo "make -j profile-build ARCH=x86-64-bmi2 COMP=gcc COMPCXX=g++-9.0"
	@echo "make -j build ARCH=x86-64-ssse3 COMP=clang"
	@echo ""
	@echo "-------------------------------"
ifeq ($(SUPPORTED_ARCH)$(help_skip_sanity), true)
	@echo "The selected architecture $(ARCH) will enable the following configuration: "
	@$(MAKE) ARCH=$(ARCH) COMP=$(COMP) config-sanity
else
	@echo "Specify a supported architecture with the ARCH option for more details"
	@echo ""
endif


.PHONY: help build profile-build strip install clean net objclean profileclean \
        config-sanity icc-profile-use icc-profile-make gcc-profile-use gcc-profile-make \
        clang-profile-use clang-profile-make FORCE

build: net config-sanity
	$(MAKE) ARCH=$(ARCH) COMP=$(COMP) all

profile-build: net config-sanity objclean profileclean
	@echo ""
	@echo "Step 1/4. Building instrumented executable ..."
	$(MAKE) ARCH=$(ARCH) COMP=$(COMP) $(profile_make)
	@echo ""
	@echo "Step 2/4. Running benchmark for pgo-build ..."
	$(PGOBENCH) 2>&1 | tail -n 4
	@echo ""
	@echo "Step 3/4. Building optimized executable ..."
	$(MAKE) ARCH=$(ARCH) COMP=$(COMP) objclean
	$(MAKE) ARCH=$(ARCH) COMP=$(COMP) $(profile_use)
	@echo ""
	@echo "Step 4/4. Deleting profile data ..."
	$(MAKE) ARCH=$(ARCH) COMP=$(COMP) profileclean

strip:
	$(STRIP) $(EXE)

install:
	-mkdir -p -m 755 $(BINDIR)
	-cp $(EXE) $(BINDIR)
	$(STRIP) $(BINDIR)/$(EXE)

# clean all
clean: objclean profileclean
	@rm -f .depend *~ core

# evaluation network (nnue)
net:
	$(eval nnuenet := $(shell grep EvalFileDefaultName evaluate.h | grep define | sed 's/.*\(nn-[a-z0-9]\{12\}.nnue\).*/\1/'))
	@echo "Default net: $(nnuenet)"
	$(eval nnuedownloadurl1 := https://tests.stockfishchess.org/api/nn/$(nnuenet))
	$(eval nnuedownloadurl2 := https://github.com/official-stockfish/networks/raw/master/$(nnuenet))
	$(eval curl_or_wget := $(shell if hash curl 2>/dev/null; then echo "curl -skL"; elif hash wget 2>/dev/null; then echo "wget -qO-"; fi))
	@if [ "x$(curl_or_wget)" = "x" ]; then \
	    echo "Automatic download failed: neither curl nor wget is installed. Install one of these tools or download the net manually"; exit 1; \
        fi
	$(eval shasum_command := $(shell if hash shasum 2>/dev/null; then echo "shasum -a 256 "; elif hash sha256sum 2>/dev/null; then echo "sha256sum "; fi))
	@if [ "x$(shasum_command)" = "x" ]; then \
            echo "shasum / sha256sum not found, skipping net validation"; \
        fi
	@for nnuedownloadurl in "$(nnuedownloadurl1)" "$(nnuedownloadurl2)"; do \
	   if test -f "$(nnuenet)"; then \
	      echo "$(nnuenet) available."; \
	   else \
	      if [ "x$(curl_or_wget)" != "x" ]; then \
	         echo "Downloading $${nnuedownloadurl}"; $(curl_or_wget) $${nnuedownloadurl} > $(nnuenet);\
	      fi; \
	   fi; \
	   if [ "x$(shasum_command)" != "x" ]; then \
	      if [ "$(nnuenet)" != "nn-"`$(shasum_command) $(nnuenet) | cut -c1-12`".nnue" ]; then \
	         echo "Removing failed download"; rm -f $(nnuenet); \
	      else \
	         echo "Network validated"; break; \
	      fi; \
	   fi; \
	done
	@if ! test -f "$(nnuenet)"; then \
	    echo "Failed to download $(nnuenet)."; \
	fi

# clean binaries and objects
objclean:
	@rm -f stockfish stockfish.exe *.o ./syzygy/*.o ./nnue/*.o ./nnue/features/*.o

# clean auxiliary profiling files
profileclean:
	@rm -rf profdir
	@rm -f bench.txt *.gcda *.gcno ./syzygy/*.gcda ./nnue/*.gcda ./nnue/features/*.gcda *.s
	@rm -f stockfish.profdata *.profraw
	@rm -f stockfish.*args*
	@rm -f stockfish.*lt*
	@rm -f stockfish.res
	@rm -f ./-lstdc++.res

default:
	help

### ==========================================================================
### Section 5. Private Targets
### ==========================================================================

all: $(EXE) .depend

config-sanity: net
	@echo ""
	@echo "Config:"
	@echo "debug: '$(debug)'"
	@echo "sanitize: '$(sanitize)'"
	@echo "optimize: '$(optimize)'"
	@echo "arch: '$(arch)'"
	@echo "bits: '$(bits)'"
	@echo "kernel: '$(KERNEL)'"
	@echo "os: '$(OS)'"
	@echo "prefetch: '$(prefetch)'"
	@echo "popcnt: '$(popcnt)'"
	@echo "pext: '$(pext)'"
	@echo "sse: '$(sse)'"
	@echo "mmx: '$(mmx)'"
	@echo "sse2: '$(sse2)'"
	@echo "ssse3: '$(ssse3)'"
	@echo "sse41: '$(sse41)'"
	@echo "avx2: '$(avx2)'"
	@echo "avxvnni: '$(avxvnni)'"
	@echo "avx512: '$(avx512)'"
	@echo "vnni256: '$(vnni256)'"
	@echo "vnni512: '$(vnni512)'"
	@echo "neon: '$(neon)'"
	@echo "arm_version: '$(arm_version)'"
	@echo ""
	@echo "Flags:"
	@echo "CXX: $(CXX)"
	@echo "CXXFLAGS: $(CXXFLAGS)"
	@echo "LDFLAGS: $(LDFLAGS)"
	@echo ""
	@echo "Testing config sanity. If this fails, try 'make help' ..."
	@echo ""
	@test "$(debug)" = "yes" || test "$(debug)" = "no"
	@test "$(optimize)" = "yes" || test "$(optimize)" = "no"
	@test "$(SUPPORTED_ARCH)" = "true"
	@test "$(arch)" = "any" || test "$(arch)" = "x86_64" || test "$(arch)" = "i386" || \
	 test "$(arch)" = "ppc64" || test "$(arch)" = "ppc" || test "$(arch)" = "e2k" || \
	 test "$(arch)" = "armv7" || test "$(arch)" = "armv8" || test "$(arch)" = "arm64" || test "$(arch)" = "riscv64"
	@test "$(bits)" = "32" || test "$(bits)" = "64"
	@test "$(prefetch)" = "yes" || test "$(prefetch)" = "no"
	@test "$(popcnt)" = "yes" || test "$(popcnt)" = "no"
	@test "$(pext)" = "yes" || test "$(pext)" = "no"
	@test "$(sse)" = "yes" || test "$(sse)" = "no"
	@test "$(mmx)" = "yes" || test "$(mmx)" = "no"
	@test "$(sse2)" = "yes" || test "$(sse2)" = "no"
	@test "$(ssse3)" = "yes" || test "$(ssse3)" = "no"
	@test "$(sse41)" = "yes" || test "$(sse41)" = "no"
	@test "$(avx2)" = "yes" || test "$(avx2)" = "no"
	@test "$(avx512)" = "yes" || test "$(avx512)" = "no"
	@test "$(vnni256)" = "yes" || test "$(vnni256)" = "no"
	@test "$(vnni512)" = "yes" || test "$(vnni512)" = "no"
	@test "$(neon)" = "yes" || test "$(neon)" = "no"
	@test "$(comp)" = "gcc" || test "$(comp)" = "icc" || test "$(comp)" = "mingw" || test "$(comp)" = "clang" \
	|| test "$(comp)" = "armv7a-linux-androideabi16-clang"  || test "$(comp)" = "aarch64-linux-android21-clang"

$(EXE): $(OBJS)
	+$(CXX) -o $@ $(OBJS) $(LDFLAGS)

# Force recompilation to ensure version info is up-to-date
misc.o: FORCE
FORCE:

clang-profile-make:
	$(MAKE) ARCH=$(ARCH) COMP=$(COMP) \
	EXTRACXXFLAGS='-fprofile-instr-generate ' \
	EXTRALDFLAGS=' -fprofile-instr-generate' \
	all

clang-profile-use:
	$(XCRUN) llvm-profdata merge -output=stockfish.profdata *.profraw
	$(MAKE) ARCH=$(ARCH) COMP=$(COMP) \
	EXTRACXXFLAGS='-fprofile-instr-use=stockfish.profdata' \
	EXTRALDFLAGS='-fprofile-use ' \
	all

gcc-profile-make:
	@mkdir -p profdir
	$(MAKE) ARCH=$(ARCH) COMP=$(COMP) \
	EXTRACXXFLAGS='-fprofile-generate=profdir' \
	EXTRACXXFLAGS+=$(EXTRAPROFILEFLAGS) \
	EXTRALDFLAGS='-lgcov' \
	all

gcc-profile-use:
	$(MAKE) ARCH=$(ARCH) COMP=$(COMP) \
	EXTRACXXFLAGS='-fprofile-use=profdir -fno-peel-loops -fno-tracer' \
	EXTRACXXFLAGS+=$(EXTRAPROFILEFLAGS) \
	EXTRALDFLAGS='-lgcov' \
	all

icc-profile-make:
	@mkdir -p profdir
	$(MAKE) ARCH=$(ARCH) COMP=$(COMP) \
	EXTRACXXFLAGS='-prof-gen=srcpos -prof_dir ./profdir' \
	all

icc-profile-use:
	$(MAKE) ARCH=$(ARCH) COMP=$(COMP) \
	EXTRACXXFLAGS='-prof_use -prof_dir ./profdir' \
	all

.depend: $(SRCS)
	-@$(CXX) $(DEPENDFLAGS) -MM $(SRCS) > $@ 2> /dev/null

ifneq (, $(filter $(MAKECMDGOALS), build profile-build))
-include .depend
endif<|MERGE_RESOLUTION|>--- conflicted
+++ resolved
@@ -516,13 +516,8 @@
 endif
 
 ### Sometimes gcc is really clang
-<<<<<<< HEAD
-ifeq ($(COMP),)
-	gccversion = $(shell $(CXX) --version)
-=======
 ifeq ($(COMP),gcc)
 	gccversion = $(shell $(CXX) --version 2>/dev/null)
->>>>>>> 74fb936d
 	gccisclang = $(findstring clang,$(gccversion))
 	ifneq ($(gccisclang),)
 		profile_make = clang-profile-make
