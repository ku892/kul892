# Stockfish, a UCI chess playing engine derived from Glaurung 2.1
# Copyright (C) 2004-2008 Tord Romstad (Glaurung author)
# Copyright (C) 2008-2015 Marco Costalba, Joona Kiiski, Tord Romstad
# Copyright (C) 2015-2019 Marco Costalba, Joona Kiiski, Gary Linscott, Tord Romstad
#
# Stockfish is free software: you can redistribute it and/or modify
# it under the terms of the GNU General Public License as published by
# the Free Software Foundation, either version 3 of the License, or
# (at your option) any later version.
#
# Stockfish is distributed in the hope that it will be useful,
# but WITHOUT ANY WARRANTY; without even the implied warranty of
# MERCHANTABILITY or FITNESS FOR A PARTICULAR PURPOSE.  See the
# GNU General Public License for more details.
#
# You should have received a copy of the GNU General Public License
# along with this program.  If not, see <http://www.gnu.org/licenses/>.


### ==========================================================================
### Section 1. General Configuration
### ==========================================================================

### Executable name
ifeq ($(COMP),mingw)
EXE = stockfish.exe
else
EXE = stockfish
endif

### Installation dir definitions
PREFIX = /usr/local
BINDIR = $(PREFIX)/bin

### Built-in benchmark for pgo-builds
PGOBENCH = ./$(EXE) bench
PGOGENSFEN = ./$(EXE) gensfen depth 3 loop 100000

### Source and object files
SRCS = benchmark.cpp bitbase.cpp bitboard.cpp endgame.cpp evaluate.cpp main.cpp \
	material.cpp misc.cpp movegen.cpp movepick.cpp pawns.cpp position.cpp psqt.cpp \
	search.cpp thread.cpp timeman.cpp tt.cpp uci.cpp ucioption.cpp tune.cpp syzygy/tbprobe.cpp \
	eval/evaluate_mir_inv_tools.cpp \
	nnue/evaluate_nnue.cpp \
	nnue/evaluate_nnue_learner.cpp \
	nnue/features/half_kp.cpp \
	nnue/features/half_relative_kp.cpp \
	nnue/features/k.cpp \
	nnue/features/p.cpp \
	nnue/features/castling_right.cpp \
	nnue/features/enpassant.cpp \
	nnue/nnue_test_command.cpp \
	extra/sfen_packer.cpp \
	learn/gensfen2019.cpp \
	learn/learner.cpp \
	learn/learning_tools.cpp \
	learn/multi_think.cpp

OBJS = $(notdir $(SRCS:.cpp=.o))

VPATH = syzygy:nnue:nnue/features:eval:extra:learn

### Establish the operating system name
KERNEL = $(shell uname -s)
ifeq ($(KERNEL),Linux)
	OS = $(shell uname -o)
endif

### ==========================================================================
### Section 2. High-level Configuration
### ==========================================================================
#
# flag                --- Comp switch      --- Description
# ----------------------------------------------------------------------------
#
# debug = yes/no      --- -DNDEBUG         --- Enable/Disable debug mode
# sanitize = undefined/thread/no (-fsanitize )
#                     --- ( undefined )    --- enable undefined behavior checks
#                     --- ( thread    )    --- enable threading error  checks
# optimize = yes/no   --- (-O3/-fast etc.) --- Enable/Disable optimizations
# arch = (name)       --- (-arch)          --- Target architecture
# bits = 64/32        --- -DIS_64BIT       --- 64-/32-bit operating system
# prefetch = yes/no   --- -DUSE_PREFETCH   --- Use prefetch asm-instruction
# popcnt = yes/no     --- -DUSE_POPCNT     --- Use popcnt asm-instruction
# pext = yes/no       --- -DUSE_PEXT       --- Use pext x86_64 asm-instruction
# sse = yes/no        --- -msse            --- Use Intel Streaming SIMD Extensions
# mmx = yes/no        --- -mmmx            --- Use Intel MMX instructions
# sse2 = yes/no       --- -msse2           --- Use Intel Streaming SIMD Extensions 2
# ssse3 = yes/no      --- -mssse3          --- Use Intel Supplemental Streaming SIMD Extensions 3
# sse41 = yes/no      --- -msse4.1         --- Use Intel Streaming SIMD Extensions 4.1
# avx2 = yes/no       --- -mavx2           --- Use Intel Advanced Vector Extensions 2
# avx512 = yes/no     --- -mavx512bw       --- Use Intel Advanced Vector Extensions 512
# vnni256 = yes/no    --- -mavx512vnni     --- Use Intel Vector Neural Network Instructions 256
# vnni512 = yes/no    --- -mavx512vnni     --- Use Intel Vector Neural Network Instructions 512
# neon = yes/no       --- -DUSE_NEON       --- Use ARM SIMD architecture
#
# Note that Makefile is space sensitive, so when adding new architectures
# or modifying existing flags, you have to make sure there are no extra spaces
# at the end of the line for flag values.

### 2.1. General and architecture defaults

# explicitly check for the list of supported architectures (as listed with make help),
# the user can override with `make ARCH=x86-32-vnni256 SUPPORTED_ARCH=true`
ifeq ($(ARCH),$(filter $(ARCH),x86-64-vnni512 x86-64-vnni256 x86-64-avx512 x86-64-bmi2 x86-64-avx2 \
                               x86-64-sse41-popcnt x86-64-modern x86-64-ssse3 x86-64-sse3-popcnt \
                               x86-64 x86-32-sse41-popcnt x86-32-sse2 x86-32 ppc-64 ppc-32 \
                               armv7 armv7-neon armv8 apple-silicon general-64 general-32))
   SUPPORTED_ARCH=true
else
   SUPPORTED_ARCH=false
endif

optimize = yes
debug = no
sanitize = no
bits = 64
prefetch = no
popcnt = no
pext = no
sse = no
mmx = no
sse2 = no
ssse3 = no
sse41 = no
avx2 = no
avx512 = no
vnni256 = no
vnni512 = no
neon = no
ARCH = x86-64-modern
STRIP = strip

### 2.2 Architecture specific

ifeq ($(findstring x86,$(ARCH)),x86)

# x86-32/64

ifeq ($(findstring x86-32,$(ARCH)),x86-32)
	arch = i386
	bits = 32
	sse = yes
	mmx = yes
else
	arch = x86_64
	sse = yes
	sse2 = yes
endif

ifeq ($(findstring -sse,$(ARCH)),-sse)
	sse = yes
endif

ifeq ($(findstring -popcnt,$(ARCH)),-popcnt)
	popcnt = yes
endif

ifeq ($(findstring -mmx,$(ARCH)),-mmx)
	mmx = yes
endif

ifeq ($(findstring -sse2,$(ARCH)),-sse2)
	sse = yes
	sse2 = yes
endif

ifeq ($(findstring -ssse3,$(ARCH)),-ssse3)
	sse = yes
	sse2 = yes
	ssse3 = yes
endif

ifeq ($(findstring -sse41,$(ARCH)),-sse41)
	sse = yes
	sse2 = yes
	ssse3 = yes
	sse41 = yes
endif

ifeq ($(findstring -modern,$(ARCH)),-modern)
	popcnt = yes
	sse = yes
	sse2 = yes
	ssse3 = yes
	sse41 = yes
endif

ifeq ($(findstring -avx2,$(ARCH)),-avx2)
	popcnt = yes
	sse = yes
	sse2 = yes
	ssse3 = yes
	sse41 = yes
	avx2 = yes
endif

ifeq ($(findstring -bmi2,$(ARCH)),-bmi2)
	popcnt = yes
	sse = yes
	sse2 = yes
	ssse3 = yes
	sse41 = yes
	avx2 = yes
	pext = yes
endif

ifeq ($(findstring -avx512,$(ARCH)),-avx512)
	popcnt = yes
	sse = yes
	sse2 = yes
	ssse3 = yes
	sse41 = yes
	avx2 = yes
	pext = yes
	avx512 = yes
endif

ifeq ($(findstring -vnni256,$(ARCH)),-vnni256)
	popcnt = yes
	sse = yes
	sse2 = yes
	ssse3 = yes
	sse41 = yes
	avx2 = yes
	pext = yes
	vnni256 = yes
endif

ifeq ($(findstring -vnni512,$(ARCH)),-vnni512)
	popcnt = yes
	sse = yes
	sse2 = yes
	ssse3 = yes
	sse41 = yes
	avx2 = yes
	pext = yes
	avx512 = yes
	vnni512 = yes
endif

ifeq ($(sse),yes)
	prefetch = yes
endif

# 64-bit pext is not available on x86-32
ifeq ($(bits),32)
	pext = no
endif

else

# all other architectures

ifeq ($(ARCH),general-32)
	arch = any
	bits = 32
endif

ifeq ($(ARCH),general-64)
	arch = any
endif

ifeq ($(ARCH),armv7)
	arch = armv7
	prefetch = yes
	bits = 32
endif

ifeq ($(ARCH),armv7-neon)
	arch = armv7
	prefetch = yes
	popcnt = yes
	neon = yes
	bits = 32
endif

ifeq ($(ARCH),armv8)
	arch = armv8
	prefetch = yes
	popcnt = yes
	neon = yes
endif

ifeq ($(ARCH),apple-silicon)
	arch = arm64
	prefetch = yes
	popcnt = yes
	neon = yes
endif

ifeq ($(ARCH),ppc-32)
	arch = ppc
	bits = 32
endif

ifeq ($(ARCH),ppc-64)
	arch = ppc64
	popcnt = yes
	prefetch = yes
endif

endif

### ==========================================================================
### Section 3. Low-level Configuration
### ==========================================================================

### 3.1 Selecting compiler (default = gcc)
CXXFLAGS += -Wall -Wcast-qual -fno-exceptions -std=c++17 $(EXTRACXXFLAGS) $(LEARNCXXFLAGS)
DEPENDFLAGS += -std=c++17
LDFLAGS += $(EXTRALDFLAGS) $(LEARNLDFLAGS)

ifeq ($(COMP),)
	COMP=gcc
endif

ifeq ($(COMP),gcc)
	comp=gcc
	CXX=g++
	CXXFLAGS += -pedantic -Wextra -Wshadow

	ifeq ($(arch),$(filter $(arch),armv7 armv8))
		ifeq ($(OS),Android)
			CXXFLAGS += -m$(bits)
			LDFLAGS += -m$(bits)
		endif
	else
		CXXFLAGS += -m$(bits)
		LDFLAGS += -m$(bits)
	endif

	ifeq ($(arch),$(filter $(arch),armv7))
		LDFLAGS += -latomic
	endif

	ifneq ($(KERNEL),Darwin)
	   LDFLAGS += -Wl,--no-as-needed
	endif
endif

ifeq ($(COMP),mingw)
	comp=mingw

	ifeq ($(KERNEL),Linux)
		ifeq ($(bits),64)
			ifeq ($(shell which x86_64-w64-mingw32-c++-posix),)
				CXX=x86_64-w64-mingw32-c++
			else
				CXX=x86_64-w64-mingw32-c++-posix
			endif
		else
			ifeq ($(shell which i686-w64-mingw32-c++-posix),)
				CXX=i686-w64-mingw32-c++
			else
				CXX=i686-w64-mingw32-c++-posix
			endif
		endif
	else
		CXX=g++
	endif

	CXXFLAGS += -Wextra -Wshadow
	LDFLAGS += -static
endif

ifeq ($(COMP),icc)
	comp=icc
	CXX=icpc
	CXXFLAGS += -diag-disable 1476,10120 -Wcheck -Wabi -Wdeprecated -strict-ansi
endif

ifeq ($(COMP),clang)
	comp=clang
	CXX=clang++
	CXXFLAGS += -pedantic -Wextra -Wshadow

	ifneq ($(KERNEL),Darwin)
	ifneq ($(KERNEL),OpenBSD)
		LDFLAGS += -latomic
	endif
	endif

	ifeq ($(arch),$(filter $(arch),armv7 armv8))
		ifeq ($(OS),Android)
			CXXFLAGS += -m$(bits)
			LDFLAGS += -m$(bits)
		endif
	else
		CXXFLAGS += -m$(bits)
		LDFLAGS += -m$(bits)
	endif
endif

ifeq ($(comp),icc)
	profile_make = icc-profile-make
	profile_use = icc-profile-use
else
ifeq ($(comp),clang)
	profile_make = clang-profile-make
	profile_use = clang-profile-use
else
	profile_make = gcc-profile-make
	profile_use = gcc-profile-use
endif
endif

ifeq ($(KERNEL),Darwin)
	CXXFLAGS += -arch $(arch) -mmacosx-version-min=10.14
	LDFLAGS += -arch $(arch) -mmacosx-version-min=10.14
	XCRUN = xcrun
endif

# To cross-compile for Android, NDK version r21 or later is recommended.
# In earlier NDK versions, you'll need to pass -fno-addrsig if using GNU binutils.
# Currently we don't know how to make PGO builds with the NDK yet.
ifeq ($(COMP),ndk)
	CXXFLAGS += -stdlib=libc++ -fPIE
	ifeq ($(arch),armv7)
		comp=armv7a-linux-androideabi16-clang
		CXX=armv7a-linux-androideabi16-clang++
		CXXFLAGS += -mthumb -march=armv7-a -mfloat-abi=softfp -mfpu=neon
		STRIP=arm-linux-androideabi-strip
	endif
	ifeq ($(arch),armv8)
		comp=aarch64-linux-android21-clang
		CXX=aarch64-linux-android21-clang++
		STRIP=aarch64-linux-android-strip
	endif
	LDFLAGS += -static-libstdc++ -pie -lm -latomic
endif

### Travis CI script uses COMPILER to overwrite CXX
ifdef COMPILER
	COMPCXX=$(COMPILER)
endif

### Allow overwriting CXX from command line
ifdef COMPCXX
	CXX=$(COMPCXX)
endif

### Sometimes gcc is really clang
ifeq ($(COMP),gcc)
	gccversion = $(shell $(CXX) --version)
	gccisclang = $(findstring clang,$(gccversion))
	ifneq ($(gccisclang),)
		profile_make = clang-profile-make
		profile_use = clang-profile-use
	endif
endif

### On mingw use Windows threads, otherwise POSIX
ifneq ($(comp),mingw)
	CXXFLAGS += -DUSE_PTHREADS
	# On Android Bionic's C library comes with its own pthread implementation bundled in
	ifneq ($(OS),Android)
		# Haiku has pthreads in its libroot, so only link it in on other platforms
		ifneq ($(KERNEL),Haiku)
			ifneq ($(COMP),ndk)
				LDFLAGS += -lpthread
			endif
		endif
	endif
endif

### 3.2.1 Debugging
ifeq ($(debug),no)
	CXXFLAGS += -DNDEBUG
else
	CXXFLAGS += -g
endif

### 3.2.2 Debugging with undefined behavior sanitizers
ifneq ($(sanitize),no)
        CXXFLAGS += -g3 -fsanitize=$(sanitize)
        LDFLAGS += -fsanitize=$(sanitize)
endif

### 3.3 Optimization
ifeq ($(optimize),yes)

	CXXFLAGS += -O3

	ifeq ($(comp),gcc)
		ifeq ($(OS), Android)
			CXXFLAGS += -fno-gcse -mthumb -march=armv7-a -mfloat-abi=softfp
		endif
	endif

	ifeq ($(comp),$(filter $(comp),gcc clang icc))
		ifeq ($(KERNEL),Darwin)
			CXXFLAGS += -mdynamic-no-pic
		endif
	endif
endif

### 3.4 Bits
ifeq ($(bits),64)
	CXXFLAGS += -DIS_64BIT
endif

### 3.5 prefetch
ifeq ($(prefetch),yes)
	ifeq ($(sse),yes)
		CXXFLAGS += -msse
	endif
else
	CXXFLAGS += -DNO_PREFETCH
endif

### 3.6 popcnt
ifeq ($(popcnt),yes)
	ifeq ($(arch),$(filter $(arch),ppc64 armv7 armv8 arm64))
		CXXFLAGS += -DUSE_POPCNT
	else ifeq ($(comp),icc)
		CXXFLAGS += -msse3 -DUSE_POPCNT
	else
		CXXFLAGS += -msse3 -mpopcnt -DUSE_POPCNT
	endif
endif


ifeq ($(avx2),yes)
	CXXFLAGS += -DUSE_AVX2
	ifeq ($(comp),$(filter $(comp),gcc clang mingw))
		CXXFLAGS += -mavx2
	endif
endif

ifeq ($(avx512),yes)
	CXXFLAGS += -DUSE_AVX512
	ifeq ($(comp),$(filter $(comp),gcc clang mingw))
		CXXFLAGS += -mavx512f -mavx512bw
	endif
endif

ifeq ($(vnni256),yes)
	CXXFLAGS += -DUSE_VNNI
	ifeq ($(comp),$(filter $(comp),gcc clang mingw))
		CXXFLAGS += -mavx512f -mavx512bw -mavx512vnni -mavx512dq -mavx512vl -mprefer-vector-width=256
	endif
endif

ifeq ($(vnni512),yes)
	CXXFLAGS += -DUSE_VNNI
	ifeq ($(comp),$(filter $(comp),gcc clang mingw))
		CXXFLAGS += -mavx512vnni -mavx512dq -mavx512vl
	endif
endif

ifeq ($(sse41),yes)
	CXXFLAGS += -DUSE_SSE41
	ifeq ($(comp),$(filter $(comp),gcc clang mingw))
		CXXFLAGS += -msse4.1
	endif
endif

ifeq ($(ssse3),yes)
	CXXFLAGS += -DUSE_SSSE3
	ifeq ($(comp),$(filter $(comp),gcc clang mingw))
		CXXFLAGS += -mssse3
	endif
endif

ifeq ($(sse2),yes)
	CXXFLAGS += -DUSE_SSE2
	ifeq ($(comp),$(filter $(comp),gcc clang mingw))
		CXXFLAGS += -msse2
	endif
endif

ifeq ($(mmx),yes)
	CXXFLAGS += -DUSE_MMX
	ifeq ($(comp),$(filter $(comp),gcc clang mingw))
		CXXFLAGS += -mmmx
	endif
endif

ifeq ($(neon),yes)
	CXXFLAGS += -DUSE_NEON
	ifeq ($(KERNEL),Linux)
	ifneq ($(COMP),ndk)
	ifneq ($(arch),armv8)
		CXXFLAGS += -mfpu=neon
	endif
	endif
	endif
endif

### 3.7 pext
ifeq ($(pext),yes)
	CXXFLAGS += -DUSE_PEXT
	ifeq ($(comp),$(filter $(comp),gcc clang mingw))
		CXXFLAGS += -mbmi2
	endif
endif

### 3.8 Link Time Optimization
### This is a mix of compile and link time options because the lto link phase
### needs access to the optimization flags.
ifeq ($(optimize),yes)
ifeq ($(debug), no)
	ifeq ($(COMP),ndk)
		CXXFLAGS += -flto=thin
		LDFLAGS += $(CXXFLAGS)
	else ifeq ($(comp),clang)
		CXXFLAGS += -flto=thin
		LDFLAGS += $(CXXFLAGS)

# GCC and CLANG use different methods for parallelizing LTO and CLANG pretends to be
# GCC on some systems.
	else ifeq ($(comp),gcc)
	ifeq ($(gccisclang),)
		CXXFLAGS += -flto
		LDFLAGS += $(CXXFLAGS) -flto=jobserver
		ifneq ($(findstring MINGW,$(KERNEL)),)
			LDFLAGS += -save-temps
		else ifneq ($(findstring MSYS,$(KERNEL)),)
			LDFLAGS += -save-temps
		endif
	else
		CXXFLAGS += -flto=thin
		LDFLAGS += $(CXXFLAGS)
	endif

# To use LTO and static linking on windows, the tool chain requires a recent gcc:
# gcc version 10.1 in msys2 or TDM-GCC version 9.2 are known to work, older might not.
# So, only enable it for a cross from Linux by default.
	else ifeq ($(comp),mingw)
	ifeq ($(KERNEL),Linux)
		CXXFLAGS += -flto
		LDFLAGS += $(CXXFLAGS) -flto=jobserver
	endif
	endif
endif
endif

### 3.9 Android 5 can only run position independent executables. Note that this
### breaks Android 4.0 and earlier.
ifeq ($(OS), Android)
	CXXFLAGS += -fPIE
	LDFLAGS += -fPIE -pie
endif

### ==========================================================================
### Section 4. Public Targets
### ==========================================================================


help:
	@echo ""
	@echo "To compile stockfish, type: "
	@echo ""
	@echo "make target ARCH=arch [COMP=compiler] [COMPCXX=cxx]"
	@echo ""
	@echo "Supported targets:"
	@echo ""
	@echo "help                    > Display architecture details"
	@echo "build                   > Standard build"
	@echo "net                     > Download the default nnue net"
	@echo "profile-build           > Faster build (with profile-guided optimization)"
	@echo "strip                   > Strip executable"
	@echo "install                 > Install executable"
	@echo "clean                   > Clean up"
	@echo ""
	@echo "Supported archs:"
	@echo ""
	@echo "x86-64-vnni512          > x86 64-bit with vnni support 512bit wide"
	@echo "x86-64-vnni256          > x86 64-bit with vnni support 256bit wide"
	@echo "x86-64-avx512           > x86 64-bit with avx512 support"
	@echo "x86-64-bmi2             > x86 64-bit with bmi2 support"
	@echo "x86-64-avx2             > x86 64-bit with avx2 support"
	@echo "x86-64-sse41-popcnt     > x86 64-bit with sse41 and popcnt support"
	@echo "x86-64-modern           > common modern CPU, currently x86-64-sse41-popcnt"
	@echo "x86-64-ssse3            > x86 64-bit with ssse3 support"
	@echo "x86-64-sse3-popcnt      > x86 64-bit with sse3 and popcnt support"
	@echo "x86-64                  > x86 64-bit generic (with sse2 support)"
	@echo "x86-32-sse41-popcnt     > x86 32-bit with sse41 and popcnt support"
	@echo "x86-32-sse2             > x86 32-bit with sse2 support"
	@echo "x86-32                  > x86 32-bit generic (with mmx and sse support)"
	@echo "ppc-64                  > PPC 64-bit"
	@echo "ppc-32                  > PPC 32-bit"
	@echo "armv7                   > ARMv7 32-bit"
	@echo "armv7-neon              > ARMv7 32-bit with popcnt and neon"
	@echo "armv8                   > ARMv8 64-bit with popcnt and neon"
	@echo "apple-silicon           > Apple silicon ARM64"
	@echo "general-64              > unspecified 64-bit"
	@echo "general-32              > unspecified 32-bit"
	@echo ""
	@echo "Supported compilers:"
	@echo ""
	@echo "gcc                     > Gnu compiler (default)"
	@echo "mingw                   > Gnu compiler with MinGW under Windows"
	@echo "clang                   > LLVM Clang compiler"
	@echo "icc                     > Intel compiler"
	@echo "ndk                     > Google NDK to cross-compile for Android"
	@echo ""
	@echo "Simple examples. If you don't know what to do, you likely want to run: "
	@echo ""
	@echo "make -j build ARCH=x86-64  (A portable, slow compile for 64-bit systems)"
	@echo "make -j build ARCH=x86-32  (A portable, slow compile for 32-bit systems)"
	@echo ""
	@echo "Advanced examples, for experienced users looking for performance: "
	@echo ""
	@echo "make    help  ARCH=x86-64-bmi2"
	@echo "make -j profile-build ARCH=x86-64-bmi2 COMP=gcc COMPCXX=g++-9.0"
	@echo "make -j build ARCH=x86-64-ssse3 COMP=clang"
	@echo ""
	@echo "-------------------------------"
ifeq ($(SUPPORTED_ARCH), true)
	@echo "The selected architecture $(ARCH) will enable the following configuration: "
	@$(MAKE) ARCH=$(ARCH) COMP=$(COMP) config-sanity
else
	@echo "Specify a supported architecture with the ARCH option for more details"
endif


.PHONY: help build profile-build strip install clean net objclean profileclean \
        config-sanity icc-profile-use icc-profile-make gcc-profile-use gcc-profile-make \
        clang-profile-use clang-profile-make

build: config-sanity
	$(MAKE) ARCH=$(ARCH) COMP=$(COMP) all

profile-build: net config-sanity objclean profileclean
	@echo ""
	@echo "Step 1/4. Building instrumented executable ..."
	$(MAKE) ARCH=$(ARCH) COMP=$(COMP) $(profile_make)
	@echo ""
	@echo "Step 2/4. Running benchmark for pgo-build ..."
	$(PGOBENCH) > /dev/null
	@echo ""
	@echo "Step 3/4. Building optimized executable ..."
	$(MAKE) ARCH=$(ARCH) COMP=$(COMP) objclean
	$(MAKE) ARCH=$(ARCH) COMP=$(COMP) $(profile_use)
	@echo ""
	@echo "Step 4/4. Deleting profile data ..."
	$(MAKE) ARCH=$(ARCH) COMP=$(COMP) profileclean

strip:
	$(STRIP) $(EXE)

install:
	-mkdir -p -m 755 $(BINDIR)
	-cp $(EXE) $(BINDIR)
	-strip $(BINDIR)/$(EXE)

#clean all
clean: objclean profileclean
	@rm -f .depend *~ core

net:
	$(eval nnuenet := $(shell grep EvalFile ucioption.cpp | grep Option | sed 's/.*\(nn-[a-z0-9]\{12\}.nnue\).*/\1/'))
	@echo "Default net: $(nnuenet)"
	$(eval nnuedownloadurl := https://tests.stockfishchess.org/api/nn/$(nnuenet))
	$(eval curl_or_wget := $(shell if hash curl 2>/dev/null; then echo "curl -skL"; elif hash wget 2>/dev/null; then echo "wget -qO-"; fi))
	@if test -f "$(nnuenet)"; then \
            echo "Already available."; \
         else \
            if [ "x$(curl_or_wget)" = "x" ]; then \
               echo "Automatic download failed: neither curl nor wget is installed. Install one of these tools or download the net manually"; exit 1; \
            else \
               echo "Downloading $(nnuedownloadurl)"; $(curl_or_wget) $(nnuedownloadurl) > $(nnuenet);\
            fi; \
        fi;
	$(eval shasum_command := $(shell if hash shasum 2>/dev/null; then echo "shasum -a 256 "; elif hash sha256sum 2>/dev/null; then echo "sha256sum "; fi))
	@if [ "x$(shasum_command)" != "x" ]; then \
	    if [ "$(nnuenet)" != "nn-"`$(shasum_command) $(nnuenet) | cut -c1-12`".nnue" ]; then \
                echo "Failed download or $(nnuenet) corrupted, please delete!"; exit 1; \
            fi \
         else \
            echo "shasum / sha256sum not found, skipping net validation"; \
        fi


# clean binaries and objects
objclean:
	@rm -f $(EXE) *.o ./syzygy/*.o ./learn/*.o ./extra/*.o ./eval/*.o ./nnue/*.o ./nnue/features/*.o

# clean auxiliary profiling files
profileclean:
	@rm -rf profdir
<<<<<<< HEAD
	@rm -f bench.txt *.gcda *.gcno ./syzygy/*.gcda ./learn/*.gcda ./extra/*.gcda ./eval/*.gcda ./nnue/*.gcda ./nnue/features/*.gcda
=======
	@rm -f bench.txt *.gcda *.gcno ./syzygy/*.gcda ./nnue/*.gcda ./nnue/features/*.gcda *.s
>>>>>>> 242a7d9f
	@rm -f stockfish.profdata *.profraw

default:
	help

### ==========================================================================
### Section 5. Private Targets
### ==========================================================================

all: $(EXE) .depend

config-sanity:
	@echo ""
	@echo "Config:"
	@echo "debug: '$(debug)'"
	@echo "sanitize: '$(sanitize)'"
	@echo "optimize: '$(optimize)'"
	@echo "arch: '$(arch)'"
	@echo "bits: '$(bits)'"
	@echo "kernel: '$(KERNEL)'"
	@echo "os: '$(OS)'"
	@echo "prefetch: '$(prefetch)'"
	@echo "popcnt: '$(popcnt)'"
	@echo "pext: '$(pext)'"
	@echo "sse: '$(sse)'"
	@echo "mmx: '$(mmx)'"
	@echo "sse2: '$(sse2)'"
	@echo "ssse3: '$(ssse3)'"
	@echo "sse41: '$(sse41)'"
	@echo "avx2: '$(avx2)'"
	@echo "avx512: '$(avx512)'"
	@echo "vnni256: '$(vnni256)'"
	@echo "vnni512: '$(vnni512)'"
	@echo "neon: '$(neon)'"
	@echo ""
	@echo "Flags:"
	@echo "CXX: $(CXX)"
	@echo "CXXFLAGS: $(CXXFLAGS)"
	@echo "LDFLAGS: $(LDFLAGS)"
	@echo ""
	@echo "Testing config sanity. If this fails, try 'make help' ..."
	@echo ""
	@test "$(debug)" = "yes" || test "$(debug)" = "no"
	@test "$(sanitize)" = "undefined" || test "$(sanitize)" = "thread" || test "$(sanitize)" = "address" || test "$(sanitize)" = "no"
	@test "$(optimize)" = "yes" || test "$(optimize)" = "no"
	@test "$(SUPPORTED_ARCH)" = "true"
	@test "$(arch)" = "any" || test "$(arch)" = "x86_64" || test "$(arch)" = "i386" || \
	 test "$(arch)" = "ppc64" || test "$(arch)" = "ppc" || \
	 test "$(arch)" = "armv7" || test "$(arch)" = "armv8" || test "$(arch)" = "arm64"
	@test "$(bits)" = "32" || test "$(bits)" = "64"
	@test "$(prefetch)" = "yes" || test "$(prefetch)" = "no"
	@test "$(popcnt)" = "yes" || test "$(popcnt)" = "no"
	@test "$(pext)" = "yes" || test "$(pext)" = "no"
	@test "$(sse)" = "yes" || test "$(sse)" = "no"
	@test "$(mmx)" = "yes" || test "$(mmx)" = "no"
	@test "$(sse2)" = "yes" || test "$(sse2)" = "no"
	@test "$(ssse3)" = "yes" || test "$(ssse3)" = "no"
	@test "$(sse41)" = "yes" || test "$(sse41)" = "no"
	@test "$(avx2)" = "yes" || test "$(avx2)" = "no"
	@test "$(avx512)" = "yes" || test "$(avx512)" = "no"
	@test "$(vnni256)" = "yes" || test "$(vnni256)" = "no"
	@test "$(vnni512)" = "yes" || test "$(vnni512)" = "no"
	@test "$(neon)" = "yes" || test "$(neon)" = "no"
	@test "$(comp)" = "gcc" || test "$(comp)" = "icc" || test "$(comp)" = "mingw" || test "$(comp)" = "clang" \
	|| test "$(comp)" = "armv7a-linux-androideabi16-clang"  || test "$(comp)" = "aarch64-linux-android21-clang"

$(EXE): $(OBJS)
	+$(CXX) -o $@ $(OBJS) $(LDFLAGS)

clang-profile-make:
	$(MAKE) ARCH=$(ARCH) COMP=$(COMP) \
	EXTRACXXFLAGS='-fprofile-instr-generate ' \
	EXTRALDFLAGS=' -fprofile-instr-generate' \
	all

clang-profile-use:
	$(XCRUN) llvm-profdata merge -output=stockfish.profdata *.profraw
	$(MAKE) ARCH=$(ARCH) COMP=$(COMP) \
	EXTRACXXFLAGS='-fprofile-instr-use=stockfish.profdata' \
	EXTRALDFLAGS='-fprofile-use ' \
	all

gcc-profile-make:
	$(MAKE) ARCH=$(ARCH) COMP=$(COMP) \
	EXTRACXXFLAGS='-fprofile-generate' \
	EXTRALDFLAGS='-lgcov' \
	all

gcc-profile-use:
	$(MAKE) ARCH=$(ARCH) COMP=$(COMP) \
	EXTRACXXFLAGS='-fprofile-use -fno-peel-loops -fno-tracer' \
	EXTRALDFLAGS='-lgcov' \
	all

icc-profile-make:
	@mkdir -p profdir
	$(MAKE) ARCH=$(ARCH) COMP=$(COMP) \
	EXTRACXXFLAGS='-prof-gen=srcpos -prof_dir ./profdir' \
	all

icc-profile-use:
	$(MAKE) ARCH=$(ARCH) COMP=$(COMP) \
	EXTRACXXFLAGS='-prof_use -prof_dir ./profdir' \
	all

learn: config-sanity
	$(MAKE) ARCH=$(ARCH) COMP=$(COMP) \
	EXTRACXXFLAGS=' -DEVAL_LEARN -DEVAL_NNUE -DENABLE_TEST_CMD -DUSE_BLAS -I/mingw64/include/OpenBLAS -fopenmp ' \
	EXTRALDFLAGS=' -lopenblas -fopenmp -Wl,-s ' \
	all
	
profile-learn: config-sanity objclean profileclean
	@echo ""
	@echo "Step 1/4. Building instrumented executable ..."
	$(MAKE) ARCH=$(ARCH) COMP=$(COMP) $(profile_make) \
	LEARNCXXFLAGS=' -DEVAL_LEARN -DEVAL_NNUE -DENABLE_TEST_CMD -DUSE_BLAS -I/mingw64/include/OpenBLAS -fopenmp ' \
	LEARNLDFLAGS=' -lopenblas -fopenmp -Wl,-s '
	@echo ""
	@echo "Step 2/4. Running benchmark for pgo-build ..."
	$(PGOGENSFEN) 
	@echo ""
	@echo "Step 3/4. Building optimized executable ..."
	$(MAKE) ARCH=$(ARCH) COMP=$(COMP) objclean
	$(MAKE) ARCH=$(ARCH) COMP=$(COMP) $(profile_use) \
	LEARNCXXFLAGS=' -DEVAL_LEARN -DEVAL_NNUE -DENABLE_TEST_CMD -DUSE_BLAS -I/mingw64/include/OpenBLAS -fopenmp ' \
	LEARNLDFLAGS=' -lopenblas -fopenmp -Wl,-s '
	@echo ""
	@echo "Step 4/4. Deleting profile data ..."
	$(MAKE) ARCH=$(ARCH) COMP=$(COMP) profileclean
	rm generated_kifu.bin

.depend:
	-@$(CXX) $(DEPENDFLAGS) -MM $(SRCS) > $@ 2> /dev/null

-include .depend<|MERGE_RESOLUTION|>--- conflicted
+++ resolved
@@ -458,10 +458,10 @@
 		# Haiku has pthreads in its libroot, so only link it in on other platforms
 		ifneq ($(KERNEL),Haiku)
 			ifneq ($(COMP),ndk)
-				LDFLAGS += -lpthread
-			endif
+			LDFLAGS += -lpthread
 		endif
 	endif
+endif
 endif
 
 ### 3.2.1 Debugging
@@ -585,7 +585,7 @@
 		CXXFLAGS += -mfpu=neon
 	endif
 	endif
-	endif
+endif
 endif
 
 ### 3.7 pext
@@ -776,16 +776,12 @@
 
 # clean binaries and objects
 objclean:
-	@rm -f $(EXE) *.o ./syzygy/*.o ./learn/*.o ./extra/*.o ./eval/*.o ./nnue/*.o ./nnue/features/*.o
+	@rm -f $(EXE) *.o ./syzygy/*.o ./nnue/*.o ./nnue/features/*.o ./learn/*.o ./extra/*.o ./eval/*.o
 
 # clean auxiliary profiling files
 profileclean:
 	@rm -rf profdir
-<<<<<<< HEAD
-	@rm -f bench.txt *.gcda *.gcno ./syzygy/*.gcda ./learn/*.gcda ./extra/*.gcda ./eval/*.gcda ./nnue/*.gcda ./nnue/features/*.gcda
-=======
-	@rm -f bench.txt *.gcda *.gcno ./syzygy/*.gcda ./nnue/*.gcda ./nnue/features/*.gcda *.s
->>>>>>> 242a7d9f
+	@rm -f bench.txt *.gcda *.gcno ./syzygy/*.gcda ./nnue/*.gcda ./nnue/features/*.gcda *.s ./learn/*.gcda ./extra/*.gcda ./eval/*.gcda
 	@rm -f stockfish.profdata *.profraw
 
 default:
