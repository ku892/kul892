--- conflicted
+++ resolved
@@ -237,7 +237,7 @@
   SQUARE_NB = 64
 };
 
-enum Delta : int {
+enum Direction : int {
   NORTH =  8,
   EAST  =  1,
   SOUTH = -NORTH,
@@ -281,49 +281,30 @@
   return Value(mg.s);
 }
 
-<<<<<<< HEAD
-#define ENABLE_BASE_OPERATORS_ON(T)                             \
-inline T operator+(T d1, T d2) { return T(int(d1) + int(d2)); } \
-inline T operator-(T d1, T d2) { return T(int(d1) - int(d2)); } \
-inline T operator-(T d) { return T(-int(d)); }                  \
-inline T& operator+=(T& d1, T d2) { return d1 = d1 + d2; }      \
-inline T& operator-=(T& d1, T d2) { return d1 = d1 - d2; }
-
-#define ENABLE_INCR_OPERATORS_ON(T)                             \
-inline T& operator++(T& d) { return d = T(int(d) + 1); }        \
-inline T& operator--(T& d) { return d = T(int(d) - 1); }
-
-#define ENABLE_FULL_OPERATORS_ON(T)                             \
-ENABLE_BASE_OPERATORS_ON(T)                                     \
-ENABLE_INCR_OPERATORS_ON(T)                                     \
-inline T operator*(int i, T d) { return T(i * int(d)); }        \
-inline T operator*(T d, int i) { return T(int(d) * i); }        \
-inline T operator/(T d, int i) { return T(int(d) / i); }        \
-inline int operator/(T d1, T d2) { return int(d1) / int(d2); }  \
-inline T& operator*=(T& d, int i) { return d = T(int(d) * i); } \
-=======
 #define ENABLE_BASE_OPERATORS_ON(T)                                \
 constexpr T operator+(T d1, T d2) { return T(int(d1) + int(d2)); } \
 constexpr T operator-(T d1, T d2) { return T(int(d1) - int(d2)); } \
 constexpr T operator-(T d) { return T(-int(d)); }                  \
 inline T& operator+=(T& d1, T d2) { return d1 = d1 + d2; }         \
-inline T& operator-=(T& d1, T d2) { return d1 = d1 - d2; }         \
+inline T& operator-=(T& d1, T d2) { return d1 = d1 - d2; }
+
+#define ENABLE_INCR_OPERATORS_ON(T)                                \
+inline T& operator++(T& d) { return d = T(int(d) + 1); }           \
+inline T& operator--(T& d) { return d = T(int(d) - 1); }
 
 #define ENABLE_FULL_OPERATORS_ON(T)                                \
 ENABLE_BASE_OPERATORS_ON(T)                                        \
+ENABLE_INCR_OPERATORS_ON(T)                                        \
 constexpr T operator*(int i, T d) { return T(i * int(d)); }        \
 constexpr T operator*(T d, int i) { return T(int(d) * i); }        \
-inline T& operator++(T& d) { return d = T(int(d) + 1); }           \
-inline T& operator--(T& d) { return d = T(int(d) - 1); }           \
 constexpr T operator/(T d, int i) { return T(int(d) / i); }        \
 constexpr int operator/(T d1, T d2) { return int(d1) / int(d2); }  \
 inline T& operator*=(T& d, int i) { return d = T(int(d) * i); }    \
->>>>>>> 2acda1fd
 inline T& operator/=(T& d, int i) { return d = T(int(d) / i); }
 
 ENABLE_FULL_OPERATORS_ON(Value)
 ENABLE_FULL_OPERATORS_ON(Depth)
-ENABLE_FULL_OPERATORS_ON(Delta)
+ENABLE_FULL_OPERATORS_ON(Direction)
 
 ENABLE_INCR_OPERATORS_ON(PieceType)
 ENABLE_INCR_OPERATORS_ON(Piece)
@@ -344,11 +325,11 @@
 inline Value& operator+=(Value& v, int i) { return v = v + i; }
 inline Value& operator-=(Value& v, int i) { return v = v - i; }
 
-/// Additional operators to add a Delta to a Square
-inline Square operator+(Square s, Delta d) { return Square(int(s) + int(d)); }
-inline Square operator-(Square s, Delta d) { return Square(int(s) - int(d)); }
-inline Square& operator+=(Square &s, Delta d) { return s = s + d; }
-inline Square& operator-=(Square &s, Delta d) { return s = s - d; }
+/// Additional operators to add a Direction to a Square
+inline Square operator+(Square s, Direction d) { return Square(int(s) + int(d)); }
+inline Square operator-(Square s, Direction d) { return Square(int(s) - int(d)); }
+inline Square& operator+=(Square &s, Direction d) { return s = s + d; }
+inline Square& operator-=(Square &s, Direction d) { return s = s - d; }
 
 /// Only declared but not defined. We don't want to multiply two scores due to
 /// a very high risk of overflow. So user should explicitly convert to integer.
@@ -379,15 +360,11 @@
   return Square(s ^ SQ_A8); // Vertical flip SQ_A1 -> SQ_A8
 }
 
-<<<<<<< HEAD
-inline File operator~(File f) {
+constexpr File operator~(File f) {
   return File(f ^ FILE_H); // Horizontal flip FILE_A -> FILE_H
 }
 
-inline Piece operator~(Piece pc) {
-=======
 constexpr Piece operator~(Piece pc) {
->>>>>>> 2acda1fd
   return Piece(pc ^ 8); // Swap color of piece B_KNIGHT -> W_KNIGHT
 }
 
@@ -449,11 +426,7 @@
   return ((s >> 3) ^ s) & 1;
 }
 
-<<<<<<< HEAD
-inline Delta pawn_push(Color c) {
-=======
-constexpr Square pawn_push(Color c) {
->>>>>>> 2acda1fd
+constexpr Direction pawn_push(Color c) {
   return c == WHITE ? NORTH : SOUTH;
 }
 
