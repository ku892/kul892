/*
  Stockfish, a UCI chess playing engine derived from Glaurung 2.1
  Copyright (C) 2004-2022 The Stockfish developers (see AUTHORS file)

  Stockfish is free software: you can redistribute it and/or modify
  it under the terms of the GNU General Public License as published by
  the Free Software Foundation, either version 3 of the License, or
  (at your option) any later version.

  Stockfish is distributed in the hope that it will be useful,
  but WITHOUT ANY WARRANTY; without even the implied warranty of
  MERCHANTABILITY or FITNESS FOR A PARTICULAR PURPOSE.  See the
  GNU General Public License for more details.

  You should have received a copy of the GNU General Public License
  along with this program.  If not, see <http://www.gnu.org/licenses/>.
*/

#ifndef THREAD_H_INCLUDED
#define THREAD_H_INCLUDED

#include <atomic>
#include <condition_variable>
#include <mutex>
#include <thread>
#include <vector>
#include <functional>

#include "material.h"
#include "movepick.h"
#include "pawns.h"
#include "position.h"
#include "search.h"
#include "thread_win32_osx.h"

namespace Stockfish {

/// Thread class keeps together all the thread-related stuff. We use
/// per-thread pawn and material hash tables so that once we get a
/// pointer to an entry its life time is unlimited and we don't have
/// to care about someone changing the entry under our feet.

namespace Detail {

  template <typename T>
  struct TypeIdentity {
    using Type = T;
  };

}

class Thread {

  std::mutex mutex;
  std::condition_variable cv;
  size_t idx;
  bool exit = false, searching = true; // Set before starting std::thread
  std::function<void(Thread&)> worker;
  std::function<void(Position&)> on_eval_callback;
  NativeThread stdThread;

public:
  explicit Thread(size_t);
  virtual ~Thread();
  virtual void search();

  // The function object to be executed is taken by value to remove
  // the need for separate lvalue and rvalue overloads.
  // The worker thread needs to have ownership of the task
  // to be executed because otherwise there's no way to manage its lifetime.
  virtual void execute_with_worker(std::function<void(Thread&)> t);

  void clear();
  void idle_loop();
  void start_searching();
  void wait_for_search_finished();
  size_t id() const { return idx; }

  void wait_for_worker_finished();

  template <typename FuncT>
  void set_eval_callback(FuncT&& f) { on_eval_callback = std::forward<FuncT>(f); }

  void clear_eval_callback() { on_eval_callback = nullptr; }

  void on_eval() { if (on_eval_callback) on_eval_callback(rootPos); }

  Pawns::Table pawnsTable;
  Material::Table materialTable;
  size_t pvIdx, pvLast;
  RunningAverage complexityAverage;
  std::atomic<uint64_t> nodes, tbHits, bestMoveChanges;
  int selDepth, nmpMinPly;
  Color nmpColor;
<<<<<<< HEAD
  std::atomic<uint64_t> nodes, tbHits, bestMoveChanges;
  uint64_t maxNodes;
=======
  Value bestValue, optimism[COLOR_NB];
>>>>>>> 4c7de9e8

  Position rootPos;
  StateInfo rootState;
  Search::RootMoves rootMoves;
  Depth rootDepth, completedDepth, depth, previousDepth;
  Value rootDelta;
  CounterMoveHistory counterMoves;
  ButterflyHistory mainHistory;
  CapturePieceToHistory captureHistory;
  ContinuationHistory continuationHistory[2][2];
  Score trend;
  int failedHighCnt;
  bool rootInTB;
  int Cardinality;
  bool UseRule50;
  Depth ProbeDepth;
};


/// MainThread is a derived class specific for main thread

struct MainThread : public Thread {

  using Thread::Thread;

  void search() override;
  void check_time();

  double previousTimeReduction;
  Value bestPreviousScore;
  Value bestPreviousAverageScore;
  Value iterValue[4];
  int callsCnt;
  bool stopOnPonderhit;
  std::atomic_bool ponder;
};


/// ThreadPool struct handles all the threads-related stuff like init, starting,
/// parking and, most importantly, launching a thread. All the access to threads
/// is done through this class.

struct ThreadPool : public std::vector<Thread*> {

  // Each thread gets its own copy of the `worker` function object.
  // This means that each worker thread will have exclusive access
  // to the state of the `worker` function object.
  void execute_with_workers(const std::function<void(Thread&)>& worker);

  template <typename IndexT, typename FuncT>
  void for_each_index_with_workers(
    IndexT begin,
    typename Detail::TypeIdentity<IndexT>::Type end,
    FuncT func)
  {
    // This value must outlive the function call.
    // It's fairly safe if we make it static
    // because for_each_index_with_workers
    // is not reentrant nor thread safe.
    static std::atomic<IndexT> i_atomic;
    i_atomic.store(begin);

    execute_with_workers(
      [end, func](Thread& th) mutable {
        for(;;) {
          const auto i = i_atomic.fetch_add(1);
          if (i >= end)
            break;

          func(th, i);
        }
      });
  }

  template <typename IndexT, typename FuncT>
  void for_each_index_chunk_with_workers(
    IndexT begin,
    typename Detail::TypeIdentity<IndexT>::Type end,
    FuncT func)
  {
    // This value must outlive the function call.
    // It's fairly safe if we make it static
    // because for_each_index_with_workers
    // is not reentrant nor thread safe.
    const IndexT size = end - begin;
    const IndexT chunk_size = (size + this->size()) / this->size();

    execute_with_workers(
      [chunk_size, end, func](Thread& th) mutable {
        const IndexT thread_id = th.id();
        const IndexT offset = chunk_size * thread_id;
        if (offset >= end)
          return;

        const IndexT count = offset + chunk_size > end ? end - offset : chunk_size;
        func(th, offset, count);
      });
  }

  void start_thinking(Position&, StateListPtr&, const Search::LimitsType&, bool = false);
  void clear();
  void set(size_t);

  MainThread* main()        const { return static_cast<MainThread*>(front()); }
  uint64_t nodes_searched() const { return accumulate(&Thread::nodes); }
  uint64_t tb_hits()        const { return accumulate(&Thread::tbHits); }
  Thread* get_best_thread() const;
  void start_searching();
  void wait_for_search_finished() const;
  void wait_for_workers_finished() const;

  std::atomic_bool stop, increaseDepth;

private:
  StateListPtr setupStates;

  uint64_t accumulate(std::atomic<uint64_t> Thread::* member) const {

    uint64_t sum = 0;
    for (Thread* th : *this)
        sum += (th->*member).load(std::memory_order_relaxed);
    return sum;
  }
};

extern ThreadPool Threads;

} // namespace Stockfish

#endif // #ifndef THREAD_H_INCLUDED<|MERGE_RESOLUTION|>--- conflicted
+++ resolved
@@ -92,12 +92,8 @@
   std::atomic<uint64_t> nodes, tbHits, bestMoveChanges;
   int selDepth, nmpMinPly;
   Color nmpColor;
-<<<<<<< HEAD
-  std::atomic<uint64_t> nodes, tbHits, bestMoveChanges;
+  Value bestValue, optimism[COLOR_NB];
   uint64_t maxNodes;
-=======
-  Value bestValue, optimism[COLOR_NB];
->>>>>>> 4c7de9e8
 
   Position rootPos;
   StateInfo rootState;
