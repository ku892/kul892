--- conflicted
+++ resolved
@@ -27,13 +27,7 @@
 #include <mutex>
 #include <vector>
 
-<<<<<<< HEAD
-#include "cluster.h"
-#include "material.h"
 #include "movepick.h"
-#include "pawns.h"
-=======
->>>>>>> 0716b845
 #include "position.h"
 #include "search.h"
 #include "thread_win32_osx.h"
@@ -41,55 +35,8 @@
 namespace Stockfish {
 
 
-<<<<<<< HEAD
-class Thread {
-
-  std::mutex mutex;
-  std::condition_variable cv;
-  size_t idx;
-  bool exit = false, searching = true; // Set before starting std::thread
-  NativeThread stdThread;
-
-public:
-  explicit Thread(size_t);
-  virtual ~Thread();
-  virtual void search();
-  void clear();
-  void idle_loop();
-  void start_searching();
-  void wait_for_search_finished();
-  size_t id() const { return idx; }
-
-  Pawns::Table pawnsTable;
-  Material::Table materialTable;
-  size_t pvIdx, pvLast;
-  std::atomic<uint64_t> nodes, tbHits, TTsaves, bestMoveChanges;
-  int selDepth, nmpMinPly;
-  Value bestValue, optimism[COLOR_NB];
-
-  Position rootPos;
-  StateInfo rootState;
-  Search::RootMoves rootMoves;
-  Depth rootDepth, completedDepth;
-  Value rootDelta;
-  CounterMoveHistory counterMoves;
-  ButterflyHistory mainHistory;
-  CapturePieceToHistory captureHistory;
-  ContinuationHistory continuationHistory[2][2];
-#ifdef USE_MPI
-  struct {
-      std::mutex mutex;
-      Cluster::TTCache<Cluster::TTCacheSize> buffer = {};
-  } ttCache;
-#endif
-};
-
-
-/// MainThread is a derived class specific for main thread
-=======
 class OptionsMap;
 using Value = int;
->>>>>>> 0716b845
 
 // Abstraction of a thread. It contains a pointer to the worker and a native thread.
 // After construction, the native thread is started with idle_loop()
@@ -117,46 +64,6 @@
 };
 
 
-<<<<<<< HEAD
-/// ThreadPool struct handles all the threads-related stuff like init, starting,
-/// parking and, most importantly, launching a thread. All the access to threads
-/// is done through this class.
-
-struct ThreadPool {
-
-  void start_thinking(Position&, StateListPtr&, const Search::LimitsType&, bool = false);
-  void clear();
-  void set(size_t);
-
-  MainThread* main()        const { return static_cast<MainThread*>(threads.front()); }
-  uint64_t nodes_searched() const { return accumulate(&Thread::nodes); }
-  uint64_t tb_hits()        const { return accumulate(&Thread::tbHits); }
-  uint64_t TT_saves()       const { return accumulate(&Thread::TTsaves); }
-  Thread* get_best_thread() const;
-  void start_searching();
-  void wait_for_search_finished() const;
-
-  std::atomic_bool stop, increaseDepth;
-
-  auto cbegin() const noexcept { return threads.cbegin(); }
-  auto begin() noexcept { return threads.begin(); }
-  auto end() noexcept { return threads.end(); }
-  auto cend() const noexcept { return threads.cend(); }
-  auto size() const noexcept { return threads.size(); }
-  auto empty() const noexcept { return threads.empty(); }
-
-private:
-  StateListPtr setupStates;
-  std::vector<Thread*> threads;
-
-  uint64_t accumulate(std::atomic<uint64_t> Thread::* member) const {
-
-    uint64_t sum = 0;
-    for (Thread* th : threads)
-        sum += (th->*member).load(std::memory_order_relaxed);
-    return sum;
-  }
-=======
 // ThreadPool struct handles all the threads-related stuff like init, starting,
 // parking and, most importantly, launching a thread. All the access to threads
 // is done through this class.
@@ -182,6 +89,7 @@
     Thread*                main_thread() const { return threads.front(); }
     uint64_t               nodes_searched() const;
     uint64_t               tb_hits() const;
+    uint64_t               TT_saves() const;
     Thread*                get_best_thread() const;
     void                   start_searching();
     void                   wait_for_search_finished() const;
@@ -206,7 +114,6 @@
             sum += (th->worker.get()->*member).load(std::memory_order_relaxed);
         return sum;
     }
->>>>>>> 0716b845
 };
 
 }  // namespace Stockfish
