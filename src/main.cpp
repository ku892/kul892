/*
  Stockfish, a UCI chess playing engine derived from Glaurung 2.1
  Copyright (C) 2004-2024 The Stockfish developers (see AUTHORS file)

  Stockfish is free software: you can redistribute it and/or modify
  it under the terms of the GNU General Public License as published by
  the Free Software Foundation, either version 3 of the License, or
  (at your option) any later version.

  Stockfish is distributed in the hope that it will be useful,
  but WITHOUT ANY WARRANTY; without even the implied warranty of
  MERCHANTABILITY or FITNESS FOR A PARTICULAR PURPOSE.  See the
  GNU General Public License for more details.

  You should have received a copy of the GNU General Public License
  along with this program.  If not, see <http://www.gnu.org/licenses/>.
*/

#include <iostream>

#include "bitboard.h"
#include "misc.h"
#include "position.h"
#include "tune.h"
#include "types.h"
#include "uci.h"

using namespace Stockfish;

int main(int argc, char* argv[]) {

<<<<<<< HEAD
  Cluster::init();
  if (Cluster::is_root())
      std::cout << engine_info() << std::endl;
=======
    std::cout << engine_info() << std::endl;
>>>>>>> 0716b845

    Bitboards::init();
    Position::init();

    UCI uci(argc, argv);

<<<<<<< HEAD
  Threads.set(0);
  Cluster::finalize();
  return 0;
=======
    Tune::init(uci.options);

    uci.loop();

    return 0;
>>>>>>> 0716b845
}<|MERGE_RESOLUTION|>--- conflicted
+++ resolved
@@ -29,28 +29,20 @@
 
 int main(int argc, char* argv[]) {
 
-<<<<<<< HEAD
-  Cluster::init();
-  if (Cluster::is_root())
-      std::cout << engine_info() << std::endl;
-=======
-    std::cout << engine_info() << std::endl;
->>>>>>> 0716b845
+    Cluster::init();
+    if (Cluster::is_root())
+        std::cout << engine_info() << std::endl;
 
     Bitboards::init();
     Position::init();
 
     UCI uci(argc, argv);
 
-<<<<<<< HEAD
-  Threads.set(0);
-  Cluster::finalize();
-  return 0;
-=======
     Tune::init(uci.options);
 
     uci.loop();
 
+    Cluster::finalize();
+
     return 0;
->>>>>>> 0716b845
 }