--- conflicted
+++ resolved
@@ -1372,46 +1372,6 @@
 } // namespace
 
 
-<<<<<<< HEAD
-=======
-/// RootMove::extract_pv_from_tt() builds a PV by adding moves from the TT table.
-/// We also consider both failing high nodes and BOUND_EXACT nodes here to
-/// ensure that we have a ponder move even when we fail high at root. This
-/// results in a long PV to print that is important for position analysis.
-
-void RootMove::extract_pv_from_tt(Position& pos) {
-
-  StateInfo state[MAX_PLY], *st = state;
-  const TTEntry* tte;
-  int ply = 1;    // At root ply is 1...
-  Move m = pv[0]; // ...instead pv[] array starts from 0
-  Value expectedScore = score;
-
-  pv.clear();
-
-  do {
-      pv.push_back(m);
-
-      assert(MoveList<LEGAL>(pos).contains(pv[ply - 1]));
-
-      pos.do_move(pv[ply++ - 1], *st++);
-      tte = TT.probe(pos.key());
-      expectedScore = -expectedScore;
-
-  } while (   tte
-           && expectedScore == value_from_tt(tte->value(), ply)
-           && pos.pseudo_legal(m = tte->move()) // Local copy, TT could change
-           && pos.legal(m, pos.pinned_pieces(pos.side_to_move()))
-           && ply < MAX_PLY
-           && (!pos.is_draw() || ply <= 2));
-
-  pv.push_back(MOVE_NONE); // Must be zero-terminating
-
-  while (--ply) pos.undo_move(pv[ply - 1]);
-}
-
-
->>>>>>> 8e98bd61
 /// RootMove::insert_pv_in_tt() is called at the end of a search iteration, and
 /// inserts the PV back into the TT. This makes sure the old PV moves are searched
 /// first, even if the old TT entries have been overwritten.
