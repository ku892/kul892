--- conflicted
+++ resolved
@@ -647,7 +647,7 @@
         // If ttMove is quiet, update move sorting heuristics on TT hit
         if (ttMove)
         {
-<<<<<<< HEAD
+
             if (ttValue >= beta)
             {
                 if (!pos.capture_or_promotion(ttMove))
@@ -664,26 +664,7 @@
                 thisThread->history.update(pos.side_to_move(), ttMove, penalty);
                 update_cm_stats(ss, pos.moved_piece(ttMove), to_sq(ttMove), penalty);
             }
-=======
-
-			if (ttValue >= beta)
-			{
-				if (!pos.capture_or_promotion(ttMove))
-					update_stats(pos, ss, ttMove, nullptr, 0, bonus(depth), false);
-
-				// Extra penalty for a quiet TT move in previous ply when it gets refuted
-				if ((ss - 1)->moveCount == 1 && !pos.captured_piece())
-					update_cm_stats(ss - 1, pos.piece_on(prevSq), prevSq, penalty(depth));
-
-			}
-			else if (ttValue < alpha)
-			{
-				if (!pos.capture_or_promotion(ttMove))
-					update_stats(pos, ss, ttMove, nullptr, 0, penalty(depth), true);
-
-			}
-
->>>>>>> 2323ab18
+
         }
         return ttValue;
     }
@@ -1154,11 +1135,9 @@
 
         // Quiet best move: update move sorting heuristics
         if (!pos.capture_or_promotion(bestMove))
-<<<<<<< HEAD
+
             update_stats(pos, ss, bestMove, quietsSearched, quietCount, stat_bonus(depth));
-=======
-            update_stats(pos, ss, bestMove, quietsSearched, quietCount, bonus(depth), false);
->>>>>>> 2323ab18
+
 
         // Extra penalty for a quiet TT move in previous ply when it gets refuted
         if ((ss-1)->moveCount == 1 && !pos.captured_piece())
