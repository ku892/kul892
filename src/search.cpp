--- conflicted
+++ resolved
@@ -215,14 +215,10 @@
 
   if (Limits.perft)
   {
-<<<<<<< HEAD
-      nodes = perft<true>(rootPos, Limits.perft * ONE_PLY);
+      nodes = perft<true>(rootPos, Limits.perft);
       if (Cluster::is_root())
           sync_cout << "\nNodes searched: " << nodes << "\n" << sync_endl;
-=======
-      nodes = perft<true>(rootPos, Limits.perft);
-      sync_cout << "\nNodes searched: " << nodes << "\n" << sync_endl;
->>>>>>> 12d58adc
+
       return;
   }
 
@@ -414,11 +410,7 @@
   // Iterative deepening loop until requested to stop or the target depth is reached
   while (   ++rootDepth < MAX_PLY
          && !Threads.stop
-<<<<<<< HEAD
-         && !(Limits.depth && mainThread && Cluster::is_root() && rootDepth / ONE_PLY > Limits.depth))
-=======
-         && !(Limits.depth && mainThread && rootDepth > Limits.depth))
->>>>>>> 12d58adc
+         && !(Limits.depth && mainThread && Cluster::is_root() && rootDepth > Limits.depth))
   {
       // Age out PV variability metric
       if (mainThread)
@@ -775,16 +767,10 @@
                 if (    b == BOUND_EXACT
                     || (b == BOUND_LOWER ? value >= beta : value <= alpha))
                 {
-<<<<<<< HEAD
                     Cluster::save(thisThread, tte,
                                   posKey, value_to_tt(value, ss->ply), ttPv, b,
-                                  std::min(DEPTH_MAX - ONE_PLY, depth + 6 * ONE_PLY),
+                                  std::min(MAX_PLY - 1, depth + 6),
                                   MOVE_NONE, VALUE_NONE);
-=======
-                    tte->save(posKey, value_to_tt(value, ss->ply), ttPv, b,
-                              std::min(MAX_PLY - 1, depth + 6),
-                              MOVE_NONE, VALUE_NONE);
->>>>>>> 12d58adc
 
                     return value;
                 }
@@ -997,13 +983,8 @@
 
       ss->moveCount = ++moveCount;
 
-<<<<<<< HEAD
       if (rootNode && Cluster::is_root() && thisThread == Threads.main() && Time.elapsed() > 3000)
-          sync_cout << "info depth " << depth / ONE_PLY
-=======
-      if (rootNode && thisThread == Threads.main() && Time.elapsed() > 3000)
           sync_cout << "info depth " << depth
->>>>>>> 12d58adc
                     << " currmove " << UCI::move(move, pos.is_chess960())
                     << " currmovenumber " << moveCount + thisThread->pvIdx << sync_endl;
       if (PvNode)
