/*
  Stockfish, a UCI chess playing engine derived from Glaurung 2.1
  Copyright (C) 2004-2021 The Stockfish developers (see AUTHORS file)

  Stockfish is free software: you can redistribute it and/or modify
  it under the terms of the GNU General Public License as published by
  the Free Software Foundation, either version 3 of the License, or
  (at your option) any later version.

  Stockfish is distributed in the hope that it will be useful,
  but WITHOUT ANY WARRANTY; without even the implied warranty of
  MERCHANTABILITY or FITNESS FOR A PARTICULAR PURPOSE.  See the
  GNU General Public License for more details.

  You should have received a copy of the GNU General Public License
  along with this program.  If not, see <http://www.gnu.org/licenses/>.
*/

#include <algorithm>
#include <cassert>
#include <cmath>
#include <cstring>   // For std::memset
#include <iostream>
#include <sstream>

#include "cluster.h"
#include "evaluate.h"
#include "misc.h"
#include "movegen.h"
#include "movepick.h"
#include "position.h"
#include "search.h"
#include "thread.h"
#include "timeman.h"
#include "tt.h"
#include "uci.h"
#include "syzygy/tbprobe.h"

namespace Stockfish {

namespace Search {

  LimitsType Limits;
}

namespace Tablebases {

  int Cardinality;
  bool RootInTB;
  bool UseRule50;
  Depth ProbeDepth;
}

namespace TB = Tablebases;

using std::string;
using Eval::evaluate;
using namespace Search;

namespace {

  // Different node types, used as a template parameter
  enum NodeType { NonPV, PV, Root };

  // Futility margin
  Value futility_margin(Depth d, bool improving) {
    return Value(214 * (d - improving));
  }

  // Reductions lookup table, initialized at startup
  int Reductions[MAX_MOVES]; // [depth or moveNumber]

  Depth reduction(bool i, Depth d, int mn, bool rangeReduction) {
    int r = Reductions[d] * Reductions[mn];
    return (r + 534) / 1024 + (!i && r > 904) + rangeReduction;
  }

  constexpr int futility_move_count(bool improving, Depth depth) {
    return (3 + depth * depth) / (2 - improving);
  }

  // History and stats update bonus, based on depth
  int stat_bonus(Depth d) {
    return std::min((6 * d + 229) * d - 215 , 2000);
  }

  // Add a small random component to draw evaluations to avoid 3-fold blindness
  Value value_draw(Thread* thisThread) {
    return VALUE_DRAW + Value(2 * (thisThread->nodes & 1) - 1);
  }

  // Check if the current thread is in a search explosion
  ExplosionState search_explosion(Thread* thisThread) {

    uint64_t nodesNow = thisThread->nodes;
    bool explosive =    thisThread->doubleExtensionAverage[WHITE].is_greater(2, 100)
                     || thisThread->doubleExtensionAverage[BLACK].is_greater(2, 100);

    if (explosive)
       thisThread->nodesLastExplosive = nodesNow;
    else
       thisThread->nodesLastNormal = nodesNow;

    if (   explosive
        && thisThread->state == EXPLOSION_NONE
        && nodesNow - thisThread->nodesLastNormal > 6000000)
        thisThread->state = MUST_CALM_DOWN;

    if (   thisThread->state == MUST_CALM_DOWN
        && nodesNow - thisThread->nodesLastExplosive > 6000000)
        thisThread->state = EXPLOSION_NONE;

    return thisThread->state;
  }

  // Skill structure is used to implement strength limit
  struct Skill {
    explicit Skill(int l) : level(l) {}
    bool enabled() const { return level < 20; }
    bool time_to_pick(Depth depth) const { return depth == 1 + level; }
    Move pick_best(size_t multiPV);

    int level;
    Move best = MOVE_NONE;
  };

  template <NodeType nodeType>
  Value search(Position& pos, Stack* ss, Value alpha, Value beta, Depth depth, bool cutNode);

  template <NodeType nodeType>
  Value qsearch(Position& pos, Stack* ss, Value alpha, Value beta, Depth depth = 0);

  Value value_to_tt(Value v, int ply);
  Value value_from_tt(Value v, int ply, int r50c);
  void update_pv(Move* pv, Move move, Move* childPv);
  void update_continuation_histories(Stack* ss, Piece pc, Square to, int bonus);
  void update_quiet_stats(const Position& pos, Stack* ss, Move move, int bonus, int depth);
  void update_all_stats(const Position& pos, Stack* ss, Move bestMove, Value bestValue, Value beta, Square prevSq,
                        Move* quietsSearched, int quietCount, Move* capturesSearched, int captureCount, Depth depth);

  // perft() is our utility to verify move generation. All the leaf nodes up
  // to the given depth are generated and counted, and the sum is returned.
  template<bool Root>
  uint64_t perft(Position& pos, Depth depth) {

    StateInfo st;
    ASSERT_ALIGNED(&st, Eval::NNUE::CacheLineSize);

    uint64_t cnt, nodes = 0;
    const bool leaf = (depth == 2);

    for (const auto& m : MoveList<LEGAL>(pos))
    {
        if (Root && depth <= 1)
            cnt = 1, nodes++;
        else
        {
            pos.do_move(m, st);
            cnt = leaf ? MoveList<LEGAL>(pos).size() : perft<false>(pos, depth - 1);
            nodes += cnt;
            pos.undo_move(m);
        }
        if (Root && Cluster::is_root())
            sync_cout << UCI::move(m, pos.is_chess960()) << ": " << cnt << sync_endl;
    }
    return nodes;
  }

} // namespace


/// Search::init() is called at startup to initialize various lookup tables

void Search::init() {

  for (int i = 1; i < MAX_MOVES; ++i)
      Reductions[i] = int((21.9 + std::log(Threads.size()) / 2) * std::log(i));
}


/// Search::clear() resets search state to its initial value

void Search::clear() {

  Threads.main()->wait_for_search_finished();

  Time.availableNodes = 0;
  TT.clear();
  Threads.clear();
  Tablebases::init(Options["SyzygyPath"]); // Free mapped files
}


/// MainThread::search() is started when the program receives the UCI 'go'
/// command. It searches from the root position and outputs the "bestmove".

void MainThread::search() {

  if (Limits.perft)
  {
      nodes = perft<true>(rootPos, Limits.perft);
      if (Cluster::is_root())
          sync_cout << "\nNodes searched: " << nodes << "\n" << sync_endl;

      return;
  }

  Color us = rootPos.side_to_move();
  Time.init(Limits, us, rootPos.game_ply());
  TT.new_search();

  Eval::NNUE::verify();

  if (rootMoves.empty())
  {
      rootMoves.emplace_back(MOVE_NONE);
      if (Cluster::is_root())
          sync_cout << "info depth 0 score "
                    << UCI::value(rootPos.checkers() ? -VALUE_MATE : VALUE_DRAW)
                    << sync_endl;
  }
  else
  {
      Threads.start_searching(); // start non-main threads
      Thread::search();          // main thread start searching
  }

  // When we reach the maximum depth, we can arrive here without a raise of
  // Threads.stop. However, if we are pondering or in an infinite search,
  // the UCI protocol states that we shouldn't print the best move before the
  // GUI sends a "stop" or "ponderhit" command. We therefore simply wait here
  // until the GUI sends one of those commands.

  while (!Threads.stop && (ponder || Limits.infinite))
  { Cluster::signals_poll(); } // Busy wait for a stop or a ponder reset

  // Stop the threads if not already stopped (also raise the stop if
  // "ponderhit" just reset Threads.ponder).
  Threads.stop = true;

  // Signal and synchronize all other ranks
  Cluster::signals_sync();

  // Wait until all threads have finished
  Threads.wait_for_search_finished();

  // When playing in 'nodes as time' mode, subtract the searched nodes from
  // the available ones before exiting.
  if (Limits.npmsec)
      Time.availableNodes += Limits.inc[us] - Cluster::nodes_searched();

  Thread* bestThread = this;

  if (   int(Options["MultiPV"]) == 1
      && !Limits.depth
      && !(Skill(Options["Skill Level"]).enabled() || int(Options["UCI_LimitStrength"]))
      && rootMoves[0].pv[0] != MOVE_NONE)
      bestThread = Threads.get_best_thread();

  // Prepare PVLine and ponder move
  std::string PVLine = UCI::pv(bestThread->rootPos, bestThread->completedDepth, -VALUE_INFINITE, VALUE_INFINITE);

  Move bestMove   = bestThread->rootMoves[0].pv[0];
  Move ponderMove = MOVE_NONE;
  if (bestThread->rootMoves[0].pv.size() > 1 || bestThread->rootMoves[0].extract_ponder_from_tt(rootPos))
      ponderMove = bestThread->rootMoves[0].pv[1];

  // Exchange info as needed
  Cluster::MoveInfo mi{bestMove,
                       ponderMove,
                       bestThread->completedDepth,
                       bestThread->rootMoves[0].score,
                       Cluster::rank()};
  Cluster::pick_moves(mi, PVLine);

  bestPreviousScore = static_cast<Value>(mi.score);

  if (Cluster::is_root())
  {
      // Send again PV info if we have a new best thread/rank
      if (bestThread != this || mi.rank != 0)
          sync_cout << PVLine << sync_endl;

      bestMove = static_cast<Move>(mi.move);
      ponderMove = static_cast<Move>(mi.ponder);

      if (ponderMove != MOVE_NONE)
          sync_cout << "bestmove " << UCI::move(bestMove, rootPos.is_chess960())
                    << " ponder "  << UCI::move(ponderMove, rootPos.is_chess960()) << sync_endl;
      else
          sync_cout << "bestmove " << UCI::move(bestMove, rootPos.is_chess960()) << sync_endl;
  }

}


/// Thread::search() is the main iterative deepening loop. It calls search()
/// repeatedly with increasing depth until the allocated thinking time has been
/// consumed, the user stops the search, or the maximum search depth is reached.

void Thread::search() {

  // To allow access to (ss-7) up to (ss+2), the stack must be oversized.
  // The former is needed to allow update_continuation_histories(ss-1, ...),
  // which accesses its argument at ss-6, also near the root.
  // The latter is needed for statScore and killer initialization.
  Stack stack[MAX_PLY+10], *ss = stack+7;
  Move  pv[MAX_PLY+1];
  Value bestValue, alpha, beta, delta;
  Move  lastBestMove = MOVE_NONE;
  Depth lastBestMoveDepth = 0;
  MainThread* mainThread = (this == Threads.main() ? Threads.main() : nullptr);
  double timeReduction = 1, totBestMoveChanges = 0;
  Color us = rootPos.side_to_move();
  int iterIdx = 0;

  std::memset(ss-7, 0, 10 * sizeof(Stack));
  for (int i = 7; i > 0; i--)
      (ss-i)->continuationHistory = &this->continuationHistory[0][0][NO_PIECE][0]; // Use as a sentinel

  for (int i = 0; i <= MAX_PLY + 2; ++i)
      (ss+i)->ply = i;

  ss->pv = pv;

  bestValue = delta = alpha = -VALUE_INFINITE;
  beta = VALUE_INFINITE;

  if (mainThread)
  {
      if (mainThread->bestPreviousScore == VALUE_INFINITE)
          for (int i = 0; i < 4; ++i)
              mainThread->iterValue[i] = VALUE_ZERO;
      else
          for (int i = 0; i < 4; ++i)
              mainThread->iterValue[i] = mainThread->bestPreviousScore;
  }

  std::copy(&lowPlyHistory[2][0], &lowPlyHistory.back().back() + 1, &lowPlyHistory[0][0]);
  std::fill(&lowPlyHistory[MAX_LPH - 2][0], &lowPlyHistory.back().back() + 1, 0);

  size_t multiPV = size_t(Options["MultiPV"]);

  // Pick integer skill levels, but non-deterministically round up or down
  // such that the average integer skill corresponds to the input floating point one.
  // UCI_Elo is converted to a suitable fractional skill level, using anchoring
  // to CCRL Elo (goldfish 1.13 = 2000) and a fit through Ordo derived Elo
  // for match (TC 60+0.6) results spanning a wide range of k values.
  PRNG rng(now());
  double floatLevel = Options["UCI_LimitStrength"] ?
                      std::clamp(std::pow((Options["UCI_Elo"] - 1346.6) / 143.4, 1 / 0.806), 0.0, 20.0) :
                        double(Options["Skill Level"]);
  int intLevel = int(floatLevel) +
                 ((floatLevel - int(floatLevel)) * 1024 > rng.rand<unsigned>() % 1024  ? 1 : 0);
  Skill skill(intLevel);

  // When playing with strength handicap enable MultiPV search that we will
  // use behind the scenes to retrieve a set of possible moves.
  if (skill.enabled())
      multiPV = std::max(multiPV, (size_t)4);

  multiPV = std::min(multiPV, rootMoves.size());

  doubleExtensionAverage[WHITE].set(0, 100);  // initialize the running average at 0%
  doubleExtensionAverage[BLACK].set(0, 100);  // initialize the running average at 0%

  nodesLastExplosive = nodes;
  nodesLastNormal    = nodes;
  state = EXPLOSION_NONE;
  trend = SCORE_ZERO;

  int searchAgainCounter = 0;

  // Iterative deepening loop until requested to stop or the target depth is reached
  while (   ++rootDepth < MAX_PLY
         && !Threads.stop
         && !(Limits.depth && mainThread && Cluster::is_root() && rootDepth > Limits.depth))
  {
      // Age out PV variability metric
      if (mainThread)
          totBestMoveChanges /= 2;


      // Save the last iteration's scores before first PV line is searched and
      // all the move scores except the (new) PV are set to -VALUE_INFINITE.
      for (RootMove& rm : rootMoves)
          rm.previousScore = rm.score;

      size_t pvFirst = 0;
      pvLast = 0;

      if (!Threads.increaseDepth)
         searchAgainCounter++;

      // MultiPV loop. We perform a full root search for each PV line
      for (pvIdx = 0; pvIdx < multiPV && !Threads.stop; ++pvIdx)
      {
          if (pvIdx == pvLast)
          {
              pvFirst = pvLast;
              for (pvLast++; pvLast < rootMoves.size(); pvLast++)
                  if (rootMoves[pvLast].tbRank != rootMoves[pvFirst].tbRank)
                      break;
          }

          // Reset UCI info selDepth for each depth and each PV line
          selDepth = 0;

          // Reset aspiration window starting size
          if (rootDepth >= 4)
          {
              Value prev = rootMoves[pvIdx].previousScore;
              delta = Value(17);
              alpha = std::max(prev - delta,-VALUE_INFINITE);
              beta  = std::min(prev + delta, VALUE_INFINITE);

              // Adjust trend based on root move's previousScore (dynamic contempt)
              int tr = 113 * prev / (abs(prev) + 147);

              trend = (us == WHITE ?  make_score(tr, tr / 2)
                                   : -make_score(tr, tr / 2));
          }

          // Start with a small aspiration window and, in the case of a fail
          // high/low, re-search with a bigger window until we don't fail
          // high/low anymore.
          int failedHighCnt = 0;
          while (true)
          {
              Depth adjustedDepth = std::max(1, rootDepth - failedHighCnt - searchAgainCounter);
              bestValue = Stockfish::search<Root>(rootPos, ss, alpha, beta, adjustedDepth, false);

              // Bring the best move to the front. It is critical that sorting
              // is done with a stable algorithm because all the values but the
              // first and eventually the new best one are set to -VALUE_INFINITE
              // and we want to keep the same order for all the moves except the
              // new PV that goes to the front. Note that in case of MultiPV
              // search the already searched PV lines are preserved.
              std::stable_sort(rootMoves.begin() + pvIdx, rootMoves.begin() + pvLast);

              // If search has been stopped, we break immediately. Sorting is
              // safe because RootMoves is still valid, although it refers to
              // the previous iteration.
              if (Threads.stop)
                  break;

              // When failing high/low give some update (without cluttering
              // the UI) before a re-search.
              if (   Cluster::is_root()
                  && mainThread
                  && multiPV == 1
                  && (bestValue <= alpha || bestValue >= beta)
                  && Time.elapsed() > 3000)
              {
                  sync_cout << UCI::pv(rootPos, rootDepth, alpha, beta) << sync_endl;
                  Cluster::cluster_info(rootDepth);
              }

              // In case of failing low/high increase aspiration window and
              // re-search, otherwise exit the loop.
              if (bestValue <= alpha)
              {
                  beta = (alpha + beta) / 2;
                  alpha = std::max(bestValue - delta, -VALUE_INFINITE);

                  failedHighCnt = 0;
                  if (mainThread)
                      mainThread->stopOnPonderhit = false;
              }
              else if (bestValue >= beta)
              {
                  beta = std::min(bestValue + delta, VALUE_INFINITE);
                  ++failedHighCnt;
              }
              else
                  break;

              delta += delta / 4 + 5;

              assert(alpha >= -VALUE_INFINITE && beta <= VALUE_INFINITE);
          }

          // Sort the PV lines searched so far and update the GUI
          std::stable_sort(rootMoves.begin() + pvFirst, rootMoves.begin() + pvIdx + 1);

          if (    Cluster::is_root() && mainThread
              && (Threads.stop || pvIdx + 1 == multiPV || Time.elapsed() > 3000))
          {
              sync_cout << UCI::pv(rootPos, rootDepth, alpha, beta) << sync_endl;
              Cluster::cluster_info(rootDepth);
          }
      }

      if (!Threads.stop)
          completedDepth = rootDepth;

      if (rootMoves[0].pv[0] != lastBestMove) {
         lastBestMove = rootMoves[0].pv[0];
         lastBestMoveDepth = rootDepth;
      }

      // Have we found a "mate in x"?
      if (   Limits.mate
          && bestValue >= VALUE_MATE_IN_MAX_PLY
          && VALUE_MATE - bestValue <= 2 * Limits.mate)
          Threads.stop = true;

      if (!mainThread)
          continue;

      // If skill level is enabled and time is up, pick a sub-optimal best move
      if (skill.enabled() && skill.time_to_pick(rootDepth))
          skill.pick_best(multiPV);

      // Do we have time for the next iteration? Can we stop searching now?
      if (    Limits.use_time_management()
          && !Threads.stop
          && !mainThread->stopOnPonderhit)
      {
          double fallingEval = (318 + 6 * (mainThread->bestPreviousScore - bestValue)
                                    + 6 * (mainThread->iterValue[iterIdx] - bestValue)) / 825.0;
          fallingEval = std::clamp(fallingEval, 0.5, 1.5);

          // If the bestMove is stable over several iterations, reduce time accordingly
          timeReduction = lastBestMoveDepth + 9 < completedDepth ? 1.92 : 0.95;
          double reduction = (1.47 + mainThread->previousTimeReduction) / (2.32 * timeReduction);

          // Use part of the gained time from a previous stable move for the current move
          for (Thread* th : Threads)
          {
              totBestMoveChanges += th->bestMoveChanges;
              th->bestMoveChanges = 0;
          }
          double bestMoveInstability = 1.073 + std::max(1.0, 2.25 - 9.9 / rootDepth)
                                              * totBestMoveChanges / Threads.size();
          double totalTime = Time.optimum() * fallingEval * reduction * bestMoveInstability;

          // Cap used time in case of a single legal move for a better viewer experience in tournaments
          // yielding correct scores and sufficiently fast moves.
          if (rootMoves.size() == 1)
              totalTime = std::min(500.0, totalTime);

          // Stop the search if we have exceeded the totalTime
          if (Time.elapsed() > totalTime)
          {
              // If we are allowed to ponder do not stop the search now but
              // keep pondering until the GUI sends "ponderhit" or "stop".
              if (mainThread->ponder)
                  mainThread->stopOnPonderhit = true;
              else
                  Threads.stop = true;
          }
          else if (   Threads.increaseDepth
                   && !mainThread->ponder
                   && Time.elapsed() > totalTime * 0.58)
                   Threads.increaseDepth = false;
          else
                   Threads.increaseDepth = true;
      }

      mainThread->iterValue[iterIdx] = bestValue;
      iterIdx = (iterIdx + 1) & 3;
  }

  if (!mainThread)
      return;

  mainThread->previousTimeReduction = timeReduction;

  // If skill level is enabled, swap best PV line with the sub-optimal one
  if (skill.enabled())
      std::swap(rootMoves[0], *std::find(rootMoves.begin(), rootMoves.end(),
                skill.best ? skill.best : skill.pick_best(multiPV)));
}


namespace {

  // search<>() is the main search function for both PV and non-PV nodes

  template <NodeType nodeType>
  Value search(Position& pos, Stack* ss, Value alpha, Value beta, Depth depth, bool cutNode) {

    Thread* thisThread = pos.this_thread();

    // Step 0. Limit search explosion
    if (   ss->ply > 10
        && search_explosion(thisThread) == MUST_CALM_DOWN
        && depth > (ss-1)->depth)
       depth = (ss-1)->depth;

    constexpr bool PvNode = nodeType != NonPV;
    constexpr bool rootNode = nodeType == Root;
    const Depth maxNextDepth = rootNode ? depth : depth + 1;

    // Check if we have an upcoming move which draws by repetition, or
    // if the opponent had an alternative move earlier to this position.
    if (   !rootNode
        && pos.rule50_count() >= 3
        && alpha < VALUE_DRAW
        && pos.has_game_cycle(ss->ply))
    {
        alpha = value_draw(pos.this_thread());
        if (alpha >= beta)
            return alpha;
    }

    // Dive into quiescence search when the depth reaches zero
    if (depth <= 0)
        return qsearch<PvNode ? PV : NonPV>(pos, ss, alpha, beta);

    assert(-VALUE_INFINITE <= alpha && alpha < beta && beta <= VALUE_INFINITE);
    assert(PvNode || (alpha == beta - 1));
    assert(0 < depth && depth < MAX_PLY);
    assert(!(PvNode && cutNode));

    Move pv[MAX_PLY+1], capturesSearched[32], quietsSearched[64];
    StateInfo st;
    ASSERT_ALIGNED(&st, Eval::NNUE::CacheLineSize);

    TTEntry* tte;
    Key posKey;
    Move ttMove, move, excludedMove, bestMove;
    Depth extension, newDepth;
    Value bestValue, value, ttValue, eval, maxValue, probCutBeta;
    bool givesCheck, improving, didLMR, priorCapture;
    bool captureOrPromotion, doFullDepthSearch, moveCountPruning,
         ttCapture, singularQuietLMR;
    Piece movedPiece;
    int moveCount, captureCount, quietCount, bestMoveCount, improvement;

    // Step 1. Initialize node
    ss->inCheck        = pos.checkers();
    priorCapture       = pos.captured_piece();
    Color us           = pos.side_to_move();
    moveCount          = bestMoveCount = captureCount = quietCount = ss->moveCount = 0;
    bestValue          = -VALUE_INFINITE;
    maxValue           = VALUE_INFINITE;

    // Check for the available remaining time
    if (thisThread == Threads.main())
        static_cast<MainThread*>(thisThread)->check_time();

    // Used to send selDepth info to GUI (selDepth counts from 1, ply from 0)
    if (PvNode && thisThread->selDepth < ss->ply + 1)
        thisThread->selDepth = ss->ply + 1;

    if (!rootNode)
    {
        // Step 2. Check for aborted search and immediate draw
        if (   Threads.stop.load(std::memory_order_relaxed)
            || pos.is_draw(ss->ply)
            || ss->ply >= MAX_PLY)
            return (ss->ply >= MAX_PLY && !ss->inCheck) ? evaluate(pos)
                                                        : value_draw(pos.this_thread());

        // Step 3. Mate distance pruning. Even if we mate at the next move our score
        // would be at best mate_in(ss->ply+1), but if alpha is already bigger because
        // a shorter mate was found upward in the tree then there is no need to search
        // because we will never beat the current alpha. Same logic but with reversed
        // signs applies also in the opposite condition of being mated instead of giving
        // mate. In this case return a fail-high score.
        alpha = std::max(mated_in(ss->ply), alpha);
        beta = std::min(mate_in(ss->ply+1), beta);
        if (alpha >= beta)
            return alpha;
    }

    assert(0 <= ss->ply && ss->ply < MAX_PLY);

    (ss+1)->ttPv         = false;
    (ss+1)->excludedMove = bestMove = MOVE_NONE;
    (ss+2)->killers[0]   = (ss+2)->killers[1] = MOVE_NONE;
    ss->doubleExtensions = (ss-1)->doubleExtensions;
    ss->depth            = depth;
    Square prevSq        = to_sq((ss-1)->currentMove);

    // Update the running average statistics for double extensions
    thisThread->doubleExtensionAverage[us].update(ss->depth > (ss-1)->depth);

    // Initialize statScore to zero for the grandchildren of the current position.
    // So statScore is shared between all grandchildren and only the first grandchild
    // starts with statScore = 0. Later grandchildren start with the last calculated
    // statScore of the previous grandchild. This influences the reduction rules in
    // LMR which are based on the statScore of parent position.
    if (!rootNode)
        (ss+2)->statScore = 0;

    // Step 4. Transposition table lookup. We don't want the score of a partial
    // search to overwrite a previous full search TT value, so we use a different
    // position key in case of an excluded move.
    excludedMove = ss->excludedMove;
    posKey = excludedMove == MOVE_NONE ? pos.key() : pos.key() ^ make_key(excludedMove);
    tte = TT.probe(posKey, ss->ttHit);
    ttValue = ss->ttHit ? value_from_tt(tte->value(), ss->ply, pos.rule50_count()) : VALUE_NONE;
    ttMove =  rootNode ? thisThread->rootMoves[thisThread->pvIdx].pv[0]
            : ss->ttHit    ? tte->move() : MOVE_NONE;
    ttCapture = ttMove && pos.capture_or_promotion(ttMove);
    if (!excludedMove)
        ss->ttPv = PvNode || (ss->ttHit && tte->is_pv());

    // Update low ply history for previous move if we are near root and position is or has been in PV
    if (   ss->ttPv
        && depth > 12
        && ss->ply - 1 < MAX_LPH
        && !priorCapture
        && is_ok((ss-1)->currentMove))
        thisThread->lowPlyHistory[ss->ply - 1][from_to((ss-1)->currentMove)] << stat_bonus(depth - 5);

    // At non-PV nodes we check for an early TT cutoff
    if (  !PvNode
        && ss->ttHit
        && tte->depth() > depth - (thisThread->id() % 2 == 1)
        && ttValue != VALUE_NONE // Possible in case of TT access race
        && (ttValue >= beta ? (tte->bound() & BOUND_LOWER)
                            : (tte->bound() & BOUND_UPPER)))
    {
        // If ttMove is quiet, update move sorting heuristics on TT hit
        if (ttMove)
        {
            if (ttValue >= beta)
            {
                // Bonus for a quiet ttMove that fails high
                if (!ttCapture)
                    update_quiet_stats(pos, ss, ttMove, stat_bonus(depth), depth);

                // Extra penalty for early quiet moves of the previous ply
                if ((ss-1)->moveCount <= 2 && !priorCapture)
                    update_continuation_histories(ss-1, pos.piece_on(prevSq), prevSq, -stat_bonus(depth + 1));
            }
            // Penalty for a quiet ttMove that fails low
            else if (!ttCapture)
            {
                int penalty = -stat_bonus(depth);
                thisThread->mainHistory[us][from_to(ttMove)] << penalty;
                update_continuation_histories(ss, pos.moved_piece(ttMove), to_sq(ttMove), penalty);
            }
        }

        // Partial workaround for the graph history interaction problem
        // For high rule50 counts don't produce transposition table cutoffs.
        if (pos.rule50_count() < 90)
            return ttValue;
    }

    // Step 5. Tablebases probe
    if (!rootNode && TB::Cardinality)
    {
        int piecesCount = pos.count<ALL_PIECES>();

        if (    piecesCount <= TB::Cardinality
            && (piecesCount <  TB::Cardinality || depth >= TB::ProbeDepth)
            &&  pos.rule50_count() == 0
            && !pos.can_castle(ANY_CASTLING))
        {
            TB::ProbeState err;
            TB::WDLScore wdl = Tablebases::probe_wdl(pos, &err);

            // Force check of time on the next occasion
            if (thisThread == Threads.main())
                static_cast<MainThread*>(thisThread)->callsCnt = 0;

            if (err != TB::ProbeState::FAIL)
            {
                thisThread->tbHits.fetch_add(1, std::memory_order_relaxed);

                int drawScore = TB::UseRule50 ? 1 : 0;

                // use the range VALUE_MATE_IN_MAX_PLY to VALUE_TB_WIN_IN_MAX_PLY to score
                value =  wdl < -drawScore ? VALUE_MATED_IN_MAX_PLY + ss->ply + 1
                       : wdl >  drawScore ? VALUE_MATE_IN_MAX_PLY - ss->ply - 1
                                          : VALUE_DRAW + 2 * wdl * drawScore;

                Bound b =  wdl < -drawScore ? BOUND_UPPER
                         : wdl >  drawScore ? BOUND_LOWER : BOUND_EXACT;

                if (    b == BOUND_EXACT
                    || (b == BOUND_LOWER ? value >= beta : value <= alpha))
                {
                    Cluster::save(thisThread, tte,
                                  posKey, value_to_tt(value, ss->ply), ss->ttPv, b,
                                  std::min(MAX_PLY - 1, depth + 6),
                                  MOVE_NONE, VALUE_NONE);

                    return value;
                }

                if (PvNode)
                {
                    if (b == BOUND_LOWER)
                        bestValue = value, alpha = std::max(alpha, bestValue);
                    else
                        maxValue = value;
                }
            }
        }
    }

    CapturePieceToHistory& captureHistory = thisThread->captureHistory;

    // Step 6. Static evaluation of the position
    if (ss->inCheck)
    {
        // Skip early pruning when in check
        ss->staticEval = eval = VALUE_NONE;
        improving = false;
        improvement = 0;
        goto moves_loop;
    }
    else if (ss->ttHit)
    {
        // Never assume anything about values stored in TT
        ss->staticEval = eval = tte->eval();
        if (eval == VALUE_NONE)
            ss->staticEval = eval = evaluate(pos);

        // Randomize draw evaluation
        if (eval == VALUE_DRAW)
            eval = value_draw(thisThread);

        // Can ttValue be used as a better position evaluation?
        if (    ttValue != VALUE_NONE
            && (tte->bound() & (ttValue > eval ? BOUND_LOWER : BOUND_UPPER)))
            eval = ttValue;
    }
    else
    {
        ss->staticEval = eval = evaluate(pos);

        // Save static evaluation into transposition table
<<<<<<< HEAD
        Cluster::save(thisThread, tte,
                      posKey, VALUE_NONE, ss->ttPv, BOUND_NONE, DEPTH_NONE, MOVE_NONE,
                      eval);
=======
        if (!excludedMove)
            tte->save(posKey, VALUE_NONE, ss->ttPv, BOUND_NONE, DEPTH_NONE, MOVE_NONE, eval);
>>>>>>> 7262fd5d
    }

    // Use static evaluation difference to improve quiet move ordering
    if (is_ok((ss-1)->currentMove) && !(ss-1)->inCheck && !priorCapture)
    {
        int bonus = std::clamp(-depth * 4 * int((ss-1)->staticEval + ss->staticEval), -1000, 1000);
        thisThread->mainHistory[~us][from_to((ss-1)->currentMove)] << bonus;
    }

    // Set up the improvement variable, which is the difference between the current
    // static evaluation and the previous static evaluation at our turn (if we were
    // in check at our previous move we look at the move prior to it). The improvement
    // margin and the improving flag are used in various pruning heuristics.
    improvement =   (ss-2)->staticEval != VALUE_NONE ? ss->staticEval - (ss-2)->staticEval
                  : (ss-4)->staticEval != VALUE_NONE ? ss->staticEval - (ss-4)->staticEval
                  :                                    200;

    improving = improvement > 0;

    // Step 7. Futility pruning: child node (~50 Elo).
    // The depth condition is important for mate finding.
    if (   !PvNode
        &&  depth < 9
        &&  eval - futility_margin(depth, improving) >= beta
        &&  eval < VALUE_KNOWN_WIN) // Do not return unproven wins
        return eval;

    // Step 8. Null move search with verification search (~40 Elo)
    if (   !PvNode
        && (ss-1)->currentMove != MOVE_NULL
        && (ss-1)->statScore < 23767
        &&  eval >= beta
        &&  eval >= ss->staticEval
        &&  ss->staticEval >= beta - 20 * depth - improvement / 15 + 204
        && !excludedMove
        &&  pos.non_pawn_material(us)
        && (ss->ply >= thisThread->nmpMinPly || us != thisThread->nmpColor))
    {
        assert(eval - beta >= 0);

        // Null move dynamic reduction based on depth and value
        Depth R = std::min(int(eval - beta) / 205, 3) + depth / 3 + 4;

        ss->currentMove = MOVE_NULL;
        ss->continuationHistory = &thisThread->continuationHistory[0][0][NO_PIECE][0];

        pos.do_null_move(st);

        Value nullValue = -search<NonPV>(pos, ss+1, -beta, -beta+1, depth-R, !cutNode);

        pos.undo_null_move();

        if (nullValue >= beta)
        {
            // Do not return unproven mate or TB scores
            if (nullValue >= VALUE_TB_WIN_IN_MAX_PLY)
                nullValue = beta;

            if (thisThread->nmpMinPly || (abs(beta) < VALUE_KNOWN_WIN && depth < 14))
                return nullValue;

            assert(!thisThread->nmpMinPly); // Recursive verification is not allowed

            // Do verification search at high depths, with null move pruning disabled
            // for us, until ply exceeds nmpMinPly.
            thisThread->nmpMinPly = ss->ply + 3 * (depth-R) / 4;
            thisThread->nmpColor = us;

            Value v = search<NonPV>(pos, ss, beta-1, beta, depth-R, false);

            thisThread->nmpMinPly = 0;

            if (v >= beta)
                return nullValue;
        }
    }

    probCutBeta = beta + 209 - 44 * improving;

    // Step 9. ProbCut (~4 Elo)
    // If we have a good enough capture and a reduced search returns a value
    // much above beta, we can (almost) safely prune the previous move.
    if (   !PvNode
        &&  depth > 4
        &&  abs(beta) < VALUE_TB_WIN_IN_MAX_PLY
        // if value from transposition table is lower than probCutBeta, don't attempt probCut
        // there and in further interactions with transposition table cutoff depth is set to depth - 3
        // because probCut search has depth set to depth - 4 but we also do a move before it
        // so effective depth is equal to depth - 3
        && !(   ss->ttHit
             && tte->depth() >= depth - 3
             && ttValue != VALUE_NONE
             && ttValue < probCutBeta))
    {
        assert(probCutBeta < VALUE_INFINITE);

        MovePicker mp(pos, ttMove, probCutBeta - ss->staticEval, &captureHistory);
        bool ttPv = ss->ttPv;
        ss->ttPv = false;

        while ((move = mp.next_move()) != MOVE_NONE)
            if (move != excludedMove && pos.legal(move))
            {
                assert(pos.capture_or_promotion(move));
                assert(depth >= 5);

                captureOrPromotion = true;

                ss->currentMove = move;
                ss->continuationHistory = &thisThread->continuationHistory[ss->inCheck]
                                                                          [captureOrPromotion]
                                                                          [pos.moved_piece(move)]
                                                                          [to_sq(move)];

                pos.do_move(move, st);

                // Perform a preliminary qsearch to verify that the move holds
                value = -qsearch<NonPV>(pos, ss+1, -probCutBeta, -probCutBeta+1);

                // If the qsearch held, perform the regular search
                if (value >= probCutBeta)
                    value = -search<NonPV>(pos, ss+1, -probCutBeta, -probCutBeta+1, depth - 4, !cutNode);

                pos.undo_move(move);

                if (value >= probCutBeta)
                {
                    // if transposition table doesn't have equal or more deep info write probCut data into it
                    if ( !(ss->ttHit
                       && tte->depth() >= depth - 3
                       && ttValue != VALUE_NONE))
                        Cluster::save(thisThread, tte, posKey, value_to_tt(value, ss->ply), ttPv,
                            BOUND_LOWER,
                            depth - 3, move, ss->staticEval);
                    return value;
                }
            }
         ss->ttPv = ttPv;
    }

    // Step 10. If the position is not in TT, decrease depth by 2 or 1 depending on node type
    if (   PvNode
        && depth >= 6
        && !ttMove)
        depth -= 2;

    if (   cutNode
        && depth >= 9
        && !ttMove)
        depth--;

moves_loop: // When in check, search starts here

    int rangeReduction = 0;

    // Step 11. A small Probcut idea, when we are in check
    probCutBeta = beta + 409;
    if (   ss->inCheck
        && !PvNode
        && depth >= 4
        && ttCapture
        && (tte->bound() & BOUND_LOWER)
        && tte->depth() >= depth - 3
        && ttValue >= probCutBeta
        && abs(ttValue) <= VALUE_KNOWN_WIN
        && abs(beta) <= VALUE_KNOWN_WIN
       )
        return probCutBeta;


    const PieceToHistory* contHist[] = { (ss-1)->continuationHistory, (ss-2)->continuationHistory,
                                          nullptr                   , (ss-4)->continuationHistory,
                                          nullptr                   , (ss-6)->continuationHistory };

    Move countermove = thisThread->counterMoves[pos.piece_on(prevSq)][prevSq];

    MovePicker mp(pos, ttMove, depth, &thisThread->mainHistory,
                                      &thisThread->lowPlyHistory,
                                      &captureHistory,
                                      contHist,
                                      countermove,
                                      ss->killers,
                                      ss->ply);

    value = bestValue;
    singularQuietLMR = moveCountPruning = false;

    // Indicate PvNodes that will probably fail low if the node was searched
    // at a depth equal or greater than the current depth, and the result of this search was a fail low.
    bool likelyFailLow =    PvNode
                         && ttMove
                         && (tte->bound() & BOUND_UPPER)
                         && tte->depth() >= depth;

    // Step 12. Loop through all pseudo-legal moves until no moves remain
    // or a beta cutoff occurs.
    while ((move = mp.next_move(moveCountPruning)) != MOVE_NONE)
    {
      assert(is_ok(move));

      if (move == excludedMove)
          continue;

      // At root obey the "searchmoves" option and skip moves not listed in Root
      // Move List. As a consequence any illegal move is also skipped. In MultiPV
      // mode we also skip PV moves which have been already searched and those
      // of lower "TB rank" if we are in a TB root position.
      if (rootNode && !std::count(thisThread->rootMoves.begin() + thisThread->pvIdx,
                                  thisThread->rootMoves.begin() + thisThread->pvLast, move))
          continue;

      // Check for legality
      if (!rootNode && !pos.legal(move))
          continue;

      ss->moveCount = ++moveCount;

      if (rootNode && Cluster::is_root() && thisThread == Threads.main() && Time.elapsed() > 3000)
          sync_cout << "info depth " << depth
                    << " currmove " << UCI::move(move, pos.is_chess960())
                    << " currmovenumber " << moveCount + thisThread->pvIdx << sync_endl;
      if (PvNode)
          (ss+1)->pv = nullptr;

      extension = 0;
      captureOrPromotion = pos.capture_or_promotion(move);
      movedPiece = pos.moved_piece(move);
      givesCheck = pos.gives_check(move);

      // Calculate new depth for this move
      newDepth = depth - 1;

      // Step 13. Pruning at shallow depth (~200 Elo). Depth conditions are important for mate finding.
      if (  !rootNode
          && pos.non_pawn_material(us)
          && bestValue > VALUE_TB_LOSS_IN_MAX_PLY)
      {
          // Skip quiet moves if movecount exceeds our FutilityMoveCount threshold
          moveCountPruning = moveCount >= futility_move_count(improving, depth);

          // Reduced depth of the next LMR search
          int lmrDepth = std::max(newDepth - reduction(improving, depth, moveCount, rangeReduction > 2), 0);

          if (   captureOrPromotion
              || givesCheck)
          {
              // Capture history based pruning when the move doesn't give check
              if (   !givesCheck
                  && lmrDepth < 1
                  && captureHistory[movedPiece][to_sq(move)][type_of(pos.piece_on(to_sq(move)))] < 0)
                  continue;

              // SEE based pruning
              if (!pos.see_ge(move, Value(-218) * depth)) // (~25 Elo)
                  continue;
          }
          else
          {
              // Continuation history based pruning (~20 Elo)
              if (lmrDepth < 5
                  && (*contHist[0])[movedPiece][to_sq(move)]
                  + (*contHist[1])[movedPiece][to_sq(move)]
                  + (*contHist[3])[movedPiece][to_sq(move)] < -3000 * depth + 3000)
                  continue;

              // Futility pruning: parent node (~5 Elo)
              if (   !ss->inCheck
                  && lmrDepth < 8
                  && ss->staticEval + 172 + 145 * lmrDepth <= alpha)
                  continue;

              // Prune moves with negative SEE (~20 Elo)
              if (!pos.see_ge(move, Value(-21 * lmrDepth * lmrDepth - 21 * lmrDepth)))
                  continue;
          }
      }

      // Step 14. Extensions (~75 Elo)

      // Singular extension search (~70 Elo). If all moves but one fail low on a
      // search of (alpha-s, beta-s), and just one fails high on (alpha, beta),
      // then that move is singular and should be extended. To verify this we do
      // a reduced search on all the other moves but the ttMove and if the
      // result is lower than ttValue minus a margin, then we will extend the ttMove.
      if (   !rootNode
          &&  depth >= 7
          &&  move == ttMove
          && !excludedMove // Avoid recursive singular search
       /* &&  ttValue != VALUE_NONE Already implicit in the next condition */
          &&  abs(ttValue) < VALUE_KNOWN_WIN
          && (tte->bound() & BOUND_LOWER)
          &&  tte->depth() >= depth - 3)
      {
          Value singularBeta = ttValue - 3 * depth;
          Depth singularDepth = (depth - 1) / 2;

          ss->excludedMove = move;
          value = search<NonPV>(pos, ss, singularBeta - 1, singularBeta, singularDepth, cutNode);
          ss->excludedMove = MOVE_NONE;

          if (value < singularBeta)
          {
              extension = 1;
              singularQuietLMR = !ttCapture;

              // Avoid search explosion by limiting the number of double extensions
              if (   !PvNode
                  && value < singularBeta - 75
                  && ss->doubleExtensions <= 6)
                  extension = 2;
          }

          // Multi-cut pruning
          // Our ttMove is assumed to fail high, and now we failed high also on a reduced
          // search without the ttMove. So we assume this expected Cut-node is not singular,
          // that multiple moves fail high, and we can prune the whole subtree by returning
          // a soft bound.
          else if (singularBeta >= beta)
              return singularBeta;

          // If the eval of ttMove is greater than beta, we reduce it (negative extension)
          else if (ttValue >= beta)
              extension = -2;
      }

      // Capture extensions for PvNodes and cutNodes
      else if (   (PvNode || cutNode)
               && captureOrPromotion
               && moveCount != 1)
          extension = 1;

      // Check extensions
      else if (   givesCheck
               && depth > 6
               && abs(ss->staticEval) > 100)
          extension = 1;

      // Quiet ttMove extensions
      else if (   PvNode
               && move == ttMove
               && move == ss->killers[0]
               && (*contHist[0])[movedPiece][to_sq(move)] >= 10000)
          extension = 1;

      // Add extension to new depth
      newDepth += extension;
      ss->doubleExtensions = (ss-1)->doubleExtensions + (extension == 2);

      // Speculative prefetch as early as possible
      prefetch(TT.first_entry(pos.key_after(move)));

      // Update the current move (this must be done after singular extension search)
      ss->currentMove = move;
      ss->continuationHistory = &thisThread->continuationHistory[ss->inCheck]
                                                                [captureOrPromotion]
                                                                [movedPiece]
                                                                [to_sq(move)];

      // Step 15. Make the move
      pos.do_move(move, st, givesCheck);

      // Step 16. Late moves reduction / extension (LMR, ~200 Elo)
      // We use various heuristics for the sons of a node after the first son has
      // been searched. In general we would like to reduce them, but there are many
      // cases where we extend a son if it has good chances to be "interesting".
      if (    depth >= 3
          &&  moveCount > 1 + 2 * rootNode
          && (   !ss->ttPv
              || !captureOrPromotion
              || (cutNode && (ss-1)->moveCount > 1)))
      {
          Depth r = reduction(improving, depth, moveCount, rangeReduction > 2);

          // Decrease reduction if on the PV (~2 Elo)
          if (   PvNode
              && bestMoveCount <= 3)
              r--;

          // Decrease reduction if position is or has been on the PV
          // and node is not likely to fail low. (~3 Elo)
          if (   ss->ttPv
              && !likelyFailLow)
              r -= 2;

          // Increase reduction at root and non-PV nodes when the best move does not change frequently
          if (   (rootNode || !PvNode)
              && thisThread->bestMoveChanges <= 2)
              r++;

          // Decrease reduction if opponent's move count is high (~1 Elo)
          if ((ss-1)->moveCount > 13)
              r--;

          // Decrease reduction if ttMove has been singularly extended (~1 Elo)
          if (singularQuietLMR)
              r--;

          // Increase reduction for cut nodes (~3 Elo)
          if (cutNode && move != ss->killers[0])
              r += 2;

          // Increase reduction if ttMove is a capture (~3 Elo)
          if (ttCapture)
              r++;

          ss->statScore =  thisThread->mainHistory[us][from_to(move)]
                         + (*contHist[0])[movedPiece][to_sq(move)]
                         + (*contHist[1])[movedPiece][to_sq(move)]
                         + (*contHist[3])[movedPiece][to_sq(move)]
                         - 4923;

          // Decrease/increase reduction for moves with a good/bad history (~30 Elo)
          r -= ss->statScore / 14721;

          // In general we want to cap the LMR depth search at newDepth. But if reductions
          // are really negative and movecount is low, we allow this move to be searched
          // deeper than the first move (this may lead to hidden double extensions).
          int deeper =   r >= -1             ? 0
                       : moveCount <= 5      ? 2
                       : PvNode && depth > 6 ? 1
                       :                       0;

          Depth d = std::clamp(newDepth - r, 1, newDepth + deeper);

          value = -search<NonPV>(pos, ss+1, -(alpha+1), -alpha, d, true);

          // Range reductions (~3 Elo)
          if (ss->staticEval - value < 30 && depth > 7)
              rangeReduction++;

          // If the son is reduced and fails high it will be re-searched at full depth
          doFullDepthSearch = value > alpha && d < newDepth;
          didLMR = true;
      }
      else
      {
          doFullDepthSearch = !PvNode || moveCount > 1;
          didLMR = false;
      }

      // Step 17. Full depth search when LMR is skipped or fails high
      if (doFullDepthSearch)
      {
          value = -search<NonPV>(pos, ss+1, -(alpha+1), -alpha, newDepth, !cutNode);

          // If the move passed LMR update its stats
          if (didLMR && !captureOrPromotion)
          {
              int bonus = value > alpha ?  stat_bonus(newDepth)
                                        : -stat_bonus(newDepth);

              update_continuation_histories(ss, movedPiece, to_sq(move), bonus);
          }
      }

      // For PV nodes only, do a full PV search on the first move or after a fail
      // high (in the latter case search only if value < beta), otherwise let the
      // parent node fail low with value <= alpha and try another move.
      if (PvNode && (moveCount == 1 || (value > alpha && (rootNode || value < beta))))
      {
          (ss+1)->pv = pv;
          (ss+1)->pv[0] = MOVE_NONE;

          value = -search<PV>(pos, ss+1, -beta, -alpha,
                              std::min(maxNextDepth, newDepth), false);
      }

      // Step 18. Undo move
      pos.undo_move(move);

      assert(value > -VALUE_INFINITE && value < VALUE_INFINITE);

      // Step 19. Check for a new best move
      // Finished searching the move. If a stop occurred, the return value of
      // the search cannot be trusted, and we return immediately without
      // updating best move, PV and TT.
      if (Threads.stop.load(std::memory_order_relaxed))
          return VALUE_ZERO;

      if (rootNode)
      {
          RootMove& rm = *std::find(thisThread->rootMoves.begin(),
                                    thisThread->rootMoves.end(), move);

          // PV move or new best move?
          if (moveCount == 1 || value > alpha)
          {
              rm.score = value;
              rm.selDepth = thisThread->selDepth;
              rm.pv.resize(1);

              assert((ss+1)->pv);

              for (Move* m = (ss+1)->pv; *m != MOVE_NONE; ++m)
                  rm.pv.push_back(*m);

              // We record how often the best move has been changed in each iteration.
              // This information is used for time management and LMR. In MultiPV mode,
              // we must take care to only do this for the first PV line.
              if (   moveCount > 1
                  && !thisThread->pvIdx)
                  ++thisThread->bestMoveChanges;
          }
          else
              // All other moves but the PV are set to the lowest value: this
              // is not a problem when sorting because the sort is stable and the
              // move position in the list is preserved - just the PV is pushed up.
              rm.score = -VALUE_INFINITE;
      }

      if (value > bestValue)
      {
          bestValue = value;

          if (value > alpha)
          {
              bestMove = move;

              if (PvNode && !rootNode) // Update pv even in fail-high case
                  update_pv(ss->pv, move, (ss+1)->pv);

              if (PvNode && value < beta) // Update alpha! Always alpha < beta
              {
                  alpha = value;
                  bestMoveCount++;
              }
              else
              {
                  assert(value >= beta); // Fail high
                  break;
              }
          }
      }

      // If the move is worse than some previously searched move, remember it to update its stats later
      if (move != bestMove)
      {
          if (captureOrPromotion && captureCount < 32)
              capturesSearched[captureCount++] = move;

          else if (!captureOrPromotion && quietCount < 64)
              quietsSearched[quietCount++] = move;
      }
    }

    // The following condition would detect a stop only after move loop has been
    // completed. But in this case bestValue is valid because we have fully
    // searched our subtree, and we can anyhow save the result in TT.
    /*
       if (Threads.stop)
        return VALUE_DRAW;
    */

    // Step 20. Check for mate and stalemate
    // All legal moves have been searched and if there are no legal moves, it
    // must be a mate or a stalemate. If we are in a singular extension search then
    // return a fail low score.

    assert(moveCount || !ss->inCheck || excludedMove || !MoveList<LEGAL>(pos).size());

    if (!moveCount)
        bestValue = excludedMove ? alpha :
                    ss->inCheck  ? mated_in(ss->ply)
                                 : VALUE_DRAW;

    // If there is a move which produces search value greater than alpha we update stats of searched moves
    else if (bestMove)
        update_all_stats(pos, ss, bestMove, bestValue, beta, prevSq,
                         quietsSearched, quietCount, capturesSearched, captureCount, depth);

    // Bonus for prior countermove that caused the fail low
    else if (   (depth >= 3 || PvNode)
             && !priorCapture)
        update_continuation_histories(ss-1, pos.piece_on(prevSq), prevSq, stat_bonus(depth) * (1 + (PvNode || cutNode)));

    if (PvNode)
        bestValue = std::min(bestValue, maxValue);

    // If no good move is found and the previous position was ttPv, then the previous
    // opponent move is probably good and the new position is added to the search tree.
    if (bestValue <= alpha)
        ss->ttPv = ss->ttPv || ((ss-1)->ttPv && depth > 3);
    // Otherwise, a counter move has been found and if the position is the last leaf
    // in the search tree, remove the position from the search tree.
    else if (depth > 3)
        ss->ttPv = ss->ttPv && (ss+1)->ttPv;

    // Write gathered information in transposition table
    if (!excludedMove && !(rootNode && thisThread->pvIdx))
        Cluster::save(thisThread, tte,
                      posKey, value_to_tt(bestValue, ss->ply), ss->ttPv,
                      bestValue >= beta ? BOUND_LOWER :
                      PvNode && bestMove ? BOUND_EXACT : BOUND_UPPER,
                      depth, bestMove, ss->staticEval);

    assert(bestValue > -VALUE_INFINITE && bestValue < VALUE_INFINITE);

    return bestValue;
  }


  // qsearch() is the quiescence search function, which is called by the main search
  // function with zero depth, or recursively with further decreasing depth per call.
  template <NodeType nodeType>
  Value qsearch(Position& pos, Stack* ss, Value alpha, Value beta, Depth depth) {

    static_assert(nodeType != Root);
    constexpr bool PvNode = nodeType == PV;

    assert(alpha >= -VALUE_INFINITE && alpha < beta && beta <= VALUE_INFINITE);
    assert(PvNode || (alpha == beta - 1));
    assert(depth <= 0);

    Move pv[MAX_PLY+1];
    StateInfo st;
    ASSERT_ALIGNED(&st, Eval::NNUE::CacheLineSize);

    TTEntry* tte;
    Key posKey;
    Move ttMove, move, bestMove;
    Depth ttDepth;
    Value bestValue, value, ttValue, futilityValue, futilityBase, oldAlpha;
    bool pvHit, givesCheck, captureOrPromotion;
    int moveCount;

    if (PvNode)
    {
        oldAlpha = alpha; // To flag BOUND_EXACT when eval above alpha and no available moves
        (ss+1)->pv = pv;
        ss->pv[0] = MOVE_NONE;
    }

    Thread* thisThread = pos.this_thread();
    bestMove = MOVE_NONE;
    ss->inCheck = pos.checkers();
    moveCount = 0;

    // Check for an immediate draw or maximum ply reached
    if (   pos.is_draw(ss->ply)
        || ss->ply >= MAX_PLY)
        return (ss->ply >= MAX_PLY && !ss->inCheck) ? evaluate(pos) : VALUE_DRAW;

    assert(0 <= ss->ply && ss->ply < MAX_PLY);

    // Decide whether or not to include checks: this fixes also the type of
    // TT entry depth that we are going to use. Note that in qsearch we use
    // only two types of depth in TT: DEPTH_QS_CHECKS or DEPTH_QS_NO_CHECKS.
    ttDepth = ss->inCheck || depth >= DEPTH_QS_CHECKS ? DEPTH_QS_CHECKS
                                                  : DEPTH_QS_NO_CHECKS;
    // Transposition table lookup
    posKey = pos.key();
    tte = TT.probe(posKey, ss->ttHit);
    ttValue = ss->ttHit ? value_from_tt(tte->value(), ss->ply, pos.rule50_count()) : VALUE_NONE;
    ttMove = ss->ttHit ? tte->move() : MOVE_NONE;
    pvHit = ss->ttHit && tte->is_pv();

    if (  !PvNode
        && ss->ttHit
        && tte->depth() >= ttDepth
        && ttValue != VALUE_NONE // Only in case of TT access race
        && (ttValue >= beta ? (tte->bound() & BOUND_LOWER)
                            : (tte->bound() & BOUND_UPPER)))
        return ttValue;

    // Evaluate the position statically
    if (ss->inCheck)
    {
        ss->staticEval = VALUE_NONE;
        bestValue = futilityBase = -VALUE_INFINITE;
    }
    else
    {
        if (ss->ttHit)
        {
            // Never assume anything about values stored in TT
            if ((ss->staticEval = bestValue = tte->eval()) == VALUE_NONE)
                ss->staticEval = bestValue = evaluate(pos);

            // Can ttValue be used as a better position evaluation?
            if (    ttValue != VALUE_NONE
                && (tte->bound() & (ttValue > bestValue ? BOUND_LOWER : BOUND_UPPER)))
                bestValue = ttValue;
        }
        else
            // In case of null move search use previous static eval with a different sign
            ss->staticEval = bestValue =
            (ss-1)->currentMove != MOVE_NULL ? evaluate(pos)
                                             : -(ss-1)->staticEval;

        // Stand pat. Return immediately if static value is at least beta
        if (bestValue >= beta)
        {
            // Save gathered info in transposition table
            if (!ss->ttHit)
                Cluster::save(thisThread, tte,
                              posKey, value_to_tt(bestValue, ss->ply), false, BOUND_LOWER,
                              DEPTH_NONE, MOVE_NONE, ss->staticEval);

            return bestValue;
        }

        if (PvNode && bestValue > alpha)
            alpha = bestValue;

        futilityBase = bestValue + 155;
    }

    const PieceToHistory* contHist[] = { (ss-1)->continuationHistory, (ss-2)->continuationHistory,
                                          nullptr                   , (ss-4)->continuationHistory,
                                          nullptr                   , (ss-6)->continuationHistory };

    // Initialize a MovePicker object for the current position, and prepare
    // to search the moves. Because the depth is <= 0 here, only captures,
    // queen promotions, and other checks (only if depth >= DEPTH_QS_CHECKS)
    // will be generated.
    MovePicker mp(pos, ttMove, depth, &thisThread->mainHistory,
                                      &thisThread->captureHistory,
                                      contHist,
                                      to_sq((ss-1)->currentMove));

    // Loop through the moves until no moves remain or a beta cutoff occurs
    while ((move = mp.next_move()) != MOVE_NONE)
    {
      assert(is_ok(move));

      // Check for legality
      if (!pos.legal(move))
          continue;

      givesCheck = pos.gives_check(move);
      captureOrPromotion = pos.capture_or_promotion(move);

      moveCount++;

      // Futility pruning and moveCount pruning
      if (    bestValue > VALUE_TB_LOSS_IN_MAX_PLY
          && !givesCheck
          &&  futilityBase > -VALUE_KNOWN_WIN
          &&  type_of(move) != PROMOTION)
      {

          if (moveCount > 2)
              continue;

          futilityValue = futilityBase + PieceValue[EG][pos.piece_on(to_sq(move))];

          if (futilityValue <= alpha)
          {
              bestValue = std::max(bestValue, futilityValue);
              continue;
          }

          if (futilityBase <= alpha && !pos.see_ge(move, VALUE_ZERO + 1))
          {
              bestValue = std::max(bestValue, futilityBase);
              continue;
          }
      }

      // Do not search moves with negative SEE values
      if (    bestValue > VALUE_TB_LOSS_IN_MAX_PLY
          && !pos.see_ge(move))
          continue;

      // Speculative prefetch as early as possible
      prefetch(TT.first_entry(pos.key_after(move)));

      ss->currentMove = move;
      ss->continuationHistory = &thisThread->continuationHistory[ss->inCheck]
                                                                [captureOrPromotion]
                                                                [pos.moved_piece(move)]
                                                                [to_sq(move)];

      // Continuation history based pruning
      if (  !captureOrPromotion
          && bestValue > VALUE_TB_LOSS_IN_MAX_PLY
          && (*contHist[0])[pos.moved_piece(move)][to_sq(move)] < CounterMovePruneThreshold
          && (*contHist[1])[pos.moved_piece(move)][to_sq(move)] < CounterMovePruneThreshold)
          continue;

      // Make and search the move
      pos.do_move(move, st, givesCheck);
      value = -qsearch<nodeType>(pos, ss+1, -beta, -alpha, depth - 1);
      pos.undo_move(move);

      assert(value > -VALUE_INFINITE && value < VALUE_INFINITE);

      // Check for a new best move
      if (value > bestValue)
      {
          bestValue = value;

          if (value > alpha)
          {
              bestMove = move;

              if (PvNode) // Update pv even in fail-high case
                  update_pv(ss->pv, move, (ss+1)->pv);

              if (PvNode && value < beta) // Update alpha here!
                  alpha = value;
              else
                  break; // Fail high
          }
       }
    }

    // All legal moves have been searched. A special case: if we're in check
    // and no legal moves were found, it is checkmate.
    if (ss->inCheck && bestValue == -VALUE_INFINITE)
    {
        assert(!MoveList<LEGAL>(pos).size());

        return mated_in(ss->ply); // Plies to mate from the root
    }

    // Save gathered info in transposition table
    Cluster::save(thisThread, tte,
                  posKey, value_to_tt(bestValue, ss->ply), pvHit,
                  bestValue >= beta ? BOUND_LOWER :
                  PvNode && bestValue > oldAlpha  ? BOUND_EXACT : BOUND_UPPER,
                  ttDepth, bestMove, ss->staticEval);

    assert(bestValue > -VALUE_INFINITE && bestValue < VALUE_INFINITE);

    return bestValue;
  }


  // value_to_tt() adjusts a mate or TB score from "plies to mate from the root" to
  // "plies to mate from the current position". Standard scores are unchanged.
  // The function is called before storing a value in the transposition table.

  Value value_to_tt(Value v, int ply) {

    assert(v != VALUE_NONE);

    return  v >= VALUE_TB_WIN_IN_MAX_PLY  ? v + ply
          : v <= VALUE_TB_LOSS_IN_MAX_PLY ? v - ply : v;
  }


  // value_from_tt() is the inverse of value_to_tt(): it adjusts a mate or TB score
  // from the transposition table (which refers to the plies to mate/be mated from
  // current position) to "plies to mate/be mated (TB win/loss) from the root". However,
  // for mate scores, to avoid potentially false mate scores related to the 50 moves rule
  // and the graph history interaction, we return an optimal TB score instead.

  Value value_from_tt(Value v, int ply, int r50c) {

    if (v == VALUE_NONE)
        return VALUE_NONE;

    if (v >= VALUE_TB_WIN_IN_MAX_PLY)  // TB win or better
    {
        if (v >= VALUE_MATE_IN_MAX_PLY && VALUE_MATE - v > 99 - r50c)
            return VALUE_MATE_IN_MAX_PLY - 1; // do not return a potentially false mate score

        return v - ply;
    }

    if (v <= VALUE_TB_LOSS_IN_MAX_PLY) // TB loss or worse
    {
        if (v <= VALUE_MATED_IN_MAX_PLY && VALUE_MATE + v > 99 - r50c)
            return VALUE_MATED_IN_MAX_PLY + 1; // do not return a potentially false mate score

        return v + ply;
    }

    return v;
  }


  // update_pv() adds current move and appends child pv[]

  void update_pv(Move* pv, Move move, Move* childPv) {

    for (*pv++ = move; childPv && *childPv != MOVE_NONE; )
        *pv++ = *childPv++;
    *pv = MOVE_NONE;
  }


  // update_all_stats() updates stats at the end of search() when a bestMove is found

  void update_all_stats(const Position& pos, Stack* ss, Move bestMove, Value bestValue, Value beta, Square prevSq,
                        Move* quietsSearched, int quietCount, Move* capturesSearched, int captureCount, Depth depth) {

    int bonus1, bonus2;
    Color us = pos.side_to_move();
    Thread* thisThread = pos.this_thread();
    CapturePieceToHistory& captureHistory = thisThread->captureHistory;
    Piece moved_piece = pos.moved_piece(bestMove);
    PieceType captured = type_of(pos.piece_on(to_sq(bestMove)));

    bonus1 = stat_bonus(depth + 1);
    bonus2 = bestValue > beta + PawnValueMg ? bonus1               // larger bonus
                                            : stat_bonus(depth);   // smaller bonus

    if (!pos.capture_or_promotion(bestMove))
    {
        // Increase stats for the best move in case it was a quiet move
        update_quiet_stats(pos, ss, bestMove, bonus2, depth);

        // Decrease stats for all non-best quiet moves
        for (int i = 0; i < quietCount; ++i)
        {
            thisThread->mainHistory[us][from_to(quietsSearched[i])] << -bonus2;
            update_continuation_histories(ss, pos.moved_piece(quietsSearched[i]), to_sq(quietsSearched[i]), -bonus2);
        }
    }
    else
        // Increase stats for the best move in case it was a capture move
        captureHistory[moved_piece][to_sq(bestMove)][captured] << bonus1;

    // Extra penalty for a quiet early move that was not a TT move or
    // main killer move in previous ply when it gets refuted.
    if (   ((ss-1)->moveCount == 1 + (ss-1)->ttHit || ((ss-1)->currentMove == (ss-1)->killers[0]))
        && !pos.captured_piece())
            update_continuation_histories(ss-1, pos.piece_on(prevSq), prevSq, -bonus1);

    // Decrease stats for all non-best capture moves
    for (int i = 0; i < captureCount; ++i)
    {
        moved_piece = pos.moved_piece(capturesSearched[i]);
        captured = type_of(pos.piece_on(to_sq(capturesSearched[i])));
        captureHistory[moved_piece][to_sq(capturesSearched[i])][captured] << -bonus1;
    }
  }


  // update_continuation_histories() updates histories of the move pairs formed
  // by moves at ply -1, -2, -4, and -6 with current move.

  void update_continuation_histories(Stack* ss, Piece pc, Square to, int bonus) {

    for (int i : {1, 2, 4, 6})
    {
        // Only update first 2 continuation histories if we are in check
        if (ss->inCheck && i > 2)
            break;
        if (is_ok((ss-i)->currentMove))
            (*(ss-i)->continuationHistory)[pc][to] << bonus;
    }
  }


  // update_quiet_stats() updates move sorting heuristics

  void update_quiet_stats(const Position& pos, Stack* ss, Move move, int bonus, int depth) {

    // Update killers
    if (ss->killers[0] != move)
    {
        ss->killers[1] = ss->killers[0];
        ss->killers[0] = move;
    }

    Color us = pos.side_to_move();
    Thread* thisThread = pos.this_thread();
    thisThread->mainHistory[us][from_to(move)] << bonus;
    update_continuation_histories(ss, pos.moved_piece(move), to_sq(move), bonus);

    // Penalty for reversed move in case of moved piece not being a pawn
    if (type_of(pos.moved_piece(move)) != PAWN)
        thisThread->mainHistory[us][from_to(reverse_move(move))] << -bonus;

    // Update countermove history
    if (is_ok((ss-1)->currentMove))
    {
        Square prevSq = to_sq((ss-1)->currentMove);
        thisThread->counterMoves[pos.piece_on(prevSq)][prevSq] = move;
    }

    // Update low ply history
    if (depth > 11 && ss->ply < MAX_LPH)
        thisThread->lowPlyHistory[ss->ply][from_to(move)] << stat_bonus(depth - 7);
  }

  // When playing with strength handicap, choose best move among a set of RootMoves
  // using a statistical rule dependent on 'level'. Idea by Heinz van Saanen.

  Move Skill::pick_best(size_t multiPV) {

    const RootMoves& rootMoves = Threads.main()->rootMoves;
    static PRNG rng(now()); // PRNG sequence should be non-deterministic

    // RootMoves are already sorted by score in descending order
    Value topScore = rootMoves[0].score;
    int delta = std::min(topScore - rootMoves[multiPV - 1].score, PawnValueMg);
    int weakness = 120 - 2 * level;
    int maxScore = -VALUE_INFINITE;

    // Choose best move. For each move score we add two terms, both dependent on
    // weakness. One is deterministic and bigger for weaker levels, and one is
    // random. Then we choose the move with the resulting highest score.
    for (size_t i = 0; i < multiPV; ++i)
    {
        // This is our magic formula
        int push = (  weakness * int(topScore - rootMoves[i].score)
                    + delta * (rng.rand<unsigned>() % weakness)) / 128;

        if (rootMoves[i].score + push >= maxScore)
        {
            maxScore = rootMoves[i].score + push;
            best = rootMoves[i].pv[0];
        }
    }

    return best;
  }

} // namespace


/// MainThread::check_time() is used to print debug info and, more importantly,
/// to detect when we are out of available time and thus stop the search.

void MainThread::check_time() {

  if (--callsCnt > 0)
      return;

  // When using nodes, ensure checking rate is not lower than 0.1% of nodes
  callsCnt = Limits.nodes ? std::min(1024, int(Limits.nodes / 1024)) : 1024;

  static TimePoint lastInfoTime = now();

  TimePoint elapsed = Time.elapsed();
  TimePoint tick = Limits.startTime + elapsed;

  if (tick - lastInfoTime >= 1000)
  {
      lastInfoTime = tick;
      dbg_print();
  }

  // poll on MPI signals
  Cluster::signals_poll();

  // We should not stop pondering until told so by the GUI
  if (ponder)
      return;

  if (   (Limits.use_time_management() && (elapsed > Time.maximum() - 10 || stopOnPonderhit))
      || (Limits.movetime && elapsed >= Limits.movetime)
      || (Limits.nodes && Cluster::nodes_searched() >= (uint64_t)Limits.nodes))
      Threads.stop = true;
}


/// UCI::pv() formats PV information according to the UCI protocol. UCI requires
/// that all (if any) unsearched PV lines are sent using a previous search score.

string UCI::pv(const Position& pos, Depth depth, Value alpha, Value beta) {

  std::stringstream ss;
  TimePoint elapsed = Time.elapsed() + 1;
  const RootMoves& rootMoves = pos.this_thread()->rootMoves;
  size_t pvIdx = pos.this_thread()->pvIdx;
  size_t multiPV = std::min((size_t)Options["MultiPV"], rootMoves.size());
  uint64_t nodesSearched = Cluster::nodes_searched();
  uint64_t tbHits = Cluster::tb_hits() + (TB::RootInTB ? rootMoves.size() : 0);

  for (size_t i = 0; i < multiPV; ++i)
  {
      bool updated = rootMoves[i].score != -VALUE_INFINITE;

      if (depth == 1 && !updated && i > 0)
          continue;

      Depth d = updated ? depth : std::max(1, depth - 1);
      Value v = updated ? rootMoves[i].score : rootMoves[i].previousScore;

      if (v == -VALUE_INFINITE)
          v = VALUE_ZERO;

      bool tb = TB::RootInTB && abs(v) < VALUE_MATE_IN_MAX_PLY;
      v = tb ? rootMoves[i].tbScore : v;

      if (ss.rdbuf()->in_avail()) // Not at first line
          ss << "\n";

      ss << "info"
         << " depth "    << d
         << " seldepth " << rootMoves[i].selDepth
         << " multipv "  << i + 1
         << " score "    << UCI::value(v);

      if (Options["UCI_ShowWDL"])
          ss << UCI::wdl(v, pos.game_ply());

      if (!tb && i == pvIdx)
          ss << (v >= beta ? " lowerbound" : v <= alpha ? " upperbound" : "");

      ss << " nodes "    << nodesSearched
         << " nps "      << nodesSearched * 1000 / elapsed;

      if (elapsed > 1000) // Earlier makes little sense
          ss << " hashfull " << TT.hashfull();

      ss << " tbhits "   << tbHits
         << " time "     << elapsed
         << " pv";

      for (Move m : rootMoves[i].pv)
          ss << " " << UCI::move(m, pos.is_chess960());
  }

  return ss.str();
}


/// RootMove::extract_ponder_from_tt() is called in case we have no ponder move
/// before exiting the search, for instance, in case we stop the search during a
/// fail high at root. We try hard to have a ponder move to return to the GUI,
/// otherwise in case of 'ponder on' we have nothing to think on.

bool RootMove::extract_ponder_from_tt(Position& pos) {

    StateInfo st;
    ASSERT_ALIGNED(&st, Eval::NNUE::CacheLineSize);

    bool ttHit;

    assert(pv.size() == 1);

    if (pv[0] == MOVE_NONE)
        return false;

    pos.do_move(pv[0], st);
    TTEntry* tte = TT.probe(pos.key(), ttHit);

    if (ttHit)
    {
        Move m = tte->move(); // Local copy to be SMP safe
        if (MoveList<LEGAL>(pos).contains(m))
            pv.push_back(m);
    }

    pos.undo_move(pv[0]);
    return pv.size() > 1;
}

void Tablebases::rank_root_moves(Position& pos, Search::RootMoves& rootMoves) {

    RootInTB = false;
    UseRule50 = bool(Options["Syzygy50MoveRule"]);
    ProbeDepth = int(Options["SyzygyProbeDepth"]);
    Cardinality = int(Options["SyzygyProbeLimit"]);
    bool dtz_available = true;

    // Tables with fewer pieces than SyzygyProbeLimit are searched with
    // ProbeDepth == DEPTH_ZERO
    if (Cardinality > MaxCardinality)
    {
        Cardinality = MaxCardinality;
        ProbeDepth = 0;
    }

    if (Cardinality >= popcount(pos.pieces()) && !pos.can_castle(ANY_CASTLING))
    {
        // Rank moves using DTZ tables
        RootInTB = root_probe(pos, rootMoves);

        if (!RootInTB)
        {
            // DTZ tables are missing; try to rank moves using WDL tables
            dtz_available = false;
            RootInTB = root_probe_wdl(pos, rootMoves);
        }
    }

    if (RootInTB)
    {
        // Sort moves according to TB rank
        std::stable_sort(rootMoves.begin(), rootMoves.end(),
                  [](const RootMove &a, const RootMove &b) { return a.tbRank > b.tbRank; } );

        // Probe during search only if DTZ is not available and we are winning
        if (dtz_available || rootMoves[0].tbScore <= VALUE_DRAW)
            Cardinality = 0;
    }
    else
    {
        // Clean up if root_probe() and root_probe_wdl() have failed
        for (auto& m : rootMoves)
            m.tbRank = 0;
    }
}

} // namespace Stockfish<|MERGE_RESOLUTION|>--- conflicted
+++ resolved
@@ -828,14 +828,10 @@
         ss->staticEval = eval = evaluate(pos);
 
         // Save static evaluation into transposition table
-<<<<<<< HEAD
-        Cluster::save(thisThread, tte,
-                      posKey, VALUE_NONE, ss->ttPv, BOUND_NONE, DEPTH_NONE, MOVE_NONE,
-                      eval);
-=======
         if (!excludedMove)
-            tte->save(posKey, VALUE_NONE, ss->ttPv, BOUND_NONE, DEPTH_NONE, MOVE_NONE, eval);
->>>>>>> 7262fd5d
+            Cluster::save(thisThread, tte,
+                          posKey, VALUE_NONE, ss->ttPv, BOUND_NONE, DEPTH_NONE, MOVE_NONE,
+                          eval);
     }
 
     // Use static evaluation difference to improve quiet move ordering
