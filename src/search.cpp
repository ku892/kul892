--- conflicted
+++ resolved
@@ -242,18 +242,10 @@
       // Vote according to score and depth, and select the best thread
       int64_t bestVote = 0;
       for (Thread* th : Threads)
-<<<<<<< HEAD
       {
-          int64_t s = th->rootMoves[0].score - minScore + 1;
-          votes[th->rootMoves[0].pv[0]] += 200 + s * s * int(th->completedDepth);
-=======
           votes[th->rootMoves[0].pv[0]] +=
                (th->rootMoves[0].score - minScore + 14) * int(th->completedDepth);
 
-      // Select best thread
-      auto bestVote = votes[this->rootMoves[0].pv[0]];
-      for (Thread* th : Threads)
->>>>>>> 3a572ffb
           if (votes[th->rootMoves[0].pv[0]] > bestVote)
           {
               bestVote = votes[th->rootMoves[0].pv[0]];
