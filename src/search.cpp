/*
  Stockfish, a UCI chess playing engine derived from Glaurung 2.1
  Copyright (C) 2004-2008 Tord Romstad (Glaurung author)
  Copyright (C) 2008-2015 Marco Costalba, Joona Kiiski, Tord Romstad
  Copyright (C) 2015-2017 Marco Costalba, Joona Kiiski, Gary Linscott, Tord Romstad

  Stockfish is free software: you can redistribute it and/or modify
  it under the terms of the GNU General Public License as published by
  the Free Software Foundation, either version 3 of the License, or
  (at your option) any later version.

  Stockfish is distributed in the hope that it will be useful,
  but WITHOUT ANY WARRANTY; without even the implied warranty of
  MERCHANTABILITY or FITNESS FOR A PARTICULAR PURPOSE.  See the
  GNU General Public License for more details.

  You should have received a copy of the GNU General Public License
  along with this program.  If not, see <http://www.gnu.org/licenses/>.
*/

#include <algorithm>
#include <cassert>
#include <cmath>
#include <cstring>   // For std::memset
#include <iostream>
#include <sstream>

#include "evaluate.h"
#include "misc.h"
#include "movegen.h"
#include "movepick.h"
#include "position.h"
#include "search.h"
#include "timeman.h"
#include "thread.h"
#include "tt.h"
#include "uci.h"
#include "syzygy/tbprobe.h"

namespace Search {

  LimitsType Limits;
}

namespace Tablebases {

  int Cardinality;
  bool RootInTB;
  bool UseRule50;
  Depth ProbeDepth;
  Value Score;
}

namespace TB = Tablebases;

using std::string;
using Eval::evaluate;
using namespace Search;

namespace {

  // Different node types, used as a template parameter
  enum NodeType { NonPV, PV };

  // Sizes and phases of the skip-blocks, used for distributing search depths across the threads
  const int skipSize[]  = { 1, 1, 2, 2, 2, 2, 3, 3, 3, 3, 3, 3, 4, 4, 4, 4, 4, 4, 4, 4 };
  const int skipPhase[] = { 0, 1, 0, 1, 2, 3, 0, 1, 2, 3, 4, 5, 0, 1, 2, 3, 4, 5, 6, 7 };

  // Razoring and futility margin based on depth
  // razor_margin[0] is unused as long as depth >= ONE_PLY in search
  const int razor_margin[] = { 0, 570, 603, 554 };
  Value futility_margin(Depth d) { return Value(150 * d / ONE_PLY); }

  // Futility and reductions lookup tables, initialized at startup
  int FutilityMoveCounts[2][16]; // [improving][depth]
  int Reductions[2][2][64][64];  // [pv][improving][depth][moveNumber]

  template <bool PvNode> Depth reduction(bool i, Depth d, int mn) {
    return Reductions[PvNode][i][std::min(d / ONE_PLY, 63)][std::min(mn, 63)] * ONE_PLY;
  }

  // History and stats update bonus, based on depth
  int stat_bonus(Depth depth) {
    int d = depth / ONE_PLY;
    return d > 17 ? 0 : d * d + 2 * d - 2;
  }

  // Skill structure is used to implement strength limit
  struct Skill {
    Skill(int l) : level(l) {}
    bool enabled() const { return level < 20; }
    bool time_to_pick(Depth depth) const { return depth / ONE_PLY == 1 + level; }
    Move best_move(size_t multiPV) { return best ? best : pick_best(multiPV); }
    Move pick_best(size_t multiPV);

    int level;
    Move best = MOVE_NONE;
  };

  // EasyMoveManager structure is used to detect an 'easy move'. When the PV is stable
  // across multiple search iterations, we can quickly return the best move.
  struct EasyMoveManager {

    void clear() {
      stableCnt = 0;
      expectedPosKey = 0;
      pv[0] = pv[1] = pv[2] = MOVE_NONE;
    }

    Move get(Key key) const {
      return expectedPosKey == key ? pv[2] : MOVE_NONE;
    }

    void update(Position& pos, const std::vector<Move>& newPv) {

      assert(newPv.size() >= 3);

      // Keep track of how many times in a row the 3rd ply remains stable
      stableCnt = (newPv[2] == pv[2]) ? stableCnt + 1 : 0;

      if (!std::equal(newPv.begin(), newPv.begin() + 3, pv))
      {
          std::copy(newPv.begin(), newPv.begin() + 3, pv);

          StateInfo st[2];
          pos.do_move(newPv[0], st[0]);
          pos.do_move(newPv[1], st[1]);
          expectedPosKey = pos.key();
          pos.undo_move(newPv[1]);
          pos.undo_move(newPv[0]);
      }
    }

    Key expectedPosKey;
    int stableCnt;
    Move pv[3];
  };

  EasyMoveManager EasyMove;
  Value DrawValue[COLOR_NB];

  template <NodeType NT>
  Value search(Position& pos, Stack* ss, Value alpha, Value beta, Depth depth, bool cutNode, bool skipEarlyPruning);

  template <NodeType NT, bool InCheck>
  Value qsearch(Position& pos, Stack* ss, Value alpha, Value beta, Depth depth = DEPTH_ZERO);

  Value value_to_tt(Value v, int ply);
  Value value_from_tt(Value v, int ply);
  void update_pv(Move* pv, Move move, Move* childPv);
  void update_continuation_histories(Stack* ss, Piece pc, Square to, int bonus);
  void update_stats(const Position& pos, Stack* ss, Move move, Move* quiets, int quietsCnt, int bonus);

  // perft() is our utility to verify move generation. All the leaf nodes up
  // to the given depth are generated and counted, and the sum is returned.
  template<bool Root>
  uint64_t perft(Position& pos, Depth depth) {

    StateInfo st;
    uint64_t cnt, nodes = 0;
    const bool leaf = (depth == 2 * ONE_PLY);

    for (const auto& m : MoveList<LEGAL>(pos))
    {
        if (Root && depth <= ONE_PLY)
            cnt = 1, nodes++;
        else
        {
            pos.do_move(m, st);
            cnt = leaf ? MoveList<LEGAL>(pos).size() : perft<false>(pos, depth - ONE_PLY);
            nodes += cnt;
            pos.undo_move(m);
        }
        if (Root)
            sync_cout << UCI::move(m, pos.is_chess960()) << ": " << cnt << sync_endl;
    }
    return nodes;
  }

} // namespace


/// Search::init() is called during startup to initialize various lookup tables

void Search::init() {

  for (int imp = 0; imp <= 1; ++imp)
      for (int d = 1; d < 64; ++d)
          for (int mc = 1; mc < 64; ++mc)
          {
              double r = log(d) * log(mc) / 1.95;

              Reductions[NonPV][imp][d][mc] = int(std::round(r));
              Reductions[PV][imp][d][mc] = std::max(Reductions[NonPV][imp][d][mc] - 1, 0);

              // Increase reduction for non-PV nodes when eval is not improving
              if (!imp && Reductions[NonPV][imp][d][mc] >= 2)
                Reductions[NonPV][imp][d][mc]++;
          }

  for (int d = 0; d < 16; ++d)
  {
      FutilityMoveCounts[0][d] = int(2.4 + 0.74 * pow(d, 1.78));
      FutilityMoveCounts[1][d] = int(5.0 + 1.00 * pow(d, 2.00));
  }
}


/// Search::clear() resets search state to its initial value

void Search::clear() {

  Threads.main()->wait_for_search_finished();

  Time.availableNodes = 0;
  TT.clear();

  for (Thread* th : Threads)
      th->clear();

  Threads.main()->callsCnt = 0;
  Threads.main()->previousScore = VALUE_INFINITE;
}


/// MainThread::search() is called by the main thread when the program receives
/// the UCI 'go' command. It searches from the root position and outputs the "bestmove".

void MainThread::search() {

  if (Limits.perft)
  {
      nodes = perft<true>(rootPos, Limits.perft * ONE_PLY);
      sync_cout << "\nNodes searched: " << nodes << "\n" << sync_endl;
      return;
  }

  Color us = rootPos.side_to_move();
  Time.init(Limits, us, rootPos.game_ply());
  TT.new_search();

  int contempt = Options["Contempt"] * PawnValueEg / 100; // From centipawns
  DrawValue[ us] = VALUE_DRAW - Value(contempt);
  DrawValue[~us] = VALUE_DRAW + Value(contempt);

  if (rootMoves.empty())
  {
      rootMoves.emplace_back(MOVE_NONE);
      sync_cout << "info depth 0 score "
                << UCI::value(rootPos.checkers() ? -VALUE_MATE : VALUE_DRAW)
                << sync_endl;
  }
  else
  {
      for (Thread* th : Threads)
          if (th != this)
              th->start_searching();

      Thread::search(); // Let's start searching!
  }

  // When playing in 'nodes as time' mode, subtract the searched nodes from
  // the available ones before exiting.
  if (Limits.npmsec)
      Time.availableNodes += Limits.inc[us] - Threads.nodes_searched();

  // When we reach the maximum depth, we can arrive here without a raise of
  // Threads.stop. However, if we are pondering or in an infinite search,
  // the UCI protocol states that we shouldn't print the best move before the
  // GUI sends a "stop" or "ponderhit" command. We therefore simply wait here
  // until the GUI sends one of those commands (which also raises Threads.stop).
  Threads.stopOnPonderhit = true;

  while (!Threads.stop && (Threads.ponder || Limits.infinite))
  {} // Busy wait for a stop or a ponder reset

  // Stop the threads if not already stopped (also raise the stop if
  // "ponderhit" just reset Threads.ponder).
  Threads.stop = true;

  // Wait until all threads have finished
  for (Thread* th : Threads)
      if (th != this)
          th->wait_for_search_finished();

  // Check if there are threads with a better score than main thread
  Thread* bestThread = this;
  if (   !this->easyMovePlayed
      &&  Options["MultiPV"] == 1
      && !Limits.depth
      && !Skill(Options["Skill Level"]).enabled()
      &&  rootMoves[0].pv[0] != MOVE_NONE)
  {
      for (Thread* th : Threads)
      {
          Depth depthDiff = th->completedDepth - bestThread->completedDepth;
          Value scoreDiff = th->rootMoves[0].score - bestThread->rootMoves[0].score;

          // Select the thread with the best score, always if it is a mate
          if (    scoreDiff > 0
              && (depthDiff >= 0 || th->rootMoves[0].score >= VALUE_MATE_IN_MAX_PLY))
              bestThread = th;
      }
  }

  previousScore = bestThread->rootMoves[0].score;

  // Send new PV when needed
  if (bestThread != this)
      sync_cout << UCI::pv(bestThread->rootPos, bestThread->completedDepth, -VALUE_INFINITE, VALUE_INFINITE) << sync_endl;

  sync_cout << "bestmove " << UCI::move(bestThread->rootMoves[0].pv[0], rootPos.is_chess960());

  if (bestThread->rootMoves[0].pv.size() > 1 || bestThread->rootMoves[0].extract_ponder_from_tt(rootPos))
      std::cout << " ponder " << UCI::move(bestThread->rootMoves[0].pv[1], rootPos.is_chess960());

  std::cout << sync_endl;
}


/// Thread::search() is the main iterative deepening loop. It calls search()
/// repeatedly with increasing depth until the allocated thinking time has been
/// consumed, the user stops the search, or the maximum search depth is reached.

void Thread::search() {

  Stack stack[MAX_PLY+7], *ss = stack+4; // To reference from (ss-4) to (ss+2)
  Value bestValue, alpha, beta, delta;
  Move easyMove = MOVE_NONE;
  MainThread* mainThread = (this == Threads.main() ? Threads.main() : nullptr);

  std::memset(ss-4, 0, 7 * sizeof(Stack));
  for (int i = 4; i > 0; i--)
     (ss-i)->contHistory = &this->contHistory[NO_PIECE][0]; // Use as sentinel

  bestValue = delta = alpha = -VALUE_INFINITE;
  beta = VALUE_INFINITE;

  if (mainThread)
  {
      easyMove = EasyMove.get(rootPos.key());
      EasyMove.clear();
      mainThread->easyMovePlayed = mainThread->failedLow = false;
      mainThread->bestMoveChanges = 0;
  }

  size_t multiPV = Options["MultiPV"];
  Skill skill(Options["Skill Level"]);

  // When playing with strength handicap enable MultiPV search that we will
  // use behind the scenes to retrieve a set of possible moves.
  if (skill.enabled())
      multiPV = std::max(multiPV, (size_t)4);

  multiPV = std::min(multiPV, rootMoves.size());

  // Iterative deepening loop until requested to stop or the target depth is reached
  while (   (rootDepth += ONE_PLY) < DEPTH_MAX
         && !Threads.stop
         && !(Limits.depth && mainThread && rootDepth / ONE_PLY > Limits.depth))
  {
      // Distribute search depths across the threads
      if (idx)
      {
          int i = (idx - 1) % 20;
          if (((rootDepth / ONE_PLY + rootPos.game_ply() + skipPhase[i]) / skipSize[i]) % 2)
              continue;
      }

      // Age out PV variability metric
      if (mainThread)
          mainThread->bestMoveChanges *= 0.505, mainThread->failedLow = false;

      // Save the last iteration's scores before first PV line is searched and
      // all the move scores except the (new) PV are set to -VALUE_INFINITE.
      for (RootMove& rm : rootMoves)
          rm.previousScore = rm.score;

      // MultiPV loop. We perform a full root search for each PV line
      for (PVIdx = 0; PVIdx < multiPV && !Threads.stop; ++PVIdx)
      {
          // Reset UCI info selDepth for each depth and each PV line
          selDepth = 0;

          // Reset aspiration window starting size
          if (rootDepth >= 5 * ONE_PLY)
          {
              delta = Value(18);
              alpha = std::max(rootMoves[PVIdx].previousScore - delta,-VALUE_INFINITE);
              beta  = std::min(rootMoves[PVIdx].previousScore + delta, VALUE_INFINITE);
          }

          // Start with a small aspiration window and, in the case of a fail
          // high/low, re-search with a bigger window until we're not failing
          // high/low anymore.
          while (true)
          {
              bestValue = ::search<PV>(rootPos, ss, alpha, beta, rootDepth, false, false);

              // Bring the best move to the front. It is critical that sorting
              // is done with a stable algorithm because all the values but the
              // first and eventually the new best one are set to -VALUE_INFINITE
              // and we want to keep the same order for all the moves except the
              // new PV that goes to the front. Note that in case of MultiPV
              // search the already searched PV lines are preserved.
              std::stable_sort(rootMoves.begin() + PVIdx, rootMoves.end());

              // If search has been stopped, we break immediately. Sorting and
              // writing PV back to TT is safe because RootMoves is still
              // valid, although it refers to the previous iteration.
              if (Threads.stop)
                  break;

              // When failing high/low give some update (without cluttering
              // the UI) before a re-search.
              if (   mainThread
                  && multiPV == 1
                  && (bestValue <= alpha || bestValue >= beta)
                  && Time.elapsed() > 3000)
                  sync_cout << UCI::pv(rootPos, rootDepth, alpha, beta) << sync_endl;

              // In case of failing low/high increase aspiration window and
              // re-search, otherwise exit the loop.
              if (bestValue <= alpha)
              {
                  beta = (alpha + beta) / 2;
                  alpha = std::max(bestValue - delta, -VALUE_INFINITE);

                  if (mainThread)
                  {
                      mainThread->failedLow = true;
                      Threads.stopOnPonderhit = false;
                  }
              }
              else if (bestValue >= beta)
                  beta = std::min(bestValue + delta, VALUE_INFINITE);
              else
                  break;

              delta += delta / 4 + 5;

              assert(alpha >= -VALUE_INFINITE && beta <= VALUE_INFINITE);
          }

          // Sort the PV lines searched so far and update the GUI
          std::stable_sort(rootMoves.begin(), rootMoves.begin() + PVIdx + 1);

          if (    mainThread
              && (Threads.stop || PVIdx + 1 == multiPV || Time.elapsed() > 3000))
              sync_cout << UCI::pv(rootPos, rootDepth, alpha, beta) << sync_endl;
      }

      if (!Threads.stop)
          completedDepth = rootDepth;

      // Have we found a "mate in x"?
      if (   Limits.mate
          && bestValue >= VALUE_MATE_IN_MAX_PLY
          && VALUE_MATE - bestValue <= 2 * Limits.mate)
          Threads.stop = true;

      if (!mainThread)
          continue;

      // If skill level is enabled and time is up, pick a sub-optimal best move
      if (skill.enabled() && skill.time_to_pick(rootDepth))
          skill.pick_best(multiPV);

      // Do we have time for the next iteration? Can we stop searching now?
      if (Limits.use_time_management())
      {
          if (!Threads.stop && !Threads.stopOnPonderhit)
          {
              // Stop the search if only one legal move is available, or if all
              // of the available time has been used, or if we matched an easyMove
              // from the previous search and just did a fast verification.
              const int F[] = { mainThread->failedLow,
                                bestValue - mainThread->previousScore };

              int improvingFactor = std::max(229, std::min(715, 357 + 119 * F[0] - 6 * F[1]));
              double unstablePvFactor = 1 + mainThread->bestMoveChanges;

              bool doEasyMove =   rootMoves[0].pv[0] == easyMove
                               && mainThread->bestMoveChanges < 0.03
                               && Time.elapsed() > Time.optimum() * 5 / 44;

              if (   rootMoves.size() == 1
                  || Time.elapsed() > Time.optimum() * unstablePvFactor * improvingFactor / 628
                  || (mainThread->easyMovePlayed = doEasyMove, doEasyMove))
              {
                  // If we are allowed to ponder do not stop the search now but
                  // keep pondering until the GUI sends "ponderhit" or "stop".
                  if (Threads.ponder)
                      Threads.stopOnPonderhit = true;
                  else
                      Threads.stop = true;
              }
          }

          if (rootMoves[0].pv.size() >= 3)
              EasyMove.update(rootPos, rootMoves[0].pv);
          else
              EasyMove.clear();
      }
  }

  if (!mainThread)
      return;

  // Clear any candidate easy move that wasn't stable for the last search
  // iterations; the second condition prevents consecutive fast moves.
  if (EasyMove.stableCnt < 6 || mainThread->easyMovePlayed)
      EasyMove.clear();

  // If skill level is enabled, swap best PV line with the sub-optimal one
  if (skill.enabled())
      std::swap(rootMoves[0], *std::find(rootMoves.begin(),
                rootMoves.end(), skill.best_move(multiPV)));
}


namespace {

  // search<>() is the main search function for both PV and non-PV nodes

  template <NodeType NT>
  Value search(Position& pos, Stack* ss, Value alpha, Value beta, Depth depth, bool cutNode, bool skipEarlyPruning) {

    const bool PvNode = NT == PV;
    const bool rootNode = PvNode && ss->ply == 0;

    assert(-VALUE_INFINITE <= alpha && alpha < beta && beta <= VALUE_INFINITE);
    assert(PvNode || (alpha == beta - 1));
    assert(DEPTH_ZERO < depth && depth < DEPTH_MAX);
    assert(!(PvNode && cutNode));
    assert(depth / ONE_PLY * ONE_PLY == depth);

    Move pv[MAX_PLY+1], quietsSearched[64];
    StateInfo st;
    TTEntry* tte;
    Key posKey;
    Move ttMove, move, excludedMove, bestMove;
    Depth extension, newDepth;
    Value bestValue, value, ttValue, eval, maxValue;
    bool ttHit, inCheck, givesCheck, singularExtensionNode, improving;
    bool captureOrPromotion, doFullDepthSearch, moveCountPruning, skipQuiets, ttCapture;
    Piece movedPiece;
    int moveCount, quietCount;

    // Step 1. Initialize node
    Thread* thisThread = pos.this_thread();
    inCheck = pos.checkers();
    moveCount = quietCount = ss->moveCount = 0;
    ss->statScore = 0;
    bestValue = -VALUE_INFINITE;
<<<<<<< HEAD
    maxValue = VALUE_INFINITE;
    ss->ply = (ss-1)->ply + 1;
=======
>>>>>>> ba4e2154

    // Check for the available remaining time
    if (thisThread == Threads.main())
        static_cast<MainThread*>(thisThread)->check_time();

    // Used to send selDepth info to GUI (selDepth counts from 1, ply from 0)
    if (PvNode && thisThread->selDepth < ss->ply + 1)
        thisThread->selDepth = ss->ply + 1;

    if (!rootNode)
    {
        // Step 2. Check for aborted search and immediate draw
        if (Threads.stop.load(std::memory_order_relaxed) || pos.is_draw(ss->ply) || ss->ply >= MAX_PLY)
            return ss->ply >= MAX_PLY && !inCheck ? evaluate(pos)
                                                  : DrawValue[pos.side_to_move()];

        // Step 3. Mate distance pruning. Even if we mate at the next move our score
        // would be at best mate_in(ss->ply+1), but if alpha is already bigger because
        // a shorter mate was found upward in the tree then there is no need to search
        // because we will never beat the current alpha. Same logic but with reversed
        // signs applies also in the opposite condition of being mated instead of giving
        // mate. In this case return a fail-high score.
        alpha = std::max(mated_in(ss->ply), alpha);
        beta = std::min(mate_in(ss->ply+1), beta);
        if (alpha >= beta)
            return alpha;
    }

    assert(0 <= ss->ply && ss->ply < MAX_PLY);

    (ss+1)->ply = ss->ply + 1;
    ss->currentMove = (ss+1)->excludedMove = bestMove = MOVE_NONE;
    ss->contHistory = &thisThread->contHistory[NO_PIECE][0];
    (ss+2)->killers[0] = (ss+2)->killers[1] = MOVE_NONE;
    Square prevSq = to_sq((ss-1)->currentMove);

    // Step 4. Transposition table lookup. We don't want the score of a partial
    // search to overwrite a previous full search TT value, so we use a different
    // position key in case of an excluded move.
    excludedMove = ss->excludedMove;
    posKey = pos.key() ^ Key(excludedMove);
    tte = TT.probe(posKey, ttHit);
    ttValue = ttHit ? value_from_tt(tte->value(), ss->ply) : VALUE_NONE;
    ttMove =  rootNode ? thisThread->rootMoves[thisThread->PVIdx].pv[0]
            : ttHit    ? tte->move() : MOVE_NONE;

    // At non-PV nodes we check for an early TT cutoff
    if (  !PvNode
        && ttHit
        && tte->depth() >= depth
        && ttValue != VALUE_NONE // Possible in case of TT access race
        && (ttValue >= beta ? (tte->bound() & BOUND_LOWER)
                            : (tte->bound() & BOUND_UPPER)))
    {
        // If ttMove is quiet, update move sorting heuristics on TT hit
        if (ttMove)
        {
            if (ttValue >= beta)
            {
                if (!pos.capture_or_promotion(ttMove))
                    update_stats(pos, ss, ttMove, nullptr, 0, stat_bonus(depth));

                // Extra penalty for a quiet TT move in previous ply when it gets refuted
                if ((ss-1)->moveCount == 1 && !pos.captured_piece())
                    update_continuation_histories(ss-1, pos.piece_on(prevSq), prevSq, -stat_bonus(depth + ONE_PLY));
            }
            // Penalty for a quiet ttMove that fails low
            else if (!pos.capture_or_promotion(ttMove))
            {
                int penalty = -stat_bonus(depth);
                thisThread->mainHistory.update(pos.side_to_move(), ttMove, penalty);
                update_continuation_histories(ss, pos.moved_piece(ttMove), to_sq(ttMove), penalty);
            }
        }
        return ttValue;
    }

    // Step 4a. Tablebase probe
    if (!rootNode && TB::Cardinality)
    {
        int piecesCount = pos.count<ALL_PIECES>();

        if (    piecesCount <= TB::Cardinality
            && (piecesCount <  TB::Cardinality || depth >= TB::ProbeDepth)
            &&  pos.rule50_count() == 0
            && !pos.can_castle(ANY_CASTLING))
        {
            TB::ProbeState err;
            TB::WDLScore wdl = Tablebases::probe_wdl(pos, &err);

            if (err != TB::ProbeState::FAIL)
            {
                thisThread->tbHits.fetch_add(1, std::memory_order_relaxed);

                int drawScore = TB::UseRule50 ? 1 : 0;

<<<<<<< HEAD
                value =  wdl < -drawScore ? -VALUE_MATE + MAX_PLY + ss->ply
                       : wdl >  drawScore ?  VALUE_MATE - MAX_PLY - ss->ply
                                          :  VALUE_DRAW + 2 * wdl * drawScore;
=======
                value =  v < -drawScore ? -VALUE_MATE + MAX_PLY + ss->ply + 1
                       : v >  drawScore ?  VALUE_MATE - MAX_PLY - ss->ply - 1
                                        :  VALUE_DRAW + 2 * v * drawScore;
>>>>>>> ba4e2154

                Bound b =  wdl < -drawScore ? BOUND_UPPER
                         : wdl >  drawScore ? BOUND_LOWER : BOUND_EXACT;

                if (    b == BOUND_EXACT
                    || (b == BOUND_LOWER ? value >= beta : value <= alpha))
                {
                    tte->save(posKey, value_to_tt(value, ss->ply), b,
                              std::min(DEPTH_MAX - ONE_PLY, depth + 6 * ONE_PLY),
                              MOVE_NONE, VALUE_NONE, TT.generation());

                    return value;
                }

                if (PvNode)
                {
                    if (b == BOUND_LOWER)
                        bestValue = value, alpha = std::max(alpha, bestValue);
                    else
                        maxValue = value;
                }
            }
        }
    }

    // Step 5. Evaluate the position statically
    if (inCheck)
    {
        ss->staticEval = eval = VALUE_NONE;
        goto moves_loop;
    }

    else if (ttHit)
    {
        // Never assume anything on values stored in TT
        if ((ss->staticEval = eval = tte->eval()) == VALUE_NONE)
            eval = ss->staticEval = evaluate(pos);

        // Can ttValue be used as a better position evaluation?
        if (   ttValue != VALUE_NONE
            && (tte->bound() & (ttValue > eval ? BOUND_LOWER : BOUND_UPPER)))
            eval = ttValue;
    }
    else
    {
        eval = ss->staticEval =
        (ss-1)->currentMove != MOVE_NULL ? evaluate(pos)
                                         : -(ss-1)->staticEval + 2 * Eval::Tempo;

        tte->save(posKey, VALUE_NONE, BOUND_NONE, DEPTH_NONE, MOVE_NONE,
                  ss->staticEval, TT.generation());
    }

    if (skipEarlyPruning)
        goto moves_loop;

    // Step 6. Razoring (skipped when in check)
    if (   !PvNode
        &&  depth < 4 * ONE_PLY
        &&  eval + razor_margin[depth / ONE_PLY] <= alpha)
    {
        if (depth <= ONE_PLY)
            return qsearch<NonPV, false>(pos, ss, alpha, alpha+1);

        Value ralpha = alpha - razor_margin[depth / ONE_PLY];
        Value v = qsearch<NonPV, false>(pos, ss, ralpha, ralpha+1);
        if (v <= ralpha)
            return v;
    }

    // Step 7. Futility pruning: child node (skipped when in check)
    if (   !rootNode
        &&  depth < 7 * ONE_PLY
        &&  eval - futility_margin(depth) >= beta
        &&  eval < VALUE_KNOWN_WIN  // Do not return unproven wins
        &&  pos.non_pawn_material(pos.side_to_move()))
        return eval;

    // Step 8. Null move search with verification search (is omitted in PV nodes)
    if (   !PvNode
        &&  eval >= beta
        && (ss->staticEval >= beta - 35 * (depth / ONE_PLY - 6) || depth >= 13 * ONE_PLY)
        &&  pos.non_pawn_material(pos.side_to_move()))
    {

        assert(eval - beta >= 0);

        // Null move dynamic reduction based on depth and value
        Depth R = ((823 + 67 * depth / ONE_PLY) / 256 + std::min((eval - beta) / PawnValueMg, 3)) * ONE_PLY;

        ss->currentMove = MOVE_NULL;
        ss->contHistory = &thisThread->contHistory[NO_PIECE][0];

        pos.do_null_move(st);
        Value nullValue = depth-R < ONE_PLY ? -qsearch<NonPV, false>(pos, ss+1, -beta, -beta+1)
                                            : - search<NonPV>(pos, ss+1, -beta, -beta+1, depth-R, !cutNode, true);
        pos.undo_null_move();

        if (nullValue >= beta)
        {
            // Do not return unproven mate scores
            if (nullValue >= VALUE_MATE_IN_MAX_PLY)
                nullValue = beta;

            if (depth < 12 * ONE_PLY && abs(beta) < VALUE_KNOWN_WIN)
                return nullValue;

            // Do verification search at high depths
            Value v = depth-R < ONE_PLY ? qsearch<NonPV, false>(pos, ss, beta-1, beta)
                                        :  search<NonPV>(pos, ss, beta-1, beta, depth-R, false, true);

            if (v >= beta)
                return nullValue;
        }
    }

    // Step 9. ProbCut (skipped when in check)
    // If we have a good enough capture and a reduced search returns a value
    // much above beta, we can (almost) safely prune the previous move.
    if (   !PvNode
        &&  depth >= 5 * ONE_PLY
        &&  abs(beta) < VALUE_MATE_IN_MAX_PLY)
    {
        Value rbeta = std::min(beta + 200, VALUE_INFINITE);

        assert(is_ok((ss-1)->currentMove));

        MovePicker mp(pos, ttMove, rbeta - ss->staticEval);

        while ((move = mp.next_move()) != MOVE_NONE)
            if (pos.legal(move))
            {
                ss->currentMove = move;
                ss->contHistory = &thisThread->contHistory[pos.moved_piece(move)][to_sq(move)];

                assert(depth >= 5 * ONE_PLY);
                pos.do_move(move, st);
                value = -search<NonPV>(pos, ss+1, -rbeta, -rbeta+1, depth - 4 * ONE_PLY, !cutNode, false);
                pos.undo_move(move);
                if (value >= rbeta)
                    return value;
            }
    }

    // Step 10. Internal iterative deepening (skipped when in check)
    if (    depth >= 6 * ONE_PLY
        && !ttMove
        && (PvNode || ss->staticEval + 256 >= beta))
    {
        Depth d = (3 * depth / (4 * ONE_PLY) - 2) * ONE_PLY;
        search<NT>(pos, ss, alpha, beta, d, cutNode, true);

        tte = TT.probe(posKey, ttHit);
        ttMove = ttHit ? tte->move() : MOVE_NONE;
    }

moves_loop: // When in check search starts from here

    const PieceToHistory* contHist[] = { (ss-1)->contHistory, (ss-2)->contHistory, nullptr, (ss-4)->contHistory };
    Move countermove = thisThread->counterMoves[pos.piece_on(prevSq)][prevSq];

    MovePicker mp(pos, ttMove, depth, &thisThread->mainHistory, contHist, countermove, ss->killers);
    value = bestValue; // Workaround a bogus 'uninitialized' warning under gcc
    improving =   ss->staticEval >= (ss-2)->staticEval
            /* || ss->staticEval == VALUE_NONE Already implicit in the previous condition */
               ||(ss-2)->staticEval == VALUE_NONE;

    singularExtensionNode =   !rootNode
                           &&  depth >= 8 * ONE_PLY
                           &&  ttMove != MOVE_NONE
                           &&  ttValue != VALUE_NONE
                           && !excludedMove // Recursive singular search is not allowed
                           && (tte->bound() & BOUND_LOWER)
                           &&  tte->depth() >= depth - 3 * ONE_PLY;
    skipQuiets = false;
    ttCapture = false;

    // Step 11. Loop through moves
    // Loop through all pseudo-legal moves until no moves remain or a beta cutoff occurs
    while ((move = mp.next_move(skipQuiets)) != MOVE_NONE)
    {
      assert(is_ok(move));

      if (move == excludedMove)
          continue;

      // At root obey the "searchmoves" option and skip moves not listed in Root
      // Move List. As a consequence any illegal move is also skipped. In MultiPV
      // mode we also skip PV moves which have been already searched.
      if (rootNode && !std::count(thisThread->rootMoves.begin() + thisThread->PVIdx,
                                  thisThread->rootMoves.end(), move))
          continue;

      ss->moveCount = ++moveCount;

      if (rootNode && thisThread == Threads.main() && Time.elapsed() > 3000)
          sync_cout << "info depth " << depth / ONE_PLY
                    << " currmove " << UCI::move(move, pos.is_chess960())
                    << " currmovenumber " << moveCount + thisThread->PVIdx << sync_endl;

      if (PvNode)
          (ss+1)->pv = nullptr;

      extension = DEPTH_ZERO;
      captureOrPromotion = pos.capture_or_promotion(move);
      movedPiece = pos.moved_piece(move);

      givesCheck =  type_of(move) == NORMAL && !pos.discovered_check_candidates()
                  ? pos.check_squares(type_of(pos.piece_on(from_sq(move)))) & to_sq(move)
                  : pos.gives_check(move);

      moveCountPruning =   depth < 16 * ONE_PLY
                        && moveCount >= FutilityMoveCounts[improving][depth / ONE_PLY];

      // Step 12. Singular and Gives Check Extensions

      // Singular extension search. If all moves but one fail low on a search of
      // (alpha-s, beta-s), and just one fails high on (alpha, beta), then that move
      // is singular and should be extended. To verify this we do a reduced search
      // on all the other moves but the ttMove and if the result is lower than
      // ttValue minus a margin then we will extend the ttMove.
      if (    singularExtensionNode
          &&  move == ttMove
          &&  pos.legal(move))
      {
          Value rBeta = std::max(ttValue - 2 * depth / ONE_PLY, -VALUE_MATE);
          Depth d = (depth / (2 * ONE_PLY)) * ONE_PLY;
          ss->excludedMove = move;
          value = search<NonPV>(pos, ss, rBeta - 1, rBeta, d, cutNode, true);
          ss->excludedMove = MOVE_NONE;

          if (value < rBeta)
              extension = ONE_PLY;
      }
      else if (    givesCheck
               && !moveCountPruning
               &&  pos.see_ge(move))
          extension = ONE_PLY;

      // Calculate new depth for this move
      newDepth = depth - ONE_PLY + extension;

      // Step 13. Pruning at shallow depth
      if (  !rootNode
          && pos.non_pawn_material(pos.side_to_move())
          && bestValue > VALUE_MATED_IN_MAX_PLY)
      {
          if (   !captureOrPromotion
              && !givesCheck
              && (!pos.advanced_pawn_push(move) || pos.non_pawn_material() >= Value(5000)))
          {
              // Move count based pruning
              if (moveCountPruning)
              {
                  skipQuiets = true;
                  continue;
              }

              // Reduced depth of the next LMR search
              int lmrDepth = std::max(newDepth - reduction<PvNode>(improving, depth, moveCount), DEPTH_ZERO) / ONE_PLY;

              // Countermoves based pruning
              if (   lmrDepth < 3
                  && (*contHist[0])[movedPiece][to_sq(move)] < CounterMovePruneThreshold
                  && (*contHist[1])[movedPiece][to_sq(move)] < CounterMovePruneThreshold)
                  continue;

              // Futility pruning: parent node
              if (   lmrDepth < 7
                  && !inCheck
                  && ss->staticEval + 256 + 200 * lmrDepth <= alpha)
                  continue;

              // Prune moves with negative SEE
              if (   lmrDepth < 8
                  && !pos.see_ge(move, Value(-35 * lmrDepth * lmrDepth)))
                  continue;
          }
          else if (    depth < 7 * ONE_PLY
                   && !extension
                   && !pos.see_ge(move, -PawnValueEg * (depth / ONE_PLY)))
                  continue;
      }

      // Speculative prefetch as early as possible
      prefetch(TT.first_entry(pos.key_after(move)));

      // Check for legality just before making the move
      if (!rootNode && !pos.legal(move))
      {
          ss->moveCount = --moveCount;
          continue;
      }

      if (move == ttMove && captureOrPromotion)
          ttCapture = true;

      // Update the current move (this must be done after singular extension search)
      ss->currentMove = move;
      ss->contHistory = &thisThread->contHistory[movedPiece][to_sq(move)];

      // Step 14. Make the move
      pos.do_move(move, st, givesCheck);

      // Step 15. Reduced depth search (LMR). If the move fails high it will be
      // re-searched at full depth.
      if (    depth >= 3 * ONE_PLY
          &&  moveCount > 1
          && (!captureOrPromotion || moveCountPruning))
      {
          Depth r = reduction<PvNode>(improving, depth, moveCount);

          if (captureOrPromotion)
              r -= r ? ONE_PLY : DEPTH_ZERO;
          else
          {
              // Decrease reduction if opponent's move count is high
              if ((ss-1)->moveCount > 15)
                  r -= ONE_PLY;

              // Increase reduction if ttMove is a capture
              if (ttCapture)
                  r += ONE_PLY;

              // Increase reduction for cut nodes
              if (cutNode)
                  r += 2 * ONE_PLY;

              // Decrease reduction for moves that escape a capture. Filter out
              // castling moves, because they are coded as "king captures rook" and
              // hence break make_move().
              else if (    type_of(move) == NORMAL
                       && !pos.see_ge(make_move(to_sq(move), from_sq(move))))
                  r -= 2 * ONE_PLY;

              ss->statScore =  thisThread->mainHistory[~pos.side_to_move()][from_to(move)]
                             + (*contHist[0])[movedPiece][to_sq(move)]
                             + (*contHist[1])[movedPiece][to_sq(move)]
                             + (*contHist[3])[movedPiece][to_sq(move)]
                             - 4000;

              // Decrease/increase reduction by comparing opponent's stat score
              if (ss->statScore > 0 && (ss-1)->statScore < 0)
                  r -= ONE_PLY;

              else if (ss->statScore < 0 && (ss-1)->statScore > 0)
                  r += ONE_PLY;

              // Decrease/increase reduction for moves with a good/bad history
              r = std::max(DEPTH_ZERO, (r / ONE_PLY - ss->statScore / 20000) * ONE_PLY);
          }

          Depth d = std::max(newDepth - r, ONE_PLY);

          value = -search<NonPV>(pos, ss+1, -(alpha+1), -alpha, d, true, false);

          doFullDepthSearch = (value > alpha && d != newDepth);
      }
      else
          doFullDepthSearch = !PvNode || moveCount > 1;

      // Step 16. Full depth search when LMR is skipped or fails high
      if (doFullDepthSearch)
          value = newDepth <   ONE_PLY ?
                            givesCheck ? -qsearch<NonPV,  true>(pos, ss+1, -(alpha+1), -alpha)
                                       : -qsearch<NonPV, false>(pos, ss+1, -(alpha+1), -alpha)
                                       : - search<NonPV>(pos, ss+1, -(alpha+1), -alpha, newDepth, !cutNode, false);

      // For PV nodes only, do a full PV search on the first move or after a fail
      // high (in the latter case search only if value < beta), otherwise let the
      // parent node fail low with value <= alpha and try another move.
      if (PvNode && (moveCount == 1 || (value > alpha && (rootNode || value < beta))))
      {
          (ss+1)->pv = pv;
          (ss+1)->pv[0] = MOVE_NONE;

          value = newDepth <   ONE_PLY ?
                            givesCheck ? -qsearch<PV,  true>(pos, ss+1, -beta, -alpha)
                                       : -qsearch<PV, false>(pos, ss+1, -beta, -alpha)
                                       : - search<PV>(pos, ss+1, -beta, -alpha, newDepth, false, false);
      }

      // Step 17. Undo move
      pos.undo_move(move);

      assert(value > -VALUE_INFINITE && value < VALUE_INFINITE);

      // Step 18. Check for a new best move
      // Finished searching the move. If a stop occurred, the return value of
      // the search cannot be trusted, and we return immediately without
      // updating best move, PV and TT.
      if (Threads.stop.load(std::memory_order_relaxed))
          return VALUE_ZERO;

      if (rootNode)
      {
          RootMove& rm = *std::find(thisThread->rootMoves.begin(),
                                    thisThread->rootMoves.end(), move);

          // PV move or new best move ?
          if (moveCount == 1 || value > alpha)
          {
              rm.score = value;
              rm.selDepth = thisThread->selDepth;
              rm.pv.resize(1);

              assert((ss+1)->pv);

              for (Move* m = (ss+1)->pv; *m != MOVE_NONE; ++m)
                  rm.pv.push_back(*m);

              // We record how often the best move has been changed in each
              // iteration. This information is used for time management: When
              // the best move changes frequently, we allocate some more time.
              if (moveCount > 1 && thisThread == Threads.main())
                  ++static_cast<MainThread*>(thisThread)->bestMoveChanges;
          }
          else
              // All other moves but the PV are set to the lowest value: this
              // is not a problem when sorting because the sort is stable and the
              // move position in the list is preserved - just the PV is pushed up.
              rm.score = -VALUE_INFINITE;
      }

      if (value > bestValue)
      {
          bestValue = value;

          if (value > alpha)
          {
              bestMove = move;

              if (PvNode && !rootNode) // Update pv even in fail-high case
                  update_pv(ss->pv, move, (ss+1)->pv);

              if (PvNode && value < beta) // Update alpha! Always alpha < beta
                  alpha = value;
              else
              {
                  assert(value >= beta); // Fail high
                  break;
              }
          }
      }

      if (!captureOrPromotion && move != bestMove && quietCount < 64)
          quietsSearched[quietCount++] = move;
    }

    // The following condition would detect a stop only after move loop has been
    // completed. But in this case bestValue is valid because we have fully
    // searched our subtree, and we can anyhow save the result in TT.
    /*
       if (Threads.stop)
        return VALUE_DRAW;
    */

    // Step 20. Check for mate and stalemate
    // All legal moves have been searched and if there are no legal moves, it
    // must be a mate or a stalemate. If we are in a singular extension search then
    // return a fail low score.

    assert(moveCount || !inCheck || excludedMove || !MoveList<LEGAL>(pos).size());

    if (!moveCount)
        bestValue = excludedMove ? alpha
                   :     inCheck ? mated_in(ss->ply) : DrawValue[pos.side_to_move()];
    else if (bestMove)
    {
        // Quiet best move: update move sorting heuristics
        if (!pos.capture_or_promotion(bestMove))
            update_stats(pos, ss, bestMove, quietsSearched, quietCount, stat_bonus(depth));

        // Extra penalty for a quiet TT move in previous ply when it gets refuted
        if ((ss-1)->moveCount == 1 && !pos.captured_piece())
            update_continuation_histories(ss-1, pos.piece_on(prevSq), prevSq, -stat_bonus(depth + ONE_PLY));
    }
    // Bonus for prior countermove that caused the fail low
    else if (    depth >= 3 * ONE_PLY
             && !pos.captured_piece()
             && is_ok((ss-1)->currentMove))
        update_continuation_histories(ss-1, pos.piece_on(prevSq), prevSq, stat_bonus(depth));

    if (PvNode)
        bestValue = std::min(bestValue, maxValue);

    if (!excludedMove)
        tte->save(posKey, value_to_tt(bestValue, ss->ply),
                  bestValue >= beta ? BOUND_LOWER :
                  PvNode && bestMove ? BOUND_EXACT : BOUND_UPPER,
                  depth, bestMove, ss->staticEval, TT.generation());

    assert(bestValue > -VALUE_INFINITE && bestValue < VALUE_INFINITE);

    return bestValue;
  }


  // qsearch() is the quiescence search function, which is called by the main
  // search function with depth zero, or recursively with depth less than ONE_PLY.

  template <NodeType NT, bool InCheck>
  Value qsearch(Position& pos, Stack* ss, Value alpha, Value beta, Depth depth) {

    const bool PvNode = NT == PV;

    assert(InCheck == !!pos.checkers());
    assert(alpha >= -VALUE_INFINITE && alpha < beta && beta <= VALUE_INFINITE);
    assert(PvNode || (alpha == beta - 1));
    assert(depth <= DEPTH_ZERO);
    assert(depth / ONE_PLY * ONE_PLY == depth);

    Move pv[MAX_PLY+1];
    StateInfo st;
    TTEntry* tte;
    Key posKey;
    Move ttMove, move, bestMove;
    Value bestValue, value, ttValue, futilityValue, futilityBase, oldAlpha;
    bool ttHit, givesCheck, evasionPrunable;
    Depth ttDepth;
    int moveCount;

    if (PvNode)
    {
        oldAlpha = alpha; // To flag BOUND_EXACT when eval above alpha and no available moves
        (ss+1)->pv = pv;
        ss->pv[0] = MOVE_NONE;
    }

    ss->currentMove = bestMove = MOVE_NONE;
    (ss+1)->ply = ss->ply + 1;
    moveCount = 0;

    // Check for an instant draw or if the maximum ply has been reached
    if (pos.is_draw(ss->ply) || ss->ply >= MAX_PLY)
        return ss->ply >= MAX_PLY && !InCheck ? evaluate(pos)
                                              : DrawValue[pos.side_to_move()];

    assert(0 <= ss->ply && ss->ply < MAX_PLY);

    // Decide whether or not to include checks: this fixes also the type of
    // TT entry depth that we are going to use. Note that in qsearch we use
    // only two types of depth in TT: DEPTH_QS_CHECKS or DEPTH_QS_NO_CHECKS.
    ttDepth = InCheck || depth >= DEPTH_QS_CHECKS ? DEPTH_QS_CHECKS
                                                  : DEPTH_QS_NO_CHECKS;
    // Transposition table lookup
    posKey = pos.key();
    tte = TT.probe(posKey, ttHit);
    ttMove = ttHit ? tte->move() : MOVE_NONE;
    ttValue = ttHit ? value_from_tt(tte->value(), ss->ply) : VALUE_NONE;

    if (  !PvNode
        && ttHit
        && tte->depth() >= ttDepth
        && ttValue != VALUE_NONE // Only in case of TT access race
        && (ttValue >= beta ? (tte->bound() &  BOUND_LOWER)
                            : (tte->bound() &  BOUND_UPPER)))
        return ttValue;

    // Evaluate the position statically
    if (InCheck)
    {
        ss->staticEval = VALUE_NONE;
        bestValue = futilityBase = -VALUE_INFINITE;
    }
    else
    {
        if (ttHit)
        {
            // Never assume anything on values stored in TT
            if ((ss->staticEval = bestValue = tte->eval()) == VALUE_NONE)
                ss->staticEval = bestValue = evaluate(pos);

            // Can ttValue be used as a better position evaluation?
            if (   ttValue != VALUE_NONE
                && (tte->bound() & (ttValue > bestValue ? BOUND_LOWER : BOUND_UPPER)))
                bestValue = ttValue;
        }
        else
            ss->staticEval = bestValue =
            (ss-1)->currentMove != MOVE_NULL ? evaluate(pos)
                                             : -(ss-1)->staticEval + 2 * Eval::Tempo;

        // Stand pat. Return immediately if static value is at least beta
        if (bestValue >= beta)
        {
            if (!ttHit)
                tte->save(pos.key(), value_to_tt(bestValue, ss->ply), BOUND_LOWER,
                          DEPTH_NONE, MOVE_NONE, ss->staticEval, TT.generation());

            return bestValue;
        }

        if (PvNode && bestValue > alpha)
            alpha = bestValue;

        futilityBase = bestValue + 128;
    }

    // Initialize a MovePicker object for the current position, and prepare
    // to search the moves. Because the depth is <= 0 here, only captures,
    // queen promotions and checks (only if depth >= DEPTH_QS_CHECKS) will
    // be generated.
    MovePicker mp(pos, ttMove, depth, &pos.this_thread()->mainHistory, to_sq((ss-1)->currentMove));

    // Loop through the moves until no moves remain or a beta cutoff occurs
    while ((move = mp.next_move()) != MOVE_NONE)
    {
      assert(is_ok(move));

      givesCheck =  type_of(move) == NORMAL && !pos.discovered_check_candidates()
                  ? pos.check_squares(type_of(pos.piece_on(from_sq(move)))) & to_sq(move)
                  : pos.gives_check(move);

      moveCount++;

      // Futility pruning
      if (   !InCheck
          && !givesCheck
          &&  futilityBase > -VALUE_KNOWN_WIN
          && !pos.advanced_pawn_push(move))
      {
          assert(type_of(move) != ENPASSANT); // Due to !pos.advanced_pawn_push

          futilityValue = futilityBase + PieceValue[EG][pos.piece_on(to_sq(move))];

          if (futilityValue <= alpha)
          {
              bestValue = std::max(bestValue, futilityValue);
              continue;
          }

          if (futilityBase <= alpha && !pos.see_ge(move, VALUE_ZERO + 1))
          {
              bestValue = std::max(bestValue, futilityBase);
              continue;
          }
      }

      // Detect non-capture evasions that are candidates to be pruned
      evasionPrunable =    InCheck
                       &&  (depth != DEPTH_ZERO || moveCount > 2)
                       &&  bestValue > VALUE_MATED_IN_MAX_PLY
                       && !pos.capture(move);

      // Don't search moves with negative SEE values
      if (  (!InCheck || evasionPrunable)
          &&  type_of(move) != PROMOTION
          &&  !pos.see_ge(move))
          continue;

      // Speculative prefetch as early as possible
      prefetch(TT.first_entry(pos.key_after(move)));

      // Check for legality just before making the move
      if (!pos.legal(move))
      {
          moveCount--;
          continue;
      }

      ss->currentMove = move;

      // Make and search the move
      pos.do_move(move, st, givesCheck);
      value = givesCheck ? -qsearch<NT,  true>(pos, ss+1, -beta, -alpha, depth - ONE_PLY)
                         : -qsearch<NT, false>(pos, ss+1, -beta, -alpha, depth - ONE_PLY);
      pos.undo_move(move);

      assert(value > -VALUE_INFINITE && value < VALUE_INFINITE);

      // Check for a new best move
      if (value > bestValue)
      {
          bestValue = value;

          if (value > alpha)
          {
              if (PvNode) // Update pv even in fail-high case
                  update_pv(ss->pv, move, (ss+1)->pv);

              if (PvNode && value < beta) // Update alpha here!
              {
                  alpha = value;
                  bestMove = move;
              }
              else // Fail high
              {
                  tte->save(posKey, value_to_tt(value, ss->ply), BOUND_LOWER,
                            ttDepth, move, ss->staticEval, TT.generation());

                  return value;
              }
          }
       }
    }

    // All legal moves have been searched. A special case: If we're in check
    // and no legal moves were found, it is checkmate.
    if (InCheck && bestValue == -VALUE_INFINITE)
        return mated_in(ss->ply); // Plies to mate from the root

    tte->save(posKey, value_to_tt(bestValue, ss->ply),
              PvNode && bestValue > oldAlpha ? BOUND_EXACT : BOUND_UPPER,
              ttDepth, bestMove, ss->staticEval, TT.generation());

    assert(bestValue > -VALUE_INFINITE && bestValue < VALUE_INFINITE);

    return bestValue;
  }


  // value_to_tt() adjusts a mate score from "plies to mate from the root" to
  // "plies to mate from the current position". Non-mate scores are unchanged.
  // The function is called before storing a value in the transposition table.

  Value value_to_tt(Value v, int ply) {

    assert(v != VALUE_NONE);

    return  v >= VALUE_MATE_IN_MAX_PLY  ? v + ply
          : v <= VALUE_MATED_IN_MAX_PLY ? v - ply : v;
  }


  // value_from_tt() is the inverse of value_to_tt(): It adjusts a mate score
  // from the transposition table (which refers to the plies to mate/be mated
  // from current position) to "plies to mate/be mated from the root".

  Value value_from_tt(Value v, int ply) {

    return  v == VALUE_NONE             ? VALUE_NONE
          : v >= VALUE_MATE_IN_MAX_PLY  ? v - ply
          : v <= VALUE_MATED_IN_MAX_PLY ? v + ply : v;
  }


  // update_pv() adds current move and appends child pv[]

  void update_pv(Move* pv, Move move, Move* childPv) {

    for (*pv++ = move; childPv && *childPv != MOVE_NONE; )
        *pv++ = *childPv++;
    *pv = MOVE_NONE;
  }


  // update_continuation_histories() updates histories of the move pairs formed
  // by moves at ply -1, -2, and -4 with current move.

  void update_continuation_histories(Stack* ss, Piece pc, Square to, int bonus) {

    for (int i : {1, 2, 4})
        if (is_ok((ss-i)->currentMove))
            (ss-i)->contHistory->update(pc, to, bonus);
  }


  // update_stats() updates move sorting heuristics when a new quiet best move is found

  void update_stats(const Position& pos, Stack* ss, Move move,
                    Move* quiets, int quietsCnt, int bonus) {

    if (ss->killers[0] != move)
    {
        ss->killers[1] = ss->killers[0];
        ss->killers[0] = move;
    }

    Color c = pos.side_to_move();
    Thread* thisThread = pos.this_thread();
    thisThread->mainHistory.update(c, move, bonus);
    update_continuation_histories(ss, pos.moved_piece(move), to_sq(move), bonus);

    if (is_ok((ss-1)->currentMove))
    {
        Square prevSq = to_sq((ss-1)->currentMove);
        thisThread->counterMoves[pos.piece_on(prevSq)][prevSq] = move;
    }

    // Decrease all the other played quiet moves
    for (int i = 0; i < quietsCnt; ++i)
    {
        thisThread->mainHistory.update(c, quiets[i], -bonus);
        update_continuation_histories(ss, pos.moved_piece(quiets[i]), to_sq(quiets[i]), -bonus);
    }
  }


  // When playing with strength handicap, choose best move among a set of RootMoves
  // using a statistical rule dependent on 'level'. Idea by Heinz van Saanen.

  Move Skill::pick_best(size_t multiPV) {

    const RootMoves& rootMoves = Threads.main()->rootMoves;
    static PRNG rng(now()); // PRNG sequence should be non-deterministic

    // RootMoves are already sorted by score in descending order
    Value topScore = rootMoves[0].score;
    int delta = std::min(topScore - rootMoves[multiPV - 1].score, PawnValueMg);
    int weakness = 120 - 2 * level;
    int maxScore = -VALUE_INFINITE;

    // Choose best move. For each move score we add two terms, both dependent on
    // weakness. One is deterministic and bigger for weaker levels, and one is
    // random. Then we choose the move with the resulting highest score.
    for (size_t i = 0; i < multiPV; ++i)
    {
        // This is our magic formula
        int push = (  weakness * int(topScore - rootMoves[i].score)
                    + delta * (rng.rand<unsigned>() % weakness)) / 128;

        if (rootMoves[i].score + push > maxScore)
        {
            maxScore = rootMoves[i].score + push;
            best = rootMoves[i].pv[0];
        }
    }

    return best;
  }

} // namespace

  // check_time() is used to print debug info and, more importantly, to detect
  // when we are out of available time and thus stop the search.

  void MainThread::check_time() {

    if (--callsCnt > 0)
        return;

    // At low node count increase the checking rate to about 0.1% of nodes
    // otherwise use a default value.
    callsCnt = Limits.nodes ? std::min(4096, int(Limits.nodes / 1024)) : 4096;

    static TimePoint lastInfoTime = now();

    int elapsed = Time.elapsed();
    TimePoint tick = Limits.startTime + elapsed;

    if (tick - lastInfoTime >= 1000)
    {
        lastInfoTime = tick;
        dbg_print();
    }

    // An engine may not stop pondering until told so by the GUI
    if (Threads.ponder)
        return;

    if (   (Limits.use_time_management() && elapsed > Time.maximum())
        || (Limits.movetime && elapsed >= Limits.movetime)
        || (Limits.nodes && Threads.nodes_searched() >= (uint64_t)Limits.nodes))
            Threads.stop = true;
  }


/// UCI::pv() formats PV information according to the UCI protocol. UCI requires
/// that all (if any) unsearched PV lines are sent using a previous search score.

string UCI::pv(const Position& pos, Depth depth, Value alpha, Value beta) {

  std::stringstream ss;
  int elapsed = Time.elapsed() + 1;
  const RootMoves& rootMoves = pos.this_thread()->rootMoves;
  size_t PVIdx = pos.this_thread()->PVIdx;
  size_t multiPV = std::min((size_t)Options["MultiPV"], rootMoves.size());
  uint64_t nodesSearched = Threads.nodes_searched();
  uint64_t tbHits = Threads.tb_hits() + (TB::RootInTB ? rootMoves.size() : 0);

  for (size_t i = 0; i < multiPV; ++i)
  {
      bool updated = (i <= PVIdx && rootMoves[i].score != -VALUE_INFINITE);

      if (depth == ONE_PLY && !updated)
          continue;

      Depth d = updated ? depth : depth - ONE_PLY;
      Value v = updated ? rootMoves[i].score : rootMoves[i].previousScore;

      bool tb = TB::RootInTB && abs(v) < VALUE_MATE - MAX_PLY;
      v = tb ? TB::Score : v;

      if (ss.rdbuf()->in_avail()) // Not at first line
          ss << "\n";

      ss << "info"
         << " depth "    << d / ONE_PLY
         << " seldepth " << rootMoves[i].selDepth
         << " multipv "  << i + 1
         << " score "    << UCI::value(v);

      if (!tb && i == PVIdx)
          ss << (v >= beta ? " lowerbound" : v <= alpha ? " upperbound" : "");

      ss << " nodes "    << nodesSearched
         << " nps "      << nodesSearched * 1000 / elapsed;

      if (elapsed > 1000) // Earlier makes little sense
          ss << " hashfull " << TT.hashfull();

      ss << " tbhits "   << tbHits
         << " time "     << elapsed
         << " pv";

      for (Move m : rootMoves[i].pv)
          ss << " " << UCI::move(m, pos.is_chess960());
  }

  return ss.str();
}


/// RootMove::extract_ponder_from_tt() is called in case we have no ponder move
/// before exiting the search, for instance, in case we stop the search during a
/// fail high at root. We try hard to have a ponder move to return to the GUI,
/// otherwise in case of 'ponder on' we have nothing to think on.

bool RootMove::extract_ponder_from_tt(Position& pos) {

    StateInfo st;
    bool ttHit;

    assert(pv.size() == 1);

    if (!pv[0])
        return false;

    pos.do_move(pv[0], st);
    TTEntry* tte = TT.probe(pos.key(), ttHit);

    if (ttHit)
    {
        Move m = tte->move(); // Local copy to be SMP safe
        if (MoveList<LEGAL>(pos).contains(m))
            pv.push_back(m);
    }

    pos.undo_move(pv[0]);
    return pv.size() > 1;
}

void Tablebases::filter_root_moves(Position& pos, Search::RootMoves& rootMoves) {

    RootInTB = false;
    UseRule50 = Options["Syzygy50MoveRule"];
    ProbeDepth = Options["SyzygyProbeDepth"] * ONE_PLY;
    Cardinality = Options["SyzygyProbeLimit"];

    // Skip TB probing when no TB found: !TBLargest -> !TB::Cardinality
    if (Cardinality > MaxCardinality)
    {
        Cardinality = MaxCardinality;
        ProbeDepth = DEPTH_ZERO;
    }

    if (Cardinality < popcount(pos.pieces()) || pos.can_castle(ANY_CASTLING))
        return;

    // If the current root position is in the tablebases, then RootMoves
    // contains only moves that preserve the draw or the win.
    RootInTB = root_probe(pos, rootMoves, TB::Score);

    if (RootInTB)
        Cardinality = 0; // Do not probe tablebases during the search

    else // If DTZ tables are missing, use WDL tables as a fallback
    {
        // Filter out moves that do not preserve the draw or the win.
        RootInTB = root_probe_wdl(pos, rootMoves, TB::Score);

        // Only probe during search if winning
        if (RootInTB && TB::Score <= VALUE_DRAW)
            Cardinality = 0;
    }

    if (RootInTB && !UseRule50)
        TB::Score =  TB::Score > VALUE_DRAW ?  VALUE_MATE - MAX_PLY - 1
                   : TB::Score < VALUE_DRAW ? -VALUE_MATE + MAX_PLY + 1
                                            :  VALUE_DRAW;

    // Since root_probe() and root_probe_wdl() dirty the root move scores,
    // we reset them to -VALUE_INFINITE
    for (RootMove& rm : rootMoves)
        rm.score = -VALUE_INFINITE;
}<|MERGE_RESOLUTION|>--- conflicted
+++ resolved
@@ -553,11 +553,7 @@
     moveCount = quietCount = ss->moveCount = 0;
     ss->statScore = 0;
     bestValue = -VALUE_INFINITE;
-<<<<<<< HEAD
     maxValue = VALUE_INFINITE;
-    ss->ply = (ss-1)->ply + 1;
-=======
->>>>>>> ba4e2154
 
     // Check for the available remaining time
     if (thisThread == Threads.main())
@@ -654,15 +650,9 @@
 
                 int drawScore = TB::UseRule50 ? 1 : 0;
 
-<<<<<<< HEAD
-                value =  wdl < -drawScore ? -VALUE_MATE + MAX_PLY + ss->ply
-                       : wdl >  drawScore ?  VALUE_MATE - MAX_PLY - ss->ply
+                value =  wdl < -drawScore ? -VALUE_MATE + MAX_PLY + ss->ply + 1
+                       : wdl >  drawScore ?  VALUE_MATE - MAX_PLY - ss->ply - 1
                                           :  VALUE_DRAW + 2 * wdl * drawScore;
-=======
-                value =  v < -drawScore ? -VALUE_MATE + MAX_PLY + ss->ply + 1
-                       : v >  drawScore ?  VALUE_MATE - MAX_PLY - ss->ply - 1
-                                        :  VALUE_DRAW + 2 * v * drawScore;
->>>>>>> ba4e2154
 
                 Bound b =  wdl < -drawScore ? BOUND_UPPER
                          : wdl >  drawScore ? BOUND_LOWER : BOUND_EXACT;
