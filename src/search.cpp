/*
  Stockfish, a UCI chess playing engine derived from Glaurung 2.1
  Copyright (C) 2004-2008 Tord Romstad (Glaurung author)
  Copyright (C) 2008-2015 Marco Costalba, Joona Kiiski, Tord Romstad

  Stockfish is free software: you can redistribute it and/or modify
  it under the terms of the GNU General Public License as published by
  the Free Software Foundation, either version 3 of the License, or
  (at your option) any later version.

  Stockfish is distributed in the hope that it will be useful,
  but WITHOUT ANY WARRANTY; without even the implied warranty of
  MERCHANTABILITY or FITNESS FOR A PARTICULAR PURPOSE.  See the
  GNU General Public License for more details.

  You should have received a copy of the GNU General Public License
  along with this program.  If not, see <http://www.gnu.org/licenses/>.
*/

#include <algorithm>
#include <cassert>
#include <cmath>
#include <cstring>   // For std::memset
#include <iostream>
#include <sstream>

#include "evaluate.h"
#include "misc.h"
#include "movegen.h"
#include "movepick.h"
#include "search.h"
#include "timeman.h"
#include "thread.h"
#include "tt.h"
#include "uci.h"
#include "syzygy/tbprobe.h"

namespace Search {

  volatile SignalsType Signals;
  LimitsType Limits;
  RootMoveVector RootMoves;
  Position RootPos;
  Time::point SearchTime;
  StateStackPtr SetupStates;
}

namespace Tablebases {

  int Cardinality;
  uint64_t Hits;
  bool RootInTB;
  bool UseRule50;
  Depth ProbeDepth;
  Value Score;
}

namespace TB = Tablebases;

using std::string;
using Eval::evaluate;
using namespace Search;

namespace {

  // Different node types, used as template parameter
  enum NodeType { Root, PV, NonPV };

  // Dynamic razoring margin based on depth
  inline Value razor_margin(Depth d) { return Value(512 + 32 * d); }

  // Futility lookup tables (initialized at startup) and their access functions
  int FutilityMoveCounts[2][16]; // [improving][depth]

  inline Value futility_margin(Depth d) {
    return Value(200 * d);
  }

  // Reduction lookup tables (initialized at startup) and their access function
  int8_t Reductions[2][2][64][64]; // [pv][improving][depth][moveNumber]

  template <bool PvNode> inline Depth reduction(bool i, Depth d, int mn) {
    return (Depth) Reductions[PvNode][i][std::min(int(d), 63)][std::min(mn, 63)];
  }

  size_t PVIdx;
  TimeManager TimeMgr;
  double BestMoveChanges;
  Value DrawValue[COLOR_NB];
  HistoryStats History;
  GainsStats Gains;
  MovesStats Countermoves, Followupmoves;

  template <NodeType NT, bool SpNode>
  Value search(Position& pos, Stack* ss, Value alpha, Value beta, Depth depth, bool cutNode);

  template <NodeType NT, bool InCheck>
  Value qsearch(Position& pos, Stack* ss, Value alpha, Value beta, Depth depth);

  void id_loop(Position& pos);
  Value value_to_tt(Value v, int ply);
  Value value_from_tt(Value v, int ply);
  void update_pv(Move* pv, Move move, Move* childPv);
  void update_stats(const Position& pos, Stack* ss, Move move, Depth depth, Move* quiets, int quietsCnt);
  string uci_pv(const Position& pos, Depth depth, Value alpha, Value beta);

  struct Skill {
    Skill(int l, size_t rootSize) : level(l),
                                    candidates(l < 20 ? std::min(4, (int)rootSize) : 0),
                                    best(MOVE_NONE) {}
   ~Skill() {
      if (candidates) // Swap best PV line with the sub-optimal one
          std::swap(RootMoves[0], *std::find(RootMoves.begin(),
                    RootMoves.end(), best ? best : pick_move()));
    }

    size_t candidates_size() const { return candidates; }
    bool time_to_pick(Depth depth) const { return depth / ONE_PLY == 1 + level; }
    Move pick_move();

    int level;
    size_t candidates;
    Move best;
  };

} // namespace


/// Search::init() is called during startup to initialize various lookup tables

void Search::init() {

  // Init reductions array
  for (int d = 1; d < 64; ++d)
      for (int mc = 1; mc < 64; ++mc)
      {
          double    pvRed = 0.00 + log(double(d)) * log(double(mc)) / 3.00;
          double nonPVRed = 0.33 + log(double(d)) * log(double(mc)) / 2.25;

          Reductions[1][1][d][mc] = int8_t(   pvRed >= 1.0 ?    pvRed + 0.5: 0);
          Reductions[0][1][d][mc] = int8_t(nonPVRed >= 1.0 ? nonPVRed + 0.5: 0);

          Reductions[1][0][d][mc] = Reductions[1][1][d][mc];
          Reductions[0][0][d][mc] = Reductions[0][1][d][mc];

          // Increase reduction when eval is not improving
          if (Reductions[0][0][d][mc] >= 2)
              Reductions[0][0][d][mc] += 1;
      }

  // Init futility move count array
  for (int d = 0; d < 16; ++d)
  {
      FutilityMoveCounts[0][d] = int(2.4 + 0.773 * pow(d + 0.00, 1.8));
      FutilityMoveCounts[1][d] = int(2.9 + 1.045 * pow(d + 0.49, 1.8));
  }
}


/// Search::perft() is our utility to verify move generation. All the leaf nodes
/// up to the given depth are generated and counted and the sum returned.
template<bool Root>
uint64_t Search::perft(Position& pos, Depth depth) {

  StateInfo st;
  uint64_t cnt, nodes = 0;
  CheckInfo ci(pos);
  const bool leaf = (depth == 2 * ONE_PLY);

  for (MoveList<LEGAL> it(pos); *it; ++it)
  {
      if (Root && depth <= ONE_PLY)
          cnt = 1, nodes++;
      else
      {
          pos.do_move(*it, st, ci, pos.gives_check(*it, ci));
          cnt = leaf ? MoveList<LEGAL>(pos).size() : perft<false>(pos, depth - ONE_PLY);
          nodes += cnt;
          pos.undo_move(*it);
      }
      if (Root)
          sync_cout << UCI::move(*it, pos.is_chess960()) << ": " << cnt << sync_endl;
  }
  return nodes;
}

template uint64_t Search::perft<true>(Position& pos, Depth depth);


/// Search::think() is the external interface to Stockfish's search, and is
/// called by the main thread when the program receives the UCI 'go' command. It
/// searches from RootPos and at the end prints the "bestmove" to output.

void Search::think() {

  TimeMgr.init(Limits, RootPos.side_to_move(), RootPos.game_ply());

  int contempt = Options["Contempt"] * PawnValueEg / 100; // From centipawns
  DrawValue[ RootPos.side_to_move()] = VALUE_DRAW - Value(contempt);
  DrawValue[~RootPos.side_to_move()] = VALUE_DRAW + Value(contempt);

  TB::Hits = 0;
  TB::RootInTB = false;
  TB::UseRule50 = Options["Syzygy50MoveRule"];
  TB::ProbeDepth = Options["SyzygyProbeDepth"] * ONE_PLY;
  TB::Cardinality = Options["SyzygyProbeLimit"];

  // Skip TB probing when no TB found: !TBLargest -> !TB::Cardinality
  if (TB::Cardinality > TB::MaxCardinality)
  {
      TB::Cardinality = TB::MaxCardinality;
      TB::ProbeDepth = DEPTH_ZERO;
  }

  if (RootMoves.empty())
  {
      RootMoves.push_back(MOVE_NONE);
      sync_cout << "info depth 0 score "
                << UCI::value(RootPos.checkers() ? -VALUE_MATE : VALUE_DRAW)
                << sync_endl;
  }
  else
  {
      if (TB::Cardinality >=  RootPos.count<ALL_PIECES>(WHITE)
                            + RootPos.count<ALL_PIECES>(BLACK))
      {
          // If the current root position is in the tablebases then RootMoves
          // contains only moves that preserve the draw or win.
          TB::RootInTB = Tablebases::root_probe(RootPos, RootMoves, TB::Score);

          if (TB::RootInTB)
              TB::Cardinality = 0; // Do not probe tablebases during the search

          else // If DTZ tables are missing, use WDL tables as a fallback
          {
              // Filter out moves that do not preserve a draw or win
              TB::RootInTB = Tablebases::root_probe_wdl(RootPos, RootMoves, TB::Score);

              // Only probe during search if winning
              if (TB::Score <= VALUE_DRAW)
                  TB::Cardinality = 0;
          }

          if (TB::RootInTB)
          {
              TB::Hits = RootMoves.size();

              if (!TB::UseRule50)
                  TB::Score =  TB::Score > VALUE_DRAW ?  VALUE_MATE - MAX_PLY - 1
                             : TB::Score < VALUE_DRAW ? -VALUE_MATE + MAX_PLY + 1
                                                      :  VALUE_DRAW;
          }
      }

      for (size_t i = 0; i < Threads.size(); ++i)
          Threads[i]->maxPly = 0;

      Threads.timer->run = true;
      Threads.timer->notify_one(); // Wake up the recurring timer

      id_loop(RootPos); // Let's start searching !

      Threads.timer->run = false;
  }

  // When we reach the maximum depth, we can arrive here without a raise of
  // Signals.stop. However, if we are pondering or in an infinite search,
  // the UCI protocol states that we shouldn't print the best move before the
  // GUI sends a "stop" or "ponderhit" command. We therefore simply wait here
  // until the GUI sends one of those commands (which also raises Signals.stop).
  if (!Signals.stop && (Limits.ponder || Limits.infinite))
  {
      Signals.stopOnPonderhit = true;
      RootPos.this_thread()->wait_for(Signals.stop);
  }

  sync_cout << "bestmove " << UCI::move(RootMoves[0].pv[0], RootPos.is_chess960());

  if (RootMoves[0].pv.size() > 1)
      std::cout << " ponder " << UCI::move(RootMoves[0].pv[1], RootPos.is_chess960());

  std::cout << sync_endl;
}


namespace {

  // id_loop() is the main iterative deepening loop. It calls search() repeatedly
  // with increasing depth until the allocated thinking time has been consumed,
  // user stops the search, or the maximum search depth is reached.

  void id_loop(Position& pos) {

    Stack stack[MAX_PLY+4], *ss = stack+2; // To allow referencing (ss-2) and (ss+2)
    Depth depth;
    Value bestValue, alpha, beta, delta;

    std::memset(ss-2, 0, 5 * sizeof(Stack));

    depth = DEPTH_ZERO;
    BestMoveChanges = 0;
    bestValue = delta = alpha = -VALUE_INFINITE;
    beta = VALUE_INFINITE;

    TT.new_search();
    History.clear();
    Gains.clear();
    Countermoves.clear();
    Followupmoves.clear();

    size_t multiPV = Options["MultiPV"];
    Skill skill(Options["Skill Level"], RootMoves.size());

    // Do we have to play with skill handicap? In this case enable MultiPV search
    // that we will use behind the scenes to retrieve a set of possible moves.
    multiPV = std::max(multiPV, skill.candidates_size());

    // Iterative deepening loop until requested to stop or target depth reached
    while (++depth < DEPTH_MAX && !Signals.stop && (!Limits.depth || depth <= Limits.depth))
    {
        // Age out PV variability metric
        BestMoveChanges *= 0.5;

        // Save the last iteration's scores before first PV line is searched and
        // all the move scores except the (new) PV are set to -VALUE_INFINITE.
        for (size_t i = 0; i < RootMoves.size(); ++i)
            RootMoves[i].previousScore = RootMoves[i].score;

        // MultiPV loop. We perform a full root search for each PV line
        for (PVIdx = 0; PVIdx < std::min(multiPV, RootMoves.size()) && !Signals.stop; ++PVIdx)
        {
            // Reset aspiration window starting size
            if (depth >= 5 * ONE_PLY)
            {
                delta = Value(16);
                alpha = std::max(RootMoves[PVIdx].previousScore - delta,-VALUE_INFINITE);
                beta  = std::min(RootMoves[PVIdx].previousScore + delta, VALUE_INFINITE);
            }

            // Start with a small aspiration window and, in the case of a fail
            // high/low, re-search with a bigger window until we're not failing
            // high/low anymore.
            while (true)
            {
                bestValue = search<Root, false>(pos, ss, alpha, beta, depth, false);

                // Bring the best move to the front. It is critical that sorting
                // is done with a stable algorithm because all the values but the
                // first and eventually the new best one are set to -VALUE_INFINITE
                // and we want to keep the same order for all the moves except the
                // new PV that goes to the front. Note that in case of MultiPV
                // search the already searched PV lines are preserved.
                std::stable_sort(RootMoves.begin() + PVIdx, RootMoves.end());

                // Write PV back to transposition table in case the relevant
                // entries have been overwritten during the search.
                if (bestValue > alpha && bestValue < beta)
                    for (size_t i = 0; i <= PVIdx; ++i)
                        RootMoves[i].insert_pv_in_tt(pos);

                // If search has been stopped break immediately. Sorting and
                // writing PV back to TT is safe because RootMoves is still
                // valid, although it refers to previous iteration.
                if (Signals.stop)
                    break;

                // When failing high/low give some update (without cluttering
                // the UI) before a re-search.
                if (  (bestValue <= alpha || bestValue >= beta)
                    && Time::now() - SearchTime > 3000)
                    sync_cout << uci_pv(pos, depth, alpha, beta) << sync_endl;

                // In case of failing low/high increase aspiration window and
                // re-search, otherwise exit the loop.
                if (bestValue <= alpha)
                {
                    beta = (alpha + beta) / 2;
                    alpha = std::max(bestValue - delta, -VALUE_INFINITE);

                    Signals.failedLowAtRoot = true;
                    Signals.stopOnPonderhit = false;
                }
                else if (bestValue >= beta)
                {
                    alpha = (alpha + beta) / 2;
                    beta = std::min(bestValue + delta, VALUE_INFINITE);
                }
                else
                    break;

                delta += delta / 2;

                assert(alpha >= -VALUE_INFINITE && beta <= VALUE_INFINITE);
            }

            // Sort the PV lines searched so far and update the GUI
            std::stable_sort(RootMoves.begin(), RootMoves.begin() + PVIdx + 1);

            if (Signals.stop)
                sync_cout << "info nodes " << RootPos.nodes_searched()
                          << " time " << Time::now() - SearchTime << sync_endl;

            else if (   PVIdx + 1 == std::min(multiPV, RootMoves.size())
                     || Time::now() - SearchTime > 3000)
                sync_cout << uci_pv(pos, depth, alpha, beta) << sync_endl;
        }

        // If skill levels are enabled and time is up, pick a sub-optimal best move
        if (skill.candidates_size() && skill.time_to_pick(depth))
            skill.pick_move();

        // Have we found a "mate in x"?
        if (   Limits.mate
            && bestValue >= VALUE_MATE_IN_MAX_PLY
            && VALUE_MATE - bestValue <= 2 * Limits.mate)
            Signals.stop = true;

        // Do we have time for the next iteration? Can we stop searching now?
        if (Limits.use_time_management() && !Signals.stop && !Signals.stopOnPonderhit)
        {
            // Take some extra time if the best move has changed
            if (depth > 4 * ONE_PLY && multiPV == 1)
                TimeMgr.pv_instability(BestMoveChanges);

            // Stop the search if only one legal move is available or all
            // of the available time has been used.
            if (   RootMoves.size() == 1
                || Time::now() - SearchTime > TimeMgr.available_time())
            {
                // If we are allowed to ponder do not stop the search now but
                // keep pondering until the GUI sends "ponderhit" or "stop".
                if (Limits.ponder)
                    Signals.stopOnPonderhit = true;
                else
                    Signals.stop = true;
            }
        }
    }
  }


  // search<>() is the main search function for both PV and non-PV nodes and for
  // normal and SplitPoint nodes. When called just after a split point the search
  // is simpler because we have already probed the hash table, done a null move
  // search, and searched the first move before splitting, so we don't have to
  // repeat all this work again. We also don't need to store anything to the hash
  // table here: This is taken care of after we return from the split point.

  template <NodeType NT, bool SpNode>
  Value search(Position& pos, Stack* ss, Value alpha, Value beta, Depth depth, bool cutNode) {

    const bool RootNode = NT == Root;
    const bool PvNode   = NT == PV || NT == Root;

    assert(-VALUE_INFINITE <= alpha && alpha < beta && beta <= VALUE_INFINITE);
    assert(PvNode || (alpha == beta - 1));
    assert(depth > DEPTH_ZERO);

    Move pv[MAX_PLY+1], quietsSearched[64];
    StateInfo st;
    TTEntry* tte;
    SplitPoint* splitPoint;
    Key posKey;
    Move ttMove, move, excludedMove, bestMove;
    Depth extension, newDepth, predictedDepth;
    Value bestValue, value, ttValue, eval, nullValue, futilityValue;
    bool ttHit, inCheck, givesCheck, singularExtensionNode, improving;
    bool captureOrPromotion, dangerous, doFullDepthSearch;
    int moveCount, quietCount;

    // Step 1. Initialize node
    Thread* thisThread = pos.this_thread();
    inCheck = pos.checkers();

    if (SpNode)
    {
        splitPoint = ss->splitPoint;
        bestMove   = splitPoint->bestMove;
        bestValue  = splitPoint->bestValue;
        tte = NULL;
        ttHit = false;
        ttMove = excludedMove = MOVE_NONE;
        ttValue = VALUE_NONE;

        assert(splitPoint->bestValue > -VALUE_INFINITE && splitPoint->moveCount > 0);

        goto moves_loop;
    }

    moveCount = quietCount = 0;
    bestValue = -VALUE_INFINITE;
    ss->ply = (ss-1)->ply + 1;

    // Used to send selDepth info to GUI
    if (PvNode && thisThread->maxPly < ss->ply)
        thisThread->maxPly = ss->ply;

    if (!RootNode)
    {
        // Step 2. Check for aborted search and immediate draw
        if (Signals.stop || pos.is_draw() || ss->ply >= MAX_PLY)
            return ss->ply >= MAX_PLY && !inCheck ? evaluate(pos) : DrawValue[pos.side_to_move()];

        // Step 3. Mate distance pruning. Even if we mate at the next move our score
        // would be at best mate_in(ss->ply+1), but if alpha is already bigger because
        // a shorter mate was found upward in the tree then there is no need to search
        // because we will never beat the current alpha. Same logic but with reversed
        // signs applies also in the opposite condition of being mated instead of giving
        // mate. In this case return a fail-high score.
        alpha = std::max(mated_in(ss->ply), alpha);
        beta = std::min(mate_in(ss->ply+1), beta);
        if (alpha >= beta)
            return alpha;
    }

    assert(0 <= ss->ply && ss->ply < MAX_PLY);

    ss->currentMove = ss->ttMove = (ss+1)->excludedMove = bestMove = MOVE_NONE;
    (ss+1)->skipEarlyPruning = false; (ss+1)->reduction = DEPTH_ZERO;
    (ss+2)->killers[0] = (ss+2)->killers[1] = MOVE_NONE;

    // Step 4. Transposition table lookup
    // We don't want the score of a partial search to overwrite a previous full search
    // TT value, so we use a different position key in case of an excluded move.
    excludedMove = ss->excludedMove;
    posKey = excludedMove ? pos.exclusion_key() : pos.key();
    tte = TT.probe(posKey, ttHit);
    ss->ttMove = ttMove = RootNode ? RootMoves[PVIdx].pv[0] : ttHit ? tte->move() : MOVE_NONE;
    ttValue = ttHit ? value_from_tt(tte->value(), ss->ply) : VALUE_NONE;

    // At non-PV nodes we check for a fail high/low. We don't probe at PV nodes
    if (  !PvNode
        && ttHit
        && tte->depth() >= depth
        && ttValue != VALUE_NONE // Only in case of TT access race
        && (ttValue >= beta ? (tte->bound() & BOUND_LOWER)
                            : (tte->bound() & BOUND_UPPER)))
    {
        ss->currentMove = ttMove; // Can be MOVE_NONE

        // If ttMove is quiet, update killers, history, counter move and followup move on TT hit
        if (ttValue >= beta && ttMove && !pos.capture_or_promotion(ttMove) && !inCheck)
            update_stats(pos, ss, ttMove, depth, NULL, 0);

        return ttValue;
    }

    // Step 4a. Tablebase probe
    if (!RootNode && TB::Cardinality)
    {
        int piecesCnt = pos.count<ALL_PIECES>(WHITE) + pos.count<ALL_PIECES>(BLACK);

        if (    piecesCnt <= TB::Cardinality
            && (piecesCnt <  TB::Cardinality || depth >= TB::ProbeDepth)
            &&  pos.rule50_count() == 0)
        {
            int found, v = Tablebases::probe_wdl(pos, &found);

            if (found)
            {
                TB::Hits++;

                int drawScore = TB::UseRule50 ? 1 : 0;

                value =  v < -drawScore ? -VALUE_MATE + MAX_PLY + ss->ply
                       : v >  drawScore ?  VALUE_MATE - MAX_PLY - ss->ply
                                        :  VALUE_DRAW + 2 * v * drawScore;

                tte->save(posKey, value_to_tt(value, ss->ply), BOUND_EXACT,
                          std::min(DEPTH_MAX - ONE_PLY, depth + 6 * ONE_PLY),
                          MOVE_NONE, VALUE_NONE, TT.generation());

                return value;
            }
        }
    }

    // Step 5. Evaluate the position statically and update parent's gain statistics
    if (inCheck)
    {
        ss->staticEval = eval = VALUE_NONE;
        goto moves_loop;
    }

    else if (ttHit)
    {
        // Never assume anything on values stored in TT
        if ((ss->staticEval = eval = tte->eval()) == VALUE_NONE)
            eval = ss->staticEval = evaluate(pos);

        // Can ttValue be used as a better position evaluation?
        if (ttValue != VALUE_NONE)
            if (tte->bound() & (ttValue > eval ? BOUND_LOWER : BOUND_UPPER))
                eval = ttValue;
    }
    else
    {
        eval = ss->staticEval =
        (ss-1)->currentMove != MOVE_NULL ? evaluate(pos) : -(ss-1)->staticEval + 2 * Eval::Tempo;

        tte->save(posKey, VALUE_NONE, BOUND_NONE, DEPTH_NONE, MOVE_NONE, ss->staticEval, TT.generation());
    }

    if (ss->skipEarlyPruning)
        goto moves_loop;

    if (   !pos.captured_piece_type()
        &&  ss->staticEval != VALUE_NONE
        && (ss-1)->staticEval != VALUE_NONE
        && (move = (ss-1)->currentMove) != MOVE_NULL
        &&  move != MOVE_NONE
        &&  type_of(move) == NORMAL)
    {
        Square to = to_sq(move);
        Gains.update(pos.piece_on(to), to, -(ss-1)->staticEval - ss->staticEval);
    }

    // Step 6. Razoring (skipped when in check)
    if (   !PvNode
        &&  depth < 4 * ONE_PLY
        &&  eval + razor_margin(depth) <= alpha
        &&  ttMove == MOVE_NONE
        && !pos.pawn_on_7th(pos.side_to_move()))
    {
        if (   depth <= ONE_PLY
            && eval + razor_margin(3 * ONE_PLY) <= alpha)
            return qsearch<NonPV, false>(pos, ss, alpha, beta, DEPTH_ZERO);

        Value ralpha = alpha - razor_margin(depth);
        Value v = qsearch<NonPV, false>(pos, ss, ralpha, ralpha+1, DEPTH_ZERO);
        if (v <= ralpha)
            return v;
    }

    // Step 7. Futility pruning: child node (skipped when in check)
    if (   !RootNode
        &&  depth < 7 * ONE_PLY
        &&  eval - futility_margin(depth) >= beta
        &&  eval < VALUE_KNOWN_WIN  // Do not return unproven wins
        &&  pos.non_pawn_material(pos.side_to_move()))
        return eval - futility_margin(depth);

    // Step 8. Null move search with verification search (is omitted in PV nodes)
    if (   !PvNode
        &&  depth >= 2 * ONE_PLY
        &&  eval >= beta
        &&  pos.non_pawn_material(pos.side_to_move()))
    {
        ss->currentMove = MOVE_NULL;

        assert(eval - beta >= 0);

        // Null move dynamic reduction based on depth and value
        Depth R = ((823 + 67 * depth) / 256 + std::min((eval - beta) / PawnValueMg, 3)) * ONE_PLY;

        pos.do_null_move(st);
        (ss+1)->skipEarlyPruning = true;
        nullValue = depth-R < ONE_PLY ? -qsearch<NonPV, false>(pos, ss+1, -beta, -beta+1, DEPTH_ZERO)
                                      : - search<NonPV, false>(pos, ss+1, -beta, -beta+1, depth-R, !cutNode);
        (ss+1)->skipEarlyPruning = false;
        pos.undo_null_move();

        if (nullValue >= beta)
        {
            // Do not return unproven mate scores
            if (nullValue >= VALUE_MATE_IN_MAX_PLY)
                nullValue = beta;

            if (depth < 12 * ONE_PLY && abs(beta) < VALUE_KNOWN_WIN)
                return nullValue;

            // Do verification search at high depths
            ss->skipEarlyPruning = true;
            Value v = depth-R < ONE_PLY ? qsearch<NonPV, false>(pos, ss, beta-1, beta, DEPTH_ZERO)
                                        :  search<NonPV, false>(pos, ss, beta-1, beta, depth-R, false);
            ss->skipEarlyPruning = false;

            if (v >= beta)
                return nullValue;
        }
    }

    // Step 9. ProbCut (skipped when in check)
    // If we have a very good capture (i.e. SEE > seeValues[captured_piece_type])
    // and a reduced search returns a value much above beta, we can (almost) safely
    // prune the previous move.
    if (   !PvNode
        &&  depth >= 5 * ONE_PLY
        &&  abs(beta) < VALUE_MATE_IN_MAX_PLY)
    {
        Value rbeta = std::min(beta + 200, VALUE_INFINITE);
        Depth rdepth = depth - 4 * ONE_PLY;

        assert(rdepth >= ONE_PLY);
        assert((ss-1)->currentMove != MOVE_NONE);
        assert((ss-1)->currentMove != MOVE_NULL);

        MovePicker mp(pos, ttMove, History, pos.captured_piece_type());
        CheckInfo ci(pos);

        while ((move = mp.next_move<false>()) != MOVE_NONE)
            if (pos.legal(move, ci.pinned))
            {
                ss->currentMove = move;
                pos.do_move(move, st, ci, pos.gives_check(move, ci));
                value = -search<NonPV, false>(pos, ss+1, -rbeta, -rbeta+1, rdepth, !cutNode);
                pos.undo_move(move);
                if (value >= rbeta)
                    return value;
            }
    }

    // Step 10. Internal iterative deepening (skipped when in check)
    if (    depth >= (PvNode ? 5 * ONE_PLY : 8 * ONE_PLY)
        && !ttMove
        && (PvNode || ss->staticEval + 256 >= beta))
    {
        Depth d = 2 * (depth - 2 * ONE_PLY) - (PvNode ? DEPTH_ZERO : depth / 2);
        ss->skipEarlyPruning = true;
        search<PvNode ? PV : NonPV, false>(pos, ss, alpha, beta, d / 2, true);
        ss->skipEarlyPruning = false;

        tte = TT.probe(posKey, ttHit);
        ttMove = ttHit ? tte->move() : MOVE_NONE;
    }

moves_loop: // When in check and at SpNode search starts from here

    Square prevMoveSq = to_sq((ss-1)->currentMove);
    Move countermoves[] = { Countermoves[pos.piece_on(prevMoveSq)][prevMoveSq].first,
                            Countermoves[pos.piece_on(prevMoveSq)][prevMoveSq].second };

    Square prevOwnMoveSq = to_sq((ss-2)->currentMove);
    Move followupmoves[] = { Followupmoves[pos.piece_on(prevOwnMoveSq)][prevOwnMoveSq].first,
                             Followupmoves[pos.piece_on(prevOwnMoveSq)][prevOwnMoveSq].second };

    MovePicker mp(pos, ttMove, depth, History, countermoves, followupmoves, ss);
    CheckInfo ci(pos);
    value = bestValue; // Workaround a bogus 'uninitialized' warning under gcc
    improving =   ss->staticEval >= (ss-2)->staticEval
               || ss->staticEval == VALUE_NONE
               ||(ss-2)->staticEval == VALUE_NONE;

    singularExtensionNode =   !RootNode
                           && !SpNode
                           &&  depth >= 8 * ONE_PLY
                           &&  ttMove != MOVE_NONE
                       /*  &&  ttValue != VALUE_NONE Already implicit in the next condition */
                           &&  abs(ttValue) < VALUE_KNOWN_WIN
                           && !excludedMove // Recursive singular search is not allowed
                           && (tte->bound() & BOUND_LOWER)
                           &&  tte->depth() >= depth - 3 * ONE_PLY;

    // Step 11. Loop through moves
    // Loop through all pseudo-legal moves until no moves remain or a beta cutoff occurs
    while ((move = mp.next_move<SpNode>()) != MOVE_NONE)
    {
      assert(is_ok(move));

      if (move == excludedMove)
          continue;

      // At root obey the "searchmoves" option and skip moves not listed in Root
      // Move List. As a consequence any illegal move is also skipped. In MultiPV
      // mode we also skip PV moves which have been already searched.
      if (RootNode && !std::count(RootMoves.begin() + PVIdx, RootMoves.end(), move))
          continue;

      if (SpNode)
      {
          // Shared counter cannot be decremented later if the move turns out to be illegal
          if (!pos.legal(move, ci.pinned))
              continue;

          moveCount = ++splitPoint->moveCount;
          splitPoint->mutex.unlock();
      }
      else
          ++moveCount;

      if (RootNode)
      {
          Signals.firstRootMove = (moveCount == 1);

          if (thisThread == Threads.main() && Time::now() - SearchTime > 3000)
              sync_cout << "info depth " << depth / ONE_PLY
                        << " currmove " << UCI::move(move, pos.is_chess960())
                        << " currmovenumber " << moveCount + PVIdx << sync_endl;
      }

      if (PvNode)
          (ss+1)->pv = NULL;

      extension = DEPTH_ZERO;
      captureOrPromotion = pos.capture_or_promotion(move);

      givesCheck =  type_of(move) == NORMAL && !ci.dcCandidates
                  ? ci.checkSq[type_of(pos.piece_on(from_sq(move)))] & to_sq(move)
                  : pos.gives_check(move, ci);

      dangerous =   givesCheck
                 || type_of(move) != NORMAL
                 || pos.advanced_pawn_push(move);

      // Step 12. Extend checks
      if (givesCheck && pos.see_sign(move) >= VALUE_ZERO)
          extension = ONE_PLY;

      // Singular extension search. If all moves but one fail low on a search of
      // (alpha-s, beta-s), and just one fails high on (alpha, beta), then that move
      // is singular and should be extended. To verify this we do a reduced search
      // on all the other moves but the ttMove and if the result is lower than
      // ttValue minus a margin then we extend the ttMove.
      if (    singularExtensionNode
          &&  move == ttMove
          && !extension
          &&  pos.legal(move, ci.pinned))
      {
          Value rBeta = ttValue - 2 * depth / ONE_PLY;
          ss->excludedMove = move;
          ss->skipEarlyPruning = true;
          value = search<NonPV, false>(pos, ss, rBeta - 1, rBeta, depth / 2, cutNode);
          ss->skipEarlyPruning = false;
          ss->excludedMove = MOVE_NONE;

          if (value < rBeta)
              extension = ONE_PLY;
      }

      // Update the current move (this must be done after singular extension search)
      newDepth = depth - ONE_PLY + extension;

      // Step 13. Pruning at shallow depth
      if (   !captureOrPromotion
          && !inCheck
          && !dangerous
          &&  bestValue > VALUE_MATED_IN_MAX_PLY)
      {
          // Move count based pruning
          if (   depth < 16 * ONE_PLY
              && moveCount >= FutilityMoveCounts[improving][depth])
          {
              if (SpNode)
                  splitPoint->mutex.lock();

              continue;
          }

          predictedDepth = newDepth - reduction<PvNode>(improving, depth, moveCount);

          // Futility pruning: parent node
          if (predictedDepth < 7 * ONE_PLY)
          {
              futilityValue =  ss->staticEval + futility_margin(predictedDepth)
                             + 128 + Gains[pos.moved_piece(move)][to_sq(move)];

              if (futilityValue <= alpha)
              {
                  bestValue = std::max(bestValue, futilityValue);

                  if (SpNode)
                  {
                      splitPoint->mutex.lock();
                      if (bestValue > splitPoint->bestValue)
                          splitPoint->bestValue = bestValue;
                  }
                  continue;
              }
          }

          // Prune moves with negative SEE at low depths
          if (predictedDepth < 4 * ONE_PLY && pos.see_sign(move) < VALUE_ZERO)
          {
              if (SpNode)
                  splitPoint->mutex.lock();

              continue;
          }
      }

      // Speculative prefetch as early as possible
      prefetch((char*)TT.first_entry(pos.key_after(move)));

      // Check for legality just before making the move
      if (!RootNode && !SpNode && !pos.legal(move, ci.pinned))
      {
          moveCount--;
          continue;
      }

      ss->currentMove = move;
      if (!SpNode && !captureOrPromotion && quietCount < 64)
          quietsSearched[quietCount++] = move;

      // Step 14. Make the move
      pos.do_move(move, st, ci, givesCheck);

      // Step 15. Reduced depth search (LMR). If the move fails high it will be
      // re-searched at full depth.
      if (    depth >= 3 * ONE_PLY
          &&  moveCount > 1
          && !captureOrPromotion
          &&  move != ss->killers[0]
          &&  move != ss->killers[1])
      {
          ss->reduction = reduction<PvNode>(improving, depth, moveCount);

          if (   (!PvNode && cutNode)
              ||  History[pos.piece_on(to_sq(move))][to_sq(move)] < VALUE_ZERO)
              ss->reduction += ONE_PLY;

          if (move == countermoves[0] || move == countermoves[1])
              ss->reduction = std::max(DEPTH_ZERO, ss->reduction - ONE_PLY);

          // Decrease reduction for moves that escape a capture
          if (   ss->reduction
              && type_of(move) == NORMAL
              && type_of(pos.piece_on(to_sq(move))) != PAWN
              && pos.see(make_move(to_sq(move), from_sq(move))) < VALUE_ZERO)
              ss->reduction = std::max(DEPTH_ZERO, ss->reduction - ONE_PLY);

          Depth d = std::max(newDepth - ss->reduction, ONE_PLY);
          if (SpNode)
              alpha = splitPoint->alpha;

          value = -search<NonPV, false>(pos, ss+1, -(alpha+1), -alpha, d, true);

          // Re-search at intermediate depth if reduction is very high
          if (value > alpha && ss->reduction >= 4 * ONE_PLY)
          {
              Depth d2 = std::max(newDepth - 2 * ONE_PLY, ONE_PLY);
              value = -search<NonPV, false>(pos, ss+1, -(alpha+1), -alpha, d2, true);
          }

          doFullDepthSearch = (value > alpha && ss->reduction != DEPTH_ZERO);
          ss->reduction = DEPTH_ZERO;
      }
      else
          doFullDepthSearch = !PvNode || moveCount > 1;

      // Step 16. Full depth search, when LMR is skipped or fails high
      if (doFullDepthSearch)
      {
          if (SpNode)
              alpha = splitPoint->alpha;

          value = newDepth <   ONE_PLY ?
                            givesCheck ? -qsearch<NonPV,  true>(pos, ss+1, -(alpha+1), -alpha, DEPTH_ZERO)
                                       : -qsearch<NonPV, false>(pos, ss+1, -(alpha+1), -alpha, DEPTH_ZERO)
                                       : - search<NonPV, false>(pos, ss+1, -(alpha+1), -alpha, newDepth, !cutNode);
      }

      // For PV nodes only, do a full PV search on the first move or after a fail
      // high (in the latter case search only if value < beta), otherwise let the
      // parent node fail low with value <= alpha and to try another move.
      if (PvNode && (moveCount == 1 || (value > alpha && (RootNode || value < beta))))
      {
          (ss+1)->pv = pv;
          (ss+1)->pv[0] = MOVE_NONE;

          value = newDepth <   ONE_PLY ?
                            givesCheck ? -qsearch<PV,  true>(pos, ss+1, -beta, -alpha, DEPTH_ZERO)
                                       : -qsearch<PV, false>(pos, ss+1, -beta, -alpha, DEPTH_ZERO)
                                       : - search<PV, false>(pos, ss+1, -beta, -alpha, newDepth, false);
      }

      // Step 17. Undo move
      pos.undo_move(move);

      assert(value > -VALUE_INFINITE && value < VALUE_INFINITE);

      // Step 18. Check for new best move
      if (SpNode)
      {
          splitPoint->mutex.lock();
          bestValue = splitPoint->bestValue;
          alpha = splitPoint->alpha;
      }

      // Finished searching the move. If a stop or a cutoff occurred, the return
      // value of the search cannot be trusted, and we return immediately without
      // updating best move, PV and TT.
      if (Signals.stop || thisThread->cutoff_occurred())
          return VALUE_ZERO;

      if (RootNode)
      {
          RootMove& rm = *std::find(RootMoves.begin(), RootMoves.end(), move);

          // PV move or new best move ?
          if (moveCount == 1 || value > alpha)
          {
              rm.score = value;
<<<<<<< HEAD

              // Only update the PV at the root if it's valid, or if the root move of the PV
              // has changed.
              Move* m = (ss+1)->pv;
              if (   (value > alpha && value < beta)
                  || (m && *m != MOVE_NONE && (rm.pv.size() < 2 || *m != rm.pv[1]))) {
                  rm.pv.resize(1);
                  for (; m && *m != MOVE_NONE; ++m)
                      rm.pv.push_back(*m);
              }
=======
              rm.pv.resize(1);

              assert((ss+1)->pv);

              for (Move* m = (ss+1)->pv; *m != MOVE_NONE; ++m)
                  rm.pv.push_back(*m);
>>>>>>> 58fdb84b

              // We record how often the best move has been changed in each
              // iteration. This information is used for time management: When
              // the best move changes frequently, we allocate some more time.
              if (moveCount > 1)
                  ++BestMoveChanges;
          }
          else
              // All other moves but the PV are set to the lowest value: this is
              // not a problem when sorting because the sort is stable and the
              // move position in the list is preserved - just the PV is pushed up.
              rm.score = -VALUE_INFINITE;
      }

      if (value > bestValue)
      {
          bestValue = SpNode ? splitPoint->bestValue = value : value;

          if (value > alpha)
          {
              bestMove = SpNode ? splitPoint->bestMove = move : move;

              if (PvNode && !RootNode) // Update pv even in fail-high case
                  update_pv(SpNode ? splitPoint->ss->pv : ss->pv, move, (ss+1)->pv);

              if (PvNode && value < beta) // Update alpha! Always alpha < beta
                  alpha = SpNode ? splitPoint->alpha = value : value;
              else
              {
                  assert(value >= beta); // Fail high

                  if (SpNode)
                      splitPoint->cutoff = true;

                  break;
              }
          }
      }

      // Step 19. Check for splitting the search
      if (   !SpNode
          &&  Threads.size() >= 2
          &&  depth >= Threads.minimumSplitDepth
          &&  (   !thisThread->activeSplitPoint
               || !thisThread->activeSplitPoint->allSlavesSearching)
          &&  thisThread->splitPointsSize < MAX_SPLITPOINTS_PER_THREAD)
      {
          assert(bestValue > -VALUE_INFINITE && bestValue < beta);

          thisThread->split(pos, ss, alpha, beta, &bestValue, &bestMove,
                            depth, moveCount, &mp, NT, cutNode);

          if (Signals.stop || thisThread->cutoff_occurred())
              return VALUE_ZERO;

          if (bestValue >= beta)
              break;
      }
    }

    if (SpNode)
        return bestValue;

    // Following condition would detect a stop or a cutoff set only after move
    // loop has been completed. But in this case bestValue is valid because we
    // have fully searched our subtree, and we can anyhow save the result in TT.
    /*
       if (Signals.stop || thisThread->cutoff_occurred())
        return VALUE_DRAW;
    */

    // Step 20. Check for mate and stalemate
    // All legal moves have been searched and if there are no legal moves, it
    // must be mate or stalemate. If we are in a singular extension search then
    // return a fail low score.
    if (!moveCount)
        bestValue = excludedMove ? alpha
                   :     inCheck ? mated_in(ss->ply) : DrawValue[pos.side_to_move()];

    // Quiet best move: update killers, history, countermoves and followupmoves
    else if (bestValue >= beta && !pos.capture_or_promotion(bestMove) && !inCheck)
        update_stats(pos, ss, bestMove, depth, quietsSearched, quietCount - 1);

    tte->save(posKey, value_to_tt(bestValue, ss->ply),
              bestValue >= beta ? BOUND_LOWER :
              PvNode && bestMove ? BOUND_EXACT : BOUND_UPPER,
              depth, bestMove, ss->staticEval, TT.generation());

    assert(bestValue > -VALUE_INFINITE && bestValue < VALUE_INFINITE);

    return bestValue;
  }


  // qsearch() is the quiescence search function, which is called by the main
  // search function when the remaining depth is zero (or, to be more precise,
  // less than ONE_PLY).

  template <NodeType NT, bool InCheck>
  Value qsearch(Position& pos, Stack* ss, Value alpha, Value beta, Depth depth) {

    const bool PvNode = NT == PV;

    assert(NT == PV || NT == NonPV);
    assert(InCheck == !!pos.checkers());
    assert(alpha >= -VALUE_INFINITE && alpha < beta && beta <= VALUE_INFINITE);
    assert(PvNode || (alpha == beta - 1));
    assert(depth <= DEPTH_ZERO);

    Move pv[MAX_PLY+1];
    StateInfo st;
    TTEntry* tte;
    Key posKey;
    Move ttMove, move, bestMove;
    Value bestValue, value, ttValue, futilityValue, futilityBase, oldAlpha;
    bool ttHit, givesCheck, evasionPrunable;
    Depth ttDepth;

    if (PvNode)
    {
        oldAlpha = alpha; // To flag BOUND_EXACT when eval above alpha and no available moves
        (ss+1)->pv = pv;
        ss->pv[0] = MOVE_NONE;
    }

    ss->currentMove = bestMove = MOVE_NONE;
    ss->ply = (ss-1)->ply + 1;

    // Check for an instant draw or if the maximum ply has been reached
    if (pos.is_draw() || ss->ply >= MAX_PLY)
        return ss->ply >= MAX_PLY && !InCheck ? evaluate(pos) : DrawValue[pos.side_to_move()];

    assert(0 <= ss->ply && ss->ply < MAX_PLY);

    // Decide whether or not to include checks: this fixes also the type of
    // TT entry depth that we are going to use. Note that in qsearch we use
    // only two types of depth in TT: DEPTH_QS_CHECKS or DEPTH_QS_NO_CHECKS.
    ttDepth = InCheck || depth >= DEPTH_QS_CHECKS ? DEPTH_QS_CHECKS
                                                  : DEPTH_QS_NO_CHECKS;

    // Transposition table lookup
    posKey = pos.key();
    tte = TT.probe(posKey, ttHit);
    ttMove = ttHit ? tte->move() : MOVE_NONE;
    ttValue = ttHit ? value_from_tt(tte->value(), ss->ply) : VALUE_NONE;

    if (  !PvNode
        && ttHit
        && tte->depth() >= ttDepth
        && ttValue != VALUE_NONE // Only in case of TT access race
        && (ttValue >= beta ? (tte->bound() &  BOUND_LOWER)
                            : (tte->bound() &  BOUND_UPPER)))
    {
        ss->currentMove = ttMove; // Can be MOVE_NONE
        return ttValue;
    }

    // Evaluate the position statically
    if (InCheck)
    {
        ss->staticEval = VALUE_NONE;
        bestValue = futilityBase = -VALUE_INFINITE;
    }
    else
    {
        if (ttHit)
        {
            // Never assume anything on values stored in TT
            if ((ss->staticEval = bestValue = tte->eval()) == VALUE_NONE)
                ss->staticEval = bestValue = evaluate(pos);

            // Can ttValue be used as a better position evaluation?
            if (ttValue != VALUE_NONE)
                if (tte->bound() & (ttValue > bestValue ? BOUND_LOWER : BOUND_UPPER))
                    bestValue = ttValue;
        }
        else
            ss->staticEval = bestValue =
            (ss-1)->currentMove != MOVE_NULL ? evaluate(pos) : -(ss-1)->staticEval + 2 * Eval::Tempo;

        // Stand pat. Return immediately if static value is at least beta
        if (bestValue >= beta)
        {
            if (!ttHit)
                tte->save(pos.key(), value_to_tt(bestValue, ss->ply), BOUND_LOWER,
                          DEPTH_NONE, MOVE_NONE, ss->staticEval, TT.generation());

            return bestValue;
        }

        if (PvNode && bestValue > alpha)
            alpha = bestValue;

        futilityBase = bestValue + 128;
    }

    // Initialize a MovePicker object for the current position, and prepare
    // to search the moves. Because the depth is <= 0 here, only captures,
    // queen promotions and checks (only if depth >= DEPTH_QS_CHECKS) will
    // be generated.
    MovePicker mp(pos, ttMove, depth, History, to_sq((ss-1)->currentMove));
    CheckInfo ci(pos);

    // Loop through the moves until no moves remain or a beta cutoff occurs
    while ((move = mp.next_move<false>()) != MOVE_NONE)
    {
      assert(is_ok(move));

      givesCheck =  type_of(move) == NORMAL && !ci.dcCandidates
                  ? ci.checkSq[type_of(pos.piece_on(from_sq(move)))] & to_sq(move)
                  : pos.gives_check(move, ci);

      // Futility pruning
      if (   !InCheck
          && !givesCheck
          &&  futilityBase > -VALUE_KNOWN_WIN
          && !pos.advanced_pawn_push(move))
      {
          assert(type_of(move) != ENPASSANT); // Due to !pos.advanced_pawn_push

          futilityValue = futilityBase + PieceValue[EG][pos.piece_on(to_sq(move))];

          if (futilityValue <= alpha)
          {
              bestValue = std::max(bestValue, futilityValue);
              continue;
          }

          if (futilityBase <= alpha && pos.see(move) <= VALUE_ZERO)
          {
              bestValue = std::max(bestValue, futilityBase);
              continue;
          }
      }

      // Detect non-capture evasions that are candidates to be pruned
      evasionPrunable =    InCheck
                       &&  bestValue > VALUE_MATED_IN_MAX_PLY
                       && !pos.capture(move)
                       && !pos.can_castle(pos.side_to_move());

      // Don't search moves with negative SEE values
      if (  (!InCheck || evasionPrunable)
          &&  type_of(move) != PROMOTION
          &&  pos.see_sign(move) < VALUE_ZERO)
          continue;

      // Speculative prefetch as early as possible
      prefetch((char*)TT.first_entry(pos.key_after(move)));

      // Check for legality just before making the move
      if (!pos.legal(move, ci.pinned))
          continue;

      ss->currentMove = move;

      // Make and search the move
      pos.do_move(move, st, ci, givesCheck);
      value = givesCheck ? -qsearch<NT,  true>(pos, ss+1, -beta, -alpha, depth - ONE_PLY)
                         : -qsearch<NT, false>(pos, ss+1, -beta, -alpha, depth - ONE_PLY);
      pos.undo_move(move);

      assert(value > -VALUE_INFINITE && value < VALUE_INFINITE);

      // Check for new best move
      if (value > bestValue)
      {
          bestValue = value;

          if (value > alpha)
          {
              if (PvNode) // Update pv even in fail-high case
                  update_pv(ss->pv, move, (ss+1)->pv);

              if (PvNode && value < beta) // Update alpha here! Always alpha < beta
              {
                  alpha = value;
                  bestMove = move;
              }
              else // Fail high
              {
                  tte->save(posKey, value_to_tt(value, ss->ply), BOUND_LOWER,
                            ttDepth, move, ss->staticEval, TT.generation());

                  return value;
              }
          }
       }
    }

    // All legal moves have been searched. A special case: If we're in check
    // and no legal moves were found, it is checkmate.
    if (InCheck && bestValue == -VALUE_INFINITE)
        return mated_in(ss->ply); // Plies to mate from the root

    tte->save(posKey, value_to_tt(bestValue, ss->ply),
              PvNode && bestValue > oldAlpha ? BOUND_EXACT : BOUND_UPPER,
              ttDepth, bestMove, ss->staticEval, TT.generation());

    assert(bestValue > -VALUE_INFINITE && bestValue < VALUE_INFINITE);

    return bestValue;
  }


  // value_to_tt() adjusts a mate score from "plies to mate from the root" to
  // "plies to mate from the current position". Non-mate scores are unchanged.
  // The function is called before storing a value in the transposition table.

  Value value_to_tt(Value v, int ply) {

    assert(v != VALUE_NONE);

    return  v >= VALUE_MATE_IN_MAX_PLY  ? v + ply
          : v <= VALUE_MATED_IN_MAX_PLY ? v - ply : v;
  }


  // value_from_tt() is the inverse of value_to_tt(): It adjusts a mate score
  // from the transposition table (which refers to the plies to mate/be mated
  // from current position) to "plies to mate/be mated from the root".

  Value value_from_tt(Value v, int ply) {

    return  v == VALUE_NONE             ? VALUE_NONE
          : v >= VALUE_MATE_IN_MAX_PLY  ? v - ply
          : v <= VALUE_MATED_IN_MAX_PLY ? v + ply : v;
  }


  // update_pv() adds current move and appends child pv[]

  void update_pv(Move* pv, Move move, Move* childPv) {

    for (*pv++ = move; childPv && *childPv != MOVE_NONE; )
        *pv++ = *childPv++;
    *pv = MOVE_NONE;
  }

  // update_stats() updates killers, history, countermoves and followupmoves stats after a fail-high
  // of a quiet move.

  void update_stats(const Position& pos, Stack* ss, Move move, Depth depth, Move* quiets, int quietsCnt) {

    if (ss->killers[0] != move)
    {
        ss->killers[1] = ss->killers[0];
        ss->killers[0] = move;
    }

    // Increase history value of the cut-off move and decrease all the other
    // played quiet moves.
    Value bonus = Value((depth / ONE_PLY) * (depth / ONE_PLY));
    History.update(pos.moved_piece(move), to_sq(move), bonus);
    for (int i = 0; i < quietsCnt; ++i)
    {
        Move m = quiets[i];
        History.update(pos.moved_piece(m), to_sq(m), -bonus);
    }

    if (is_ok((ss-1)->currentMove))
    {
        Square prevMoveSq = to_sq((ss-1)->currentMove);
        Countermoves.update(pos.piece_on(prevMoveSq), prevMoveSq, move);
    }

    if (is_ok((ss-2)->currentMove) && (ss-1)->currentMove == (ss-1)->ttMove)
    {
        Square prevOwnMoveSq = to_sq((ss-2)->currentMove);
        Followupmoves.update(pos.piece_on(prevOwnMoveSq), prevOwnMoveSq, move);
    }
  }


  // When playing with a strength handicap, choose best move among the first 'candidates'
  // RootMoves using a statistical rule dependent on 'level'. Idea by Heinz van Saanen.

  Move Skill::pick_move() {

    // PRNG sequence should be non-deterministic, so we seed it with the time at init
    static PRNG rng(Time::now());

    // RootMoves are already sorted by score in descending order
    int variance = std::min(RootMoves[0].score - RootMoves[candidates - 1].score, PawnValueMg);
    int weakness = 120 - 2 * level;
    int maxScore = -VALUE_INFINITE;
    best = MOVE_NONE;

    // Choose best move. For each move score we add two terms both dependent on
    // weakness. One deterministic and bigger for weaker moves, and one random,
    // then we choose the move with the resulting highest score.
    for (size_t i = 0; i < candidates; ++i)
    {
        int score = RootMoves[i].score;

        // Don't allow crazy blunders even at very low skills
        if (i > 0 && RootMoves[i - 1].score > score + 2 * PawnValueMg)
            break;

        // This is our magic formula
        score += (  weakness * int(RootMoves[0].score - score)
                  + variance * (rng.rand<unsigned>() % weakness)) / 128;

        if (score > maxScore)
        {
            maxScore = score;
            best = RootMoves[i].pv[0];
        }
    }
    return best;
  }


  // uci_pv() formats PV information according to the UCI protocol. UCI
  // requires that all (if any) unsearched PV lines are sent using a previous
  // search score.

  string uci_pv(const Position& pos, Depth depth, Value alpha, Value beta) {

    std::stringstream ss;
    Time::point elapsed = Time::now() - SearchTime + 1;
    size_t uciPVSize = std::min((size_t)Options["MultiPV"], RootMoves.size());
    int selDepth = 0;

    for (size_t i = 0; i < Threads.size(); ++i)
        if (Threads[i]->maxPly > selDepth)
            selDepth = Threads[i]->maxPly;

    for (size_t i = 0; i < uciPVSize; ++i)
    {
        bool updated = (i <= PVIdx);

        if (depth == ONE_PLY && !updated)
            continue;

        Depth d = updated ? depth : depth - ONE_PLY;
        Value v = updated ? RootMoves[i].score : RootMoves[i].previousScore;

        bool tb = TB::RootInTB && abs(v) < VALUE_MATE - MAX_PLY;
        v = tb ? TB::Score : v;

        if (ss.rdbuf()->in_avail()) // Not at first line
            ss << "\n";

        ss << "info depth " << d / ONE_PLY
           << " seldepth "  << selDepth
           << " multipv "   << i + 1
           << " score "     << UCI::value(v);

        if (!tb && i == PVIdx)
              ss << (v >= beta ? " lowerbound" : v <= alpha ? " upperbound" : "");

        ss << " nodes "     << pos.nodes_searched()
           << " nps "       << pos.nodes_searched() * 1000 / elapsed
           << " tbhits "    << TB::Hits
           << " time "      << elapsed
           << " pv";

        for (size_t j = 0; j < RootMoves[i].pv.size(); ++j)
            ss << " " << UCI::move(RootMoves[i].pv[j], pos.is_chess960());
    }

    return ss.str();
  }

} // namespace


/// RootMove::insert_pv_in_tt() is called at the end of a search iteration, and
/// inserts the PV back into the TT. This makes sure the old PV moves are searched
/// first, even if the old TT entries have been overwritten.

void RootMove::insert_pv_in_tt(Position& pos) {

  StateInfo state[MAX_PLY], *st = state;
  size_t idx = 0;

  for ( ; idx < pv.size(); ++idx)
  {
      bool ttHit;
      TTEntry* tte = TT.probe(pos.key(), ttHit);

      if (!ttHit || tte->move() != pv[idx]) // Don't overwrite correct entries
          tte->save(pos.key(), VALUE_NONE, BOUND_NONE, DEPTH_NONE, pv[idx], VALUE_NONE, TT.generation());

      assert(MoveList<LEGAL>(pos).contains(pv[idx]));

      pos.do_move(pv[idx], *st++);
  }

  while (idx) pos.undo_move(pv[--idx]);
}


/// Thread::idle_loop() is where the thread is parked when it has no work to do

void Thread::idle_loop() {

  // Pointer 'this_sp' is not null only if we are called from split(), and not
  // at the thread creation. This means we are the split point's master.
  SplitPoint* this_sp = splitPointsSize ? activeSplitPoint : NULL;

  assert(!this_sp || (this_sp->masterThread == this && searching));

  while (!exit)
  {
      // If this thread has been assigned work, launch a search
      while (searching)
      {
          Threads.mutex.lock();

          assert(activeSplitPoint);
          SplitPoint* sp = activeSplitPoint;

          Threads.mutex.unlock();

          Stack stack[MAX_PLY+4], *ss = stack+2; // To allow referencing (ss-2) and (ss+2)
          Position pos(*sp->pos, this);

          std::memcpy(ss-2, sp->ss-2, 5 * sizeof(Stack));
          ss->splitPoint = sp;

          sp->mutex.lock();

          assert(activePosition == NULL);

          activePosition = &pos;

          if (sp->nodeType == NonPV)
              search<NonPV, true>(pos, ss, sp->alpha, sp->beta, sp->depth, sp->cutNode);

          else if (sp->nodeType == PV)
              search<PV, true>(pos, ss, sp->alpha, sp->beta, sp->depth, sp->cutNode);

          else if (sp->nodeType == Root)
              search<Root, true>(pos, ss, sp->alpha, sp->beta, sp->depth, sp->cutNode);

          else
              assert(false);

          assert(searching);

          searching = false;
          activePosition = NULL;
          sp->slavesMask.reset(idx);
          sp->allSlavesSearching = false;
          sp->nodes += pos.nodes_searched();

          // Wake up the master thread so to allow it to return from the idle
          // loop in case we are the last slave of the split point.
          if (    this != sp->masterThread
              &&  sp->slavesMask.none())
          {
              assert(!sp->masterThread->searching);
              sp->masterThread->notify_one();
          }

          // After releasing the lock we can't access any SplitPoint related data
          // in a safe way because it could have been released under our feet by
          // the sp master.
          sp->mutex.unlock();

          // Try to late join to another split point if none of its slaves has
          // already finished.
          if (Threads.size() > 2)
              for (size_t i = 0; i < Threads.size(); ++i)
              {
                  const int size = Threads[i]->splitPointsSize; // Local copy
                  sp = size ? &Threads[i]->splitPoints[size - 1] : NULL;

                  if (   sp
                      && sp->allSlavesSearching
                      && available_to(Threads[i]))
                  {
                      // Recheck the conditions under lock protection
                      Threads.mutex.lock();
                      sp->mutex.lock();

                      if (   sp->allSlavesSearching
                          && available_to(Threads[i]))
                      {
                           sp->slavesMask.set(idx);
                           activeSplitPoint = sp;
                           searching = true;
                      }

                      sp->mutex.unlock();
                      Threads.mutex.unlock();

                      break; // Just a single attempt
                  }
              }
      }

      // Grab the lock to avoid races with Thread::notify_one()
      mutex.lock();

      // If we are master and all slaves have finished then exit idle_loop
      if (this_sp && this_sp->slavesMask.none())
      {
          assert(!searching);
          mutex.unlock();
          break;
      }

      // If we are not searching, wait for a condition to be signaled instead of
      // wasting CPU time polling for work.
      if (!searching && !exit)
          sleepCondition.wait(mutex);

      mutex.unlock();
  }
}


/// check_time() is called by the timer thread when the timer triggers. It is
/// used to print debug info and, more importantly, to detect when we are out of
/// available time and thus stop the search.

void check_time() {

  static Time::point lastInfoTime = Time::now();
  Time::point elapsed = Time::now() - SearchTime;

  if (Time::now() - lastInfoTime >= 1000)
  {
      lastInfoTime = Time::now();
      dbg_print();
  }

  // An engine may not stop pondering until told so by the GUI
  if (Limits.ponder)
      return;

  if (Limits.use_time_management())
  {
      bool stillAtFirstMove =    Signals.firstRootMove
                             && !Signals.failedLowAtRoot
                             &&  elapsed > TimeMgr.available_time() * 75 / 100;

      if (   stillAtFirstMove
          || elapsed > TimeMgr.maximum_time() - 2 * TimerThread::Resolution)
          Signals.stop = true;
  }
  else if (Limits.movetime && elapsed >= Limits.movetime)
      Signals.stop = true;

  else if (Limits.nodes)
  {
      Threads.mutex.lock();

      int64_t nodes = RootPos.nodes_searched();

      // Loop across all split points and sum accumulated SplitPoint nodes plus
      // all the currently active positions nodes.
      for (size_t i = 0; i < Threads.size(); ++i)
          for (int j = 0; j < Threads[i]->splitPointsSize; ++j)
          {
              SplitPoint& sp = Threads[i]->splitPoints[j];

              sp.mutex.lock();

              nodes += sp.nodes;

              for (size_t idx = 0; idx < Threads.size(); ++idx)
                  if (sp.slavesMask.test(idx) && Threads[idx]->activePosition)
                      nodes += Threads[idx]->activePosition->nodes_searched();

              sp.mutex.unlock();
          }

      Threads.mutex.unlock();

      if (nodes >= Limits.nodes)
          Signals.stop = true;
  }
}<|MERGE_RESOLUTION|>--- conflicted
+++ resolved
@@ -354,9 +354,8 @@
 
                 // Write PV back to transposition table in case the relevant
                 // entries have been overwritten during the search.
-                if (bestValue > alpha && bestValue < beta)
-                    for (size_t i = 0; i <= PVIdx; ++i)
-                        RootMoves[i].insert_pv_in_tt(pos);
+                for (size_t i = 0; i <= PVIdx; ++i)
+                    RootMoves[i].insert_pv_in_tt(pos);
 
                 // If search has been stopped break immediately. Sorting and
                 // writing PV back to TT is safe because RootMoves is still
@@ -991,25 +990,29 @@
           if (moveCount == 1 || value > alpha)
           {
               rm.score = value;
-<<<<<<< HEAD
-
-              // Only update the PV at the root if it's valid, or if the root move of the PV
-              // has changed.
-              Move* m = (ss+1)->pv;
-              if (   (value > alpha && value < beta)
-                  || (m && *m != MOVE_NONE && (rm.pv.size() < 2 || *m != rm.pv[1]))) {
-                  rm.pv.resize(1);
-                  for (; m && *m != MOVE_NONE; ++m)
-                      rm.pv.push_back(*m);
+
+              assert((ss+1)->pv);
+              std::vector<Move> moves;
+              moves.push_back(rm.pv[0]);
+              for (Move* m = (ss+1)->pv; *m != MOVE_NONE; ++m) {
+                moves.push_back(*m);
               }
-=======
-              rm.pv.resize(1);
-
-              assert((ss+1)->pv);
-
-              for (Move* m = (ss+1)->pv; *m != MOVE_NONE; ++m)
-                  rm.pv.push_back(*m);
->>>>>>> 58fdb84b
+
+              // Try hard to maintain a long PV for analysis.  If the new PV is valid (alpha < v < beta),
+              // or longer, then always use it.  Otherwise, check that the moves in the new PV match
+              // the stored PV, and if they do, just keep the old full PV for display purposes.
+              rm.validPvLength = moves.size();
+              if ((value > alpha && value < beta) || moves.size() > rm.pv.size()) {
+                rm.pv = moves;
+              } else {
+                rm.pv = moves;
+                for (size_t i = 0; i < std::min(rm.pv.size(), moves.size()); ++i) {
+                  if (rm.pv[i] != moves[i]) {
+                    rm.pv = moves;
+                    break;
+                  }
+                }
+              }
 
               // We record how often the best move has been changed in each
               // iteration. This information is used for time management: When
@@ -1487,7 +1490,7 @@
   StateInfo state[MAX_PLY], *st = state;
   size_t idx = 0;
 
-  for ( ; idx < pv.size(); ++idx)
+  for ( ; idx < std::min(validPvLength, pv.size()); ++idx)
   {
       bool ttHit;
       TTEntry* tte = TT.probe(pos.key(), ttHit);
