/*
  Stockfish, a UCI chess playing engine derived from Glaurung 2.1
  Copyright (C) 2004-2024 The Stockfish developers (see AUTHORS file)

  Stockfish is free software: you can redistribute it and/or modify
  it under the terms of the GNU General Public License as published by
  the Free Software Foundation, either version 3 of the License, or
  (at your option) any later version.

  Stockfish is distributed in the hope that it will be useful,
  but WITHOUT ANY WARRANTY; without even the implied warranty of
  MERCHANTABILITY or FITNESS FOR A PARTICULAR PURPOSE.  See the
  GNU General Public License for more details.

  You should have received a copy of the GNU General Public License
  along with this program.  If not, see <http://www.gnu.org/licenses/>.
*/

#include "search.h"

#include <algorithm>
#include <array>
#include <atomic>
#include <cassert>
#include <cmath>
#include <cstdlib>
#include <initializer_list>
#include <iostream>
#include <utility>
#include <sstream>

#include "evaluate.h"
#include "misc.h"
#include "movegen.h"
#include "movepick.h"
#include "nnue/evaluate_nnue.h"
#include "nnue/nnue_common.h"
#include "position.h"
#include "syzygy/tbprobe.h"
#include "thread.h"
#include "timeman.h"
#include "tt.h"
#include "uci.h"
#include "ucioption.h"

namespace Stockfish {

namespace TB = Tablebases;

using Eval::evaluate;
using namespace Search;

namespace {


// Futility margin
Value futility_margin(Depth d, bool noTtCutNode, bool improving) {
    Value futilityMult = 116 - 47 * noTtCutNode;
    return (futilityMult * d - 3 * futilityMult / 2 * improving);
}

constexpr int futility_move_count(bool improving, Depth depth) {
    return improving ? (3 + depth * depth) : (3 + depth * depth) / 2;
}

// Add correctionHistory value to raw staticEval and guarantee evaluation does not hit the tablebase range
Value to_corrected_static_eval(Value v, const Worker& w, const Position& pos) {
    auto cv = w.correctionHistory[pos.side_to_move()][pawn_structure_index<Correction>(pos)];
    v += cv * std::abs(cv) / 12890;
    return std::clamp(int(v), VALUE_TB_LOSS_IN_MAX_PLY + 1, VALUE_TB_WIN_IN_MAX_PLY - 1);
}

// History and stats update bonus, based on depth
int stat_bonus(Depth d) { return std::min(253 * d - 356, 1117); }

// History and stats update malus, based on depth
int stat_malus(Depth d) { return std::min(517 * d - 308, 1206); }

// Add a small random component to draw evaluations to avoid 3-fold blindness
Value value_draw(size_t nodes) { return VALUE_DRAW - 1 + Value(nodes & 0x2); }

// Skill structure is used to implement strength limit. If we have a UCI_Elo,
// we convert it to an appropriate skill level, anchored to the Stash engine.
// This method is based on a fit of the Elo results for games played between
// Stockfish at various skill levels and various versions of the Stash engine.
// Skill 0 .. 19 now covers CCRL Blitz Elo from 1320 to 3190, approximately
// Reference: https://github.com/vondele/Stockfish/commit/a08b8d4e9711c2
struct Skill {
    Skill(int skill_level, int uci_elo) {
        if (uci_elo)
        {
            double e = double(uci_elo - 1320) / (3190 - 1320);
            level = std::clamp((((37.2473 * e - 40.8525) * e + 22.2943) * e - 0.311438), 0.0, 19.0);
        }
        else
            level = double(skill_level);
    }
    bool enabled() const { return level < 20.0; }
    bool time_to_pick(Depth depth) const { return depth == 1 + int(level); }
    Move pick_best(const RootMoves&, size_t multiPV);

    double level;
    Move   best = Move::none();
};

Value value_to_tt(Value v, int ply);
Value value_from_tt(Value v, int ply, int r50c);
void  update_pv(Move* pv, Move move, const Move* childPv);
void  update_continuation_histories(Stack* ss, Piece pc, Square to, int bonus);
void  update_quiet_stats(
   const Position& pos, Stack* ss, Search::Worker& workerThread, Move move, int bonus);
void update_all_stats(const Position& pos,
                      Stack*          ss,
                      Search::Worker& workerThread,
                      Move            bestMove,
                      Value           bestValue,
                      Value           beta,
                      Square          prevSq,
                      Move*           quietsSearched,
                      int             quietCount,
                      Move*           capturesSearched,
                      int             captureCount,
                      Depth           depth);

}  // namespace

Search::Worker::Worker(SharedState&                    sharedState,
                       std::unique_ptr<ISearchManager> sm,
                       size_t                          thread_id) :
    // Unpack the SharedState struct into member variables
    thread_idx(thread_id),
    manager(std::move(sm)),
    options(sharedState.options),
    threads(sharedState.threads),
    tt(sharedState.tt) {
    clear();
}

void Search::Worker::start_searching() {
    // Non-main threads go directly to iterative_deepening()
    if (!is_mainthread())
    {
        iterative_deepening();
        return;
    }

    main_manager()->tm.init(limits, rootPos.side_to_move(), rootPos.game_ply(), options);
    tt.new_search();

    if (rootMoves.empty())
    {
        rootMoves.emplace_back(Move::none());
        sync_cout << "info depth 0 score "
                  << UCI::value(rootPos.checkers() ? -VALUE_MATE : VALUE_DRAW) << sync_endl;
    }
    else
    {
        threads.start_searching();  // start non-main threads
        iterative_deepening();      // main thread start searching
    }

    // When we reach the maximum depth, we can arrive here without a raise of
    // threads.stop. However, if we are pondering or in an infinite search,
    // the UCI protocol states that we shouldn't print the best move before the
    // GUI sends a "stop" or "ponderhit" command. We therefore simply wait here
    // until the GUI sends one of those commands.
    while (!threads.stop && (main_manager()->ponder || limits.infinite))
    {}  // Busy wait for a stop or a ponder reset

    // Stop the threads if not already stopped (also raise the stop if
    // "ponderhit" just reset threads.ponder).
    threads.stop = true;

    // Wait until all threads have finished
    threads.wait_for_search_finished();

    // When playing in 'nodes as time' mode, subtract the searched nodes from
    // the available ones before exiting.
    if (limits.npmsec)
        main_manager()->tm.advance_nodes_time(limits.inc[rootPos.side_to_move()]
                                              - threads.nodes_searched());

    Worker* bestThread = this;
    Skill   skill =
      Skill(options["Skill Level"], options["UCI_LimitStrength"] ? int(options["UCI_Elo"]) : 0);

    if (int(options["MultiPV"]) == 1 && !limits.depth && !skill.enabled()
        && rootMoves[0].pv[0] != Move::none())
        bestThread = threads.get_best_thread()->worker.get();

    main_manager()->bestPreviousScore        = bestThread->rootMoves[0].score;
    main_manager()->bestPreviousAverageScore = bestThread->rootMoves[0].averageScore;

    // Send again PV info if we have a new best thread
    if (bestThread != this)
        sync_cout << main_manager()->pv(*bestThread, threads, tt, bestThread->completedDepth)
                  << sync_endl;

    sync_cout << "bestmove " << UCI::move(bestThread->rootMoves[0].pv[0], rootPos.is_chess960());

    if (bestThread->rootMoves[0].pv.size() > 1
        || bestThread->rootMoves[0].extract_ponder_from_tt(tt, rootPos))
        std::cout << " ponder " << UCI::move(bestThread->rootMoves[0].pv[1], rootPos.is_chess960());

    std::cout << sync_endl;
}

// Main iterative deepening loop. It calls search()
// repeatedly with increasing depth until the allocated thinking time has been
// consumed, the user stops the search, or the maximum search depth is reached.
void Search::Worker::iterative_deepening() {

    SearchManager* mainThread = (thread_idx == 0 ? main_manager() : nullptr);

    Move pv[MAX_PLY + 1];

    Depth lastBestMoveDepth = 0;
    Value lastBestScore     = -VALUE_INFINITE;
    auto  lastBestPV        = std::vector{Move::none()};

    Value  alpha, beta;
    Value  bestValue     = -VALUE_INFINITE;
    Color  us            = rootPos.side_to_move();
    double timeReduction = 1, totBestMoveChanges = 0;
    int    delta, iterIdx                        = 0;

    // Allocate stack with extra size to allow access from (ss - 7) to (ss + 2):
    // (ss - 7) is needed for update_continuation_histories(ss - 1) which accesses (ss - 6),
    // (ss + 2) is needed for initialization of cutOffCnt and killers.
    Stack  stack[MAX_PLY + 10] = {};
    Stack* ss                  = stack + 7;

    for (int i = 7; i > 0; --i)
    {
        (ss - i)->continuationHistory =
          &this->continuationHistory[0][0][NO_PIECE][0];  // Use as a sentinel
        (ss - i)->staticEval = VALUE_NONE;
    }

    for (int i = 0; i <= MAX_PLY + 2; ++i)
        (ss + i)->ply = i;

    ss->pv = pv;

    if (mainThread)
    {
        if (mainThread->bestPreviousScore == VALUE_INFINITE)
            mainThread->iterValue.fill(VALUE_ZERO);
        else
            mainThread->iterValue.fill(mainThread->bestPreviousScore);
    }

    size_t multiPV = size_t(options["MultiPV"]);
    Skill skill(options["Skill Level"], options["UCI_LimitStrength"] ? int(options["UCI_Elo"]) : 0);

    // When playing with strength handicap enable MultiPV search that we will
    // use behind-the-scenes to retrieve a set of possible moves.
    if (skill.enabled())
        multiPV = std::max(multiPV, size_t(4));

    multiPV = std::min(multiPV, rootMoves.size());

    int searchAgainCounter = 0;

    // Iterative deepening loop until requested to stop or the target depth is reached
    while (++rootDepth < MAX_PLY && !threads.stop
           && !(limits.depth && mainThread && rootDepth > limits.depth))
    {
        // Age out PV variability metric
        if (mainThread)
            totBestMoveChanges /= 2;

        // Save the last iteration's scores before the first PV line is searched and
        // all the move scores except the (new) PV are set to -VALUE_INFINITE.
        for (RootMove& rm : rootMoves)
            rm.previousScore = rm.score;

        size_t pvFirst = 0;
        pvLast         = 0;

        if (!threads.increaseDepth)
            searchAgainCounter++;

        // MultiPV loop. We perform a full root search for each PV line
        for (pvIdx = 0; pvIdx < multiPV && !threads.stop; ++pvIdx)
        {
            if (pvIdx == pvLast)
            {
                pvFirst = pvLast;
                for (pvLast++; pvLast < rootMoves.size(); pvLast++)
                    if (rootMoves[pvLast].tbRank != rootMoves[pvFirst].tbRank)
                        break;
            }

            // Reset UCI info selDepth for each depth and each PV line
            selDepth = 0;

            // Reset aspiration window starting size
            Value avg = rootMoves[pvIdx].averageScore;
            delta     = Value(9) + int(avg) * avg / 12480;
            alpha     = std::max(avg - delta, -VALUE_INFINITE);
            beta      = std::min(avg + delta, int(VALUE_INFINITE));

            // Adjust optimism based on root move's averageScore (~4 Elo)
            optimism[us]  = 131 * avg / (std::abs(avg) + 95);
            optimism[~us] = -optimism[us];

            // Start with a small aspiration window and, in the case of a fail
            // high/low, re-search with a bigger window until we don't fail
            // high/low anymore.
            int failedHighCnt = 0;
            while (true)
            {
                // Adjust the effective depth searched, but ensure at least one effective increment
                // for every four searchAgain steps (see issue #2717).
                Depth adjustedDepth =
                  std::max(1, rootDepth - failedHighCnt - 3 * (searchAgainCounter + 1) / 4);
                bestValue = search<Root>(rootPos, ss, alpha, beta, adjustedDepth, false);

                // Bring the best move to the front. It is critical that sorting
                // is done with a stable algorithm because all the values but the
                // first and eventually the new best one is set to -VALUE_INFINITE
                // and we want to keep the same order for all the moves except the
                // new PV that goes to the front. Note that in the case of MultiPV
                // search the already searched PV lines are preserved.
                std::stable_sort(rootMoves.begin() + pvIdx, rootMoves.begin() + pvLast);

                // If search has been stopped, we break immediately. Sorting is
                // safe because RootMoves is still valid, although it refers to
                // the previous iteration.
                if (threads.stop)
                    break;

                // When failing high/low give some update (without cluttering
                // the UI) before a re-search.
                if (mainThread && multiPV == 1 && (bestValue <= alpha || bestValue >= beta)
                    && mainThread->tm.elapsed(threads.nodes_searched()) > 3000)
                    sync_cout << main_manager()->pv(*this, threads, tt, rootDepth) << sync_endl;

                // In case of failing low/high increase aspiration window and
                // re-search, otherwise exit the loop.
                if (bestValue <= alpha)
                {
                    beta  = (alpha + beta) / 2;
                    alpha = std::max(bestValue - delta, -VALUE_INFINITE);

                    failedHighCnt = 0;
                    if (mainThread)
                        mainThread->stopOnPonderhit = false;
                }
                else if (bestValue >= beta)
                {
                    beta = std::min(bestValue + delta, int(VALUE_INFINITE));
                    ++failedHighCnt;
                }
                else
                    break;

                delta += delta / 3;

                assert(alpha >= -VALUE_INFINITE && beta <= VALUE_INFINITE);
            }

            // Sort the PV lines searched so far and update the GUI
            std::stable_sort(rootMoves.begin() + pvFirst, rootMoves.begin() + pvIdx + 1);

            if (mainThread
                && (threads.stop || pvIdx + 1 == multiPV
                    || mainThread->tm.elapsed(threads.nodes_searched()) > 3000)
                // A thread that aborted search can have mated-in/TB-loss PV and score
                // that cannot be trusted, i.e. it can be delayed or refuted if we would have
                // had time to fully search other root-moves. Thus we suppress this output and
                // below pick a proven score/PV for this thread (from the previous iteration).
                && !(threads.abortedSearch && rootMoves[0].uciScore <= VALUE_TB_LOSS_IN_MAX_PLY))
                sync_cout << main_manager()->pv(*this, threads, tt, rootDepth) << sync_endl;
        }

        if (!threads.stop)
            completedDepth = rootDepth;

        // We make sure not to pick an unproven mated-in score,
        // in case this thread prematurely stopped search (aborted-search).
        if (threads.abortedSearch && rootMoves[0].score != -VALUE_INFINITE
            && rootMoves[0].score <= VALUE_TB_LOSS_IN_MAX_PLY)
        {
            // Bring the last best move to the front for best thread selection.
            Utility::move_to_front(rootMoves, [&lastBestPV = std::as_const(lastBestPV)](
                                                const auto& rm) { return rm == lastBestPV[0]; });
            rootMoves[0].pv    = lastBestPV;
            rootMoves[0].score = rootMoves[0].uciScore = lastBestScore;
        }
        else if (rootMoves[0].pv[0] != lastBestPV[0])
        {
            lastBestPV        = rootMoves[0].pv;
            lastBestScore     = rootMoves[0].score;
            lastBestMoveDepth = rootDepth;
        }

        // Have we found a "mate in x"?
        if (limits.mate && bestValue >= VALUE_MATE_IN_MAX_PLY
            && VALUE_MATE - bestValue <= 2 * limits.mate)
            threads.stop = true;

        if (!mainThread)
            continue;

        // If the skill level is enabled and time is up, pick a sub-optimal best move
        if (skill.enabled() && skill.time_to_pick(rootDepth))
            skill.pick_best(rootMoves, multiPV);

        // Use part of the gained time from a previous stable move for the current move
        for (Thread* th : threads)
        {
            totBestMoveChanges += th->worker->bestMoveChanges;
            th->worker->bestMoveChanges = 0;
        }

        // Do we have time for the next iteration? Can we stop searching now?
        if (limits.use_time_management() && !threads.stop && !mainThread->stopOnPonderhit)
        {
            double fallingEval = (66 + 14 * (mainThread->bestPreviousAverageScore - bestValue)
                                  + 6 * (mainThread->iterValue[iterIdx] - bestValue))
                               / 616.6;
            fallingEval = std::clamp(fallingEval, 0.51, 1.51);

            // If the bestMove is stable over several iterations, reduce time accordingly
            timeReduction    = lastBestMoveDepth + 8 < completedDepth ? 1.56 : 0.69;
            double reduction = (1.4 + mainThread->previousTimeReduction) / (2.17 * timeReduction);
            double bestMoveInstability = 1 + 1.79 * totBestMoveChanges / threads.size();

            double totalTime =
              mainThread->tm.optimum() * fallingEval * reduction * bestMoveInstability;

            // Cap used time in case of a single legal move for a better viewer experience
            if (rootMoves.size() == 1)
                totalTime = std::min(500.0, totalTime);

            // Stop the search if we have exceeded the totalTime
            if (mainThread->tm.elapsed(threads.nodes_searched()) > totalTime)
            {
                // If we are allowed to ponder do not stop the search now but
                // keep pondering until the GUI sends "ponderhit" or "stop".
                if (mainThread->ponder)
                    mainThread->stopOnPonderhit = true;
                else
                    threads.stop = true;
            }
            else if (!mainThread->ponder
                     && mainThread->tm.elapsed(threads.nodes_searched()) > totalTime * 0.50)
                threads.increaseDepth = false;
            else
                threads.increaseDepth = true;
        }

        mainThread->iterValue[iterIdx] = bestValue;
        iterIdx                        = (iterIdx + 1) & 3;
    }

    if (!mainThread)
        return;

    mainThread->previousTimeReduction = timeReduction;

    // If the skill level is enabled, swap the best PV line with the sub-optimal one
    if (skill.enabled())
        std::swap(rootMoves[0],
                  *std::find(rootMoves.begin(), rootMoves.end(),
                             skill.best ? skill.best : skill.pick_best(rootMoves, multiPV)));
}

void Search::Worker::clear() {
    counterMoves.fill(Move::none());
    mainHistory.fill(0);
    captureHistory.fill(0);
    pawnHistory.fill(0);
    correctionHistory.fill(0);

    for (bool inCheck : {false, true})
        for (StatsType c : {NoCaptures, Captures})
            for (auto& to : continuationHistory[inCheck][c])
                for (auto& h : to)
                    h->fill(-71);


    for (size_t i = 1; i < reductions.size(); ++i)
        reductions[i] = int((20.37 + std::log(size_t(options["Threads"])) / 2) * std::log(i));
}


// Main search function for both PV and non-PV nodes.
template<NodeType nodeType>
Value Search::Worker::search(
  Position& pos, Stack* ss, Value alpha, Value beta, Depth depth, bool cutNode) {

    constexpr bool PvNode   = nodeType != NonPV;
    constexpr bool rootNode = nodeType == Root;

    // Dive into quiescence search when the depth reaches zero
    if (depth <= 0)
        return qsearch < PvNode ? PV : NonPV > (pos, ss, alpha, beta);

    // Check if we have an upcoming move that draws by repetition, or
    // if the opponent had an alternative move earlier to this position.
    if (!rootNode && alpha < VALUE_DRAW && pos.has_game_cycle(ss->ply))
    {
        alpha = value_draw(this->nodes);
        if (alpha >= beta)
            return alpha;
    }

    assert(-VALUE_INFINITE <= alpha && alpha < beta && beta <= VALUE_INFINITE);
    assert(PvNode || (alpha == beta - 1));
    assert(0 < depth && depth < MAX_PLY);
    assert(!(PvNode && cutNode));

    Move      pv[MAX_PLY + 1], capturesSearched[32], quietsSearched[32];
    StateInfo st;
    ASSERT_ALIGNED(&st, Eval::NNUE::CacheLineSize);

    TTEntry* tte;
    Key      posKey;
    Move     ttMove, move, excludedMove, bestMove;
    Depth    extension, newDepth;
    Value    bestValue, value, ttValue, eval, maxValue, probCutBeta;
    bool     givesCheck, improving, priorCapture;
    bool     capture, moveCountPruning, ttCapture;
    Piece    movedPiece;
    int      moveCount, captureCount, quietCount;

    // Step 1. Initialize node
    Worker* thisThread = this;
    ss->inCheck        = pos.checkers();
    priorCapture       = pos.captured_piece();
    Color us           = pos.side_to_move();
    moveCount = captureCount = quietCount = ss->moveCount = 0;
    bestValue                                             = -VALUE_INFINITE;
    maxValue                                              = VALUE_INFINITE;

    // Check for the available remaining time
    if (is_mainthread())
        main_manager()->check_time(*this);

    // Used to send selDepth info to GUI (selDepth counts from 1, ply from 0)
    if (PvNode && thisThread->selDepth < ss->ply + 1)
        thisThread->selDepth = ss->ply + 1;

    if (!rootNode)
    {
        // Step 2. Check for aborted search and immediate draw
        if (threads.stop.load(std::memory_order_relaxed) || pos.is_draw(ss->ply)
            || ss->ply >= MAX_PLY)
            return (ss->ply >= MAX_PLY && !ss->inCheck) ? evaluate(pos, thisThread->optimism[us])
                                                        : value_draw(thisThread->nodes);

        // Step 3. Mate distance pruning. Even if we mate at the next move our score
        // would be at best mate_in(ss->ply + 1), but if alpha is already bigger because
        // a shorter mate was found upward in the tree then there is no need to search
        // because we will never beat the current alpha. Same logic but with reversed
        // signs apply also in the opposite condition of being mated instead of giving
        // mate. In this case, return a fail-high score.
        alpha = std::max(mated_in(ss->ply), alpha);
        beta  = std::min(mate_in(ss->ply + 1), beta);
        if (alpha >= beta)
            return alpha;
    }
    else
        thisThread->rootDelta = beta - alpha;

    assert(0 <= ss->ply && ss->ply < MAX_PLY);

    (ss + 1)->excludedMove = bestMove = Move::none();
    (ss + 2)->killers[0] = (ss + 2)->killers[1] = Move::none();
    (ss + 2)->cutoffCnt                         = 0;
    ss->doubleExtensions                        = (ss - 1)->doubleExtensions;
    Square prevSq = ((ss - 1)->currentMove).is_ok() ? ((ss - 1)->currentMove).to_sq() : SQ_NONE;
    ss->statScore = 0;

    // Step 4. Transposition table lookup.
    excludedMove = ss->excludedMove;
    posKey       = pos.key();
    tte          = tt.probe(posKey, ss->ttHit);
    ttValue   = ss->ttHit ? value_from_tt(tte->value(), ss->ply, pos.rule50_count()) : VALUE_NONE;
    ttMove    = rootNode  ? thisThread->rootMoves[thisThread->pvIdx].pv[0]
              : ss->ttHit ? tte->move()
                          : Move::none();
    ttCapture = ttMove && pos.capture_stage(ttMove);

    // At this point, if excluded, skip straight to step 6, static eval. However,
    // to save indentation, we list the condition in all code between here and there.
    if (!excludedMove)
        ss->ttPv = PvNode || (ss->ttHit && tte->is_pv());

    // At non-PV nodes we check for an early TT cutoff
    if (!PvNode && !excludedMove && tte->depth() > depth
        && ttValue != VALUE_NONE  // Possible in case of TT access race or if !ttHit
        && (tte->bound() & (ttValue >= beta ? BOUND_LOWER : BOUND_UPPER)))
    {
        // If ttMove is quiet, update move sorting heuristics on TT hit (~2 Elo)
        if (ttMove)
        {
            if (ttValue >= beta)
            {
                // Bonus for a quiet ttMove that fails high (~2 Elo)
                if (!ttCapture)
                    update_quiet_stats(pos, ss, *this, ttMove, stat_bonus(depth));

                // Extra penalty for early quiet moves of
                // the previous ply (~0 Elo on STC, ~2 Elo on LTC).
                if (prevSq != SQ_NONE && (ss - 1)->moveCount <= 2 && !priorCapture)
                    update_continuation_histories(ss - 1, pos.piece_on(prevSq), prevSq,
                                                  -stat_malus(depth + 1));
            }
            // Penalty for a quiet ttMove that fails low (~1 Elo)
            else if (!ttCapture)
            {
                int penalty = -stat_malus(depth);
                thisThread->mainHistory[us][ttMove.from_to()] << penalty;
                update_continuation_histories(ss, pos.moved_piece(ttMove), ttMove.to_sq(), penalty);
            }
        }

        // Partial workaround for the graph history interaction problem
        // For high rule50 counts don't produce transposition table cutoffs.
        if (pos.rule50_count() < 90)
            return ttValue >= beta && std::abs(ttValue) < VALUE_TB_WIN_IN_MAX_PLY
                   ? (ttValue * 3 + beta) / 4
                   : ttValue;
    }

    // Step 5. Tablebases probe
    if (!rootNode && !excludedMove && tbConfig.cardinality)
    {
        int piecesCount = pos.count<ALL_PIECES>();

        if (piecesCount <= tbConfig.cardinality
            && (piecesCount < tbConfig.cardinality || depth >= tbConfig.probeDepth)
            && pos.rule50_count() == 0 && !pos.can_castle(ANY_CASTLING))
        {
            TB::ProbeState err;
            TB::WDLScore   wdl = Tablebases::probe_wdl(pos, &err);

            // Force check of time on the next occasion
            if (is_mainthread())
                main_manager()->callsCnt = 0;

            if (err != TB::ProbeState::FAIL)
            {
                thisThread->tbHits.fetch_add(1, std::memory_order_relaxed);

                int drawScore = tbConfig.useRule50 ? 1 : 0;

                Value tbValue = VALUE_TB - ss->ply;

                // use the range VALUE_TB to VALUE_TB_WIN_IN_MAX_PLY to score
                value = wdl < -drawScore ? -tbValue
                      : wdl > drawScore  ? tbValue
                                         : VALUE_DRAW + 2 * wdl * drawScore;

                Bound b = wdl < -drawScore ? BOUND_UPPER
                        : wdl > drawScore  ? BOUND_LOWER
                                           : BOUND_EXACT;

                if (b == BOUND_EXACT || (b == BOUND_LOWER ? value >= beta : value <= alpha))
                {
                    tte->save(posKey, value_to_tt(value, ss->ply), ss->ttPv, b,
                              std::min(MAX_PLY - 1, depth + 6), Move::none(), VALUE_NONE,
                              tt.generation());

                    return value;
                }

                if (PvNode)
                {
                    if (b == BOUND_LOWER)
                        bestValue = value, alpha = std::max(alpha, bestValue);
                    else
                        maxValue = value;
                }
            }
        }
    }


    Value unadjustedStaticEval = VALUE_NONE;

    // Step 6. Static evaluation of the position
    if (ss->inCheck)
    {
        // Skip early pruning when in check
        ss->staticEval = eval = VALUE_NONE;
        improving             = false;
        goto moves_loop;
    }
    else if (excludedMove)
    {
        // Providing the hint that this node's accumulator will be used often
        // brings significant Elo gain (~13 Elo).
        Eval::NNUE::hint_common_parent_position(pos);
        unadjustedStaticEval = eval = ss->staticEval;
    }
    else if (ss->ttHit)
    {
        // Never assume anything about values stored in TT
        unadjustedStaticEval = tte->eval();
        if (unadjustedStaticEval == VALUE_NONE)
            unadjustedStaticEval = evaluate(pos, thisThread->optimism[us]);
        else if (PvNode)
            Eval::NNUE::hint_common_parent_position(pos);

<<<<<<< HEAD
        Value newEval =
          unadjustedStaticEval
          + thisThread->correctionHistory[us][pawn_structure_index<Correction>(pos)]
              * std::abs(thisThread->correctionHistory[us][pawn_structure_index<Correction>(pos)])
              / 16384;

        ss->staticEval = eval = to_static_eval(newEval);
=======
        ss->staticEval = eval = to_corrected_static_eval(unadjustedStaticEval, *thisThread, pos);
>>>>>>> ededadcd

        // ttValue can be used as a better position evaluation (~7 Elo)
        if (ttValue != VALUE_NONE && (tte->bound() & (ttValue > eval ? BOUND_LOWER : BOUND_UPPER)))
            eval = ttValue;
    }
    else
    {
        unadjustedStaticEval = ss->staticEval = eval = evaluate(pos, thisThread->optimism[us]);
        ss->staticEval = eval = to_corrected_static_eval(unadjustedStaticEval, *thisThread, pos);

        // Static evaluation is saved as it was before adjustment by correction history
        tte->save(posKey, VALUE_NONE, ss->ttPv, BOUND_NONE, DEPTH_NONE, Move::none(),
                  unadjustedStaticEval, tt.generation());
    }

    // Use static evaluation difference to improve quiet move ordering (~9 Elo)
    if (((ss - 1)->currentMove).is_ok() && !(ss - 1)->inCheck && !priorCapture)
    {
        int bonus = std::clamp(-14 * int((ss - 1)->staticEval + ss->staticEval), -1661, 1495);
        bonus     = bonus > 0 ? 2 * bonus : bonus / 2;
        thisThread->mainHistory[~us][((ss - 1)->currentMove).from_to()] << bonus;
        if (type_of(pos.piece_on(prevSq)) != PAWN && ((ss - 1)->currentMove).type_of() != PROMOTION)
            thisThread->pawnHistory[pawn_structure_index(pos)][pos.piece_on(prevSq)][prevSq]
              << bonus / 4;
    }

    // Set up the improving flag, which is true if current static evaluation is
    // bigger than the previous static evaluation at our turn (if we were in
    // check at our previous move we look at static evaluation at move prior to it
    // and if we were in check at move prior to it flag is set to true) and is
    // false otherwise. The improving flag is used in various pruning heuristics.
    improving = (ss - 2)->staticEval != VALUE_NONE
                ? ss->staticEval > (ss - 2)->staticEval
                : (ss - 4)->staticEval != VALUE_NONE && ss->staticEval > (ss - 4)->staticEval;

    // Step 7. Razoring (~1 Elo)
    // If eval is really low check with qsearch if it can exceed alpha, if it can't,
    // return a fail low.
    // Adjust razor margin according to cutoffCnt. (~1 Elo)
    if (eval < alpha - 450 - (332 - 160 * ((ss + 1)->cutoffCnt > 3)) * depth * depth)
    {
        value = qsearch<NonPV>(pos, ss, alpha - 1, alpha);
        if (value < alpha)
            return value;
    }

    // Step 8. Futility pruning: child node (~40 Elo)
    // The depth condition is important for mate finding.
    if (!ss->ttPv && depth < 11
        && eval - futility_margin(depth, cutNode && !ss->ttHit, improving)
               - (ss - 1)->statScore / 327
             >= beta
        && eval >= beta && eval < 28702  // smaller than TB wins
        && (!ttMove || ttCapture))
        return beta > VALUE_TB_LOSS_IN_MAX_PLY ? (eval + beta) / 2 : eval;

    // Step 9. Null move search with verification search (~35 Elo)
    if (!PvNode && (ss - 1)->currentMove != Move::null() && (ss - 1)->statScore < 17379
        && eval >= beta && eval >= ss->staticEval && ss->staticEval >= beta - 21 * depth + 329
        && !excludedMove && pos.non_pawn_material(us) && ss->ply >= thisThread->nmpMinPly
        && beta > VALUE_TB_LOSS_IN_MAX_PLY)
    {
        assert(eval - beta >= 0);

        // Null move dynamic reduction based on depth and eval
        Depth R = std::min(int(eval - beta) / 148, 6) + depth / 3 + 4;

        ss->currentMove         = Move::null();
        ss->continuationHistory = &thisThread->continuationHistory[0][0][NO_PIECE][0];

        pos.do_null_move(st, tt);

        Value nullValue = -search<NonPV>(pos, ss + 1, -beta, -beta + 1, depth - R, !cutNode);

        pos.undo_null_move();

        // Do not return unproven mate or TB scores
        if (nullValue >= beta && nullValue < VALUE_TB_WIN_IN_MAX_PLY)
        {
            if (thisThread->nmpMinPly || depth < 16)
                return nullValue;

            assert(!thisThread->nmpMinPly);  // Recursive verification is not allowed

            // Do verification search at high depths, with null move pruning disabled
            // until ply exceeds nmpMinPly.
            thisThread->nmpMinPly = ss->ply + 3 * (depth - R) / 4;

            Value v = search<NonPV>(pos, ss, beta - 1, beta, depth - R, false);

            thisThread->nmpMinPly = 0;

            if (v >= beta)
                return nullValue;
        }
    }

    // Step 10. Internal iterative reductions (~9 Elo)
    // For PV nodes without a ttMove, we decrease depth by 2,
    // or by 4 if the current position is present in the TT and
    // the stored depth is greater than or equal to the current depth.
    // Use qsearch if depth <= 0.
    if (PvNode && !ttMove)
        depth -= 2 + 2 * (ss->ttHit && tte->depth() >= depth);

    if (depth <= 0)
        return qsearch<PV>(pos, ss, alpha, beta);

    // For cutNodes without a ttMove, we decrease depth by 2 if depth is high enough.
    if (cutNode && depth >= 8 && !ttMove)
        depth -= 2;

    probCutBeta = beta + 182 - 68 * improving;

    // Step 11. ProbCut (~10 Elo)
    // If we have a good enough capture (or queen promotion) and a reduced search returns a value
    // much above beta, we can (almost) safely prune the previous move.
    if (
      !PvNode && depth > 3
      && std::abs(beta) < VALUE_TB_WIN_IN_MAX_PLY
      // If value from transposition table is lower than probCutBeta, don't attempt probCut
      // there and in further interactions with transposition table cutoff depth is set to depth - 3
      // because probCut search has depth set to depth - 4 but we also do a move before it
      // So effective depth is equal to depth - 3
      && !(tte->depth() >= depth - 3 && ttValue != VALUE_NONE && ttValue < probCutBeta))
    {
        assert(probCutBeta < VALUE_INFINITE && probCutBeta > beta);

        MovePicker mp(pos, ttMove, probCutBeta - ss->staticEval, &thisThread->captureHistory);

        while ((move = mp.next_move()) != Move::none())
            if (move != excludedMove && pos.legal(move))
            {
                assert(pos.capture_stage(move));

                // Prefetch the TT entry for the resulting position
                prefetch(tt.first_entry(pos.key_after(move)));

                ss->currentMove = move;
                ss->continuationHistory =
                  &this
                     ->continuationHistory[ss->inCheck][true][pos.moved_piece(move)][move.to_sq()];

                thisThread->nodes.fetch_add(1, std::memory_order_relaxed);
                pos.do_move(move, st);

                // Perform a preliminary qsearch to verify that the move holds
                value = -qsearch<NonPV>(pos, ss + 1, -probCutBeta, -probCutBeta + 1);

                // If the qsearch held, perform the regular search
                if (value >= probCutBeta)
                    value = -search<NonPV>(pos, ss + 1, -probCutBeta, -probCutBeta + 1, depth - 4,
                                           !cutNode);

                pos.undo_move(move);

                if (value >= probCutBeta)
                {
                    // Save ProbCut data into transposition table
                    tte->save(posKey, value_to_tt(value, ss->ply), ss->ttPv, BOUND_LOWER, depth - 3,
                              move, unadjustedStaticEval, tt.generation());
                    return std::abs(value) < VALUE_TB_WIN_IN_MAX_PLY ? value - (probCutBeta - beta)
                                                                     : value;
                }
            }

        Eval::NNUE::hint_common_parent_position(pos);
    }

moves_loop:  // When in check, search starts here

    // Step 12. A small Probcut idea, when we are in check (~4 Elo)
    probCutBeta = beta + 446;
    if (ss->inCheck && !PvNode && ttCapture && (tte->bound() & BOUND_LOWER)
        && tte->depth() >= depth - 4 && ttValue >= probCutBeta
        && std::abs(ttValue) < VALUE_TB_WIN_IN_MAX_PLY && std::abs(beta) < VALUE_TB_WIN_IN_MAX_PLY)
        return probCutBeta;

    const PieceToHistory* contHist[] = {(ss - 1)->continuationHistory,
                                        (ss - 2)->continuationHistory,
                                        (ss - 3)->continuationHistory,
                                        (ss - 4)->continuationHistory,
                                        nullptr,
                                        (ss - 6)->continuationHistory};

    Move countermove =
      prevSq != SQ_NONE ? thisThread->counterMoves[pos.piece_on(prevSq)][prevSq] : Move::none();

    MovePicker mp(pos, ttMove, depth, &thisThread->mainHistory, &thisThread->captureHistory,
                  contHist, &thisThread->pawnHistory, countermove, ss->killers);

    value            = bestValue;
    moveCountPruning = false;

    // Step 13. Loop through all pseudo-legal moves until no moves remain
    // or a beta cutoff occurs.
    while ((move = mp.next_move(moveCountPruning)) != Move::none())
    {
        assert(move.is_ok());

        if (move == excludedMove)
            continue;

        // Check for legality
        if (!pos.legal(move))
            continue;

        // At root obey the "searchmoves" option and skip moves not listed in Root
        // Move List. In MultiPV mode we also skip PV moves that have been already
        // searched and those of lower "TB rank" if we are in a TB root position.
        if (rootNode
            && !std::count(thisThread->rootMoves.begin() + thisThread->pvIdx,
                           thisThread->rootMoves.begin() + thisThread->pvLast, move))
            continue;

        ss->moveCount = ++moveCount;

        if (rootNode && is_mainthread()
            && main_manager()->tm.elapsed(threads.nodes_searched()) > 3000)
            sync_cout << "info depth " << depth << " currmove "
                      << UCI::move(move, pos.is_chess960()) << " currmovenumber "
                      << moveCount + thisThread->pvIdx << sync_endl;
        if (PvNode)
            (ss + 1)->pv = nullptr;

        extension  = 0;
        capture    = pos.capture_stage(move);
        movedPiece = pos.moved_piece(move);
        givesCheck = pos.gives_check(move);

        // Calculate new depth for this move
        newDepth = depth - 1;

        int delta = beta - alpha;

        Depth r = reduction(improving, depth, moveCount, delta);

        // Step 14. Pruning at shallow depth (~120 Elo).
        // Depth conditions are important for mate finding.
        if (!rootNode && pos.non_pawn_material(us) && bestValue > VALUE_TB_LOSS_IN_MAX_PLY)
        {
            // Skip quiet moves if movecount exceeds our FutilityMoveCount threshold (~8 Elo)
            if (!moveCountPruning)
                moveCountPruning = moveCount >= futility_move_count(improving, depth);

            // Reduced depth of the next LMR search
            int lmrDepth = newDepth - r;

            if (capture || givesCheck)
            {
                // Futility pruning for captures (~2 Elo)
                if (!givesCheck && lmrDepth < 7 && !ss->inCheck)
                {
                    Piece capturedPiece = pos.piece_on(move.to_sq());
                    int   futilityEval =
                      ss->staticEval + 279 + 295 * lmrDepth + PieceValue[capturedPiece]
                      + thisThread->captureHistory[movedPiece][move.to_sq()][type_of(capturedPiece)]
                          / 7;
                    if (futilityEval < alpha)
                        continue;
                }

                // SEE based pruning for captures and checks (~11 Elo)
                if (!pos.see_ge(move, -204 * depth))
                    continue;
            }
            else
            {
                int history =
                  (*contHist[0])[movedPiece][move.to_sq()]
                  + (*contHist[1])[movedPiece][move.to_sq()]
                  + (*contHist[3])[movedPiece][move.to_sq()]
                  + thisThread->pawnHistory[pawn_structure_index(pos)][movedPiece][move.to_sq()];

                // Continuation history based pruning (~2 Elo)
                if (lmrDepth < 6 && history < -4215 * depth)
                    continue;

                history += 2 * thisThread->mainHistory[us][move.from_to()];

                lmrDepth += history / 6658;

                // Futility pruning: parent node (~13 Elo)
                if (!ss->inCheck && lmrDepth < 15
                    && ss->staticEval + (bestValue < ss->staticEval - 58 ? 139 : 55)
                           + 121 * lmrDepth
                         <= alpha)
                    continue;

                lmrDepth = std::max(lmrDepth, 0);

                // Prune moves with negative SEE (~4 Elo)
                if (!pos.see_ge(move, -26 * lmrDepth * lmrDepth))
                    continue;
            }
        }

        // Step 15. Extensions (~100 Elo)
        // We take care to not overdo to avoid search getting stuck.
        if (ss->ply < thisThread->rootDepth * 2)
        {
            // Singular extension search (~94 Elo). If all moves but one fail low on a
            // search of (alpha-s, beta-s), and just one fails high on (alpha, beta),
            // then that move is singular and should be extended. To verify this we do
            // a reduced search on the position excluding the ttMove and if the result
            // is lower than ttValue minus a margin, then we will extend the ttMove.

            // Note: the depth margin and singularBeta margin are known for having non-linear
            // scaling. Their values are optimized to time controls of 180+1.8 and longer
            // so changing them requires tests at these types of time controls.
            // Recursive singular search is avoided.
            if (!rootNode && move == ttMove && !excludedMove
                && depth >= 4 - (thisThread->completedDepth > 29) + ss->ttPv
                && std::abs(ttValue) < VALUE_TB_WIN_IN_MAX_PLY && (tte->bound() & BOUND_LOWER)
                && tte->depth() >= depth - 3)
            {
                Value singularBeta  = ttValue - (62 + 52 * (ss->ttPv && !PvNode)) * depth / 64;
                Depth singularDepth = newDepth / 2;

                ss->excludedMove = move;
                value =
                  search<NonPV>(pos, ss, singularBeta - 1, singularBeta, singularDepth, cutNode);
                ss->excludedMove = Move::none();

                if (value < singularBeta)
                {
                    extension = 1;

                    // Avoid search explosion by limiting the number of double extensions
                    if (!PvNode && ss->doubleExtensions <= 16)
                    {
                        extension = 2 + (value < singularBeta - 78 && !ttCapture);
                        depth += depth < 16;
                    }
                }

                // Multi-cut pruning
                // Our ttMove is assumed to fail high based on the bound of the TT entry,
                // and if after excluding the ttMove with a reduced search we fail high over the original beta,
                // we assume this expected cut-node is not singular (multiple moves fail high),
                // and we can prune the whole subtree by returning a softbound.
                else if (singularBeta >= beta)
                    return singularBeta;

                // Negative extensions
                // If other moves failed high over (ttValue - margin) without the ttMove on a reduced search,
                // but we cannot do multi-cut because (ttValue - margin) is lower than the original beta,
                // we do not know if the ttMove is singular or can do a multi-cut,
                // so we reduce the ttMove in favor of other moves based on some conditions:

                // If the ttMove is assumed to fail high over current beta (~7 Elo)
                else if (ttValue >= beta)
                    extension = -2 - !PvNode;

                // If we are on a cutNode but the ttMove is not assumed to fail high over current beta (~1 Elo)
                else if (cutNode)
                    extension = -2;

                // If the ttMove is assumed to fail low over the value of the reduced search (~1 Elo)
                else if (ttValue <= value)
                    extension = -1;
            }

            // Check extensions (~1 Elo)
            else if (givesCheck && depth > 10)
                extension = 1;

            // Quiet ttMove extensions (~1 Elo)
            else if (PvNode && move == ttMove && move == ss->killers[0]
                     && (*contHist[0])[movedPiece][move.to_sq()] >= 4339)
                extension = 1;

            // Recapture extensions (~1 Elo)
            else if (PvNode && move == ttMove && move.to_sq() == prevSq
                     && thisThread->captureHistory[movedPiece][move.to_sq()]
                                                  [type_of(pos.piece_on(move.to_sq()))]
                          > 4356)
                extension = 1;
        }

        // Add extension to new depth
        newDepth += extension;
        ss->doubleExtensions = (ss - 1)->doubleExtensions + (extension >= 2);

        // Speculative prefetch as early as possible
        prefetch(tt.first_entry(pos.key_after(move)));

        // Update the current move (this must be done after singular extension search)
        ss->currentMove = move;
        ss->continuationHistory =
          &thisThread->continuationHistory[ss->inCheck][capture][movedPiece][move.to_sq()];

        // Step 16. Make the move
        thisThread->nodes.fetch_add(1, std::memory_order_relaxed);
        pos.do_move(move, st, givesCheck);

        // Decrease reduction if position is or has been on the PV (~5 Elo)
        if (ss->ttPv)
            r -= 1 + (ttValue > alpha) + (ttValue > beta && tte->depth() >= depth);

        // Decrease reduction if opponent's move count is high (~1 Elo)
        if ((ss - 1)->moveCount > 7)
            r--;

        // Increase reduction for cut nodes (~4 Elo)
        if (cutNode)
            r += 2 - (tte->depth() >= depth && ss->ttPv);

        // Increase reduction if ttMove is a capture (~3 Elo)
        if (ttCapture)
            r++;

        // Decrease reduction for PvNodes (~3 Elo)
        if (PvNode && tte->bound() != BOUND_UPPER)
            r--;

        // Increase reduction on repetition (~1 Elo)
        if (move == (ss - 4)->currentMove && pos.has_repeated())
            r += 2;

        // Increase reduction if next ply has a lot of fail high (~5 Elo)
        if ((ss + 1)->cutoffCnt > 3)
            r++;

        // Set reduction to 0 for first picked move (ttMove) (~2 Elo)
        // Nullifies all previous reduction adjustments to ttMove and leaves only history to do them
        else if (move == ttMove)
            r = 0;

        ss->statScore = 2 * thisThread->mainHistory[us][move.from_to()]
                      + (*contHist[0])[movedPiece][move.to_sq()]
                      + (*contHist[1])[movedPiece][move.to_sq()]
                      + (*contHist[3])[movedPiece][move.to_sq()] - 4409;

        // Decrease/increase reduction for moves with a good/bad history (~25 Elo)
        r -= ss->statScore / 14894;

        // Step 17. Late moves reduction / extension (LMR, ~117 Elo)
        if (depth >= 2 && moveCount > 1 + rootNode)
        {
            // In general we want to cap the LMR depth search at newDepth, but when
            // reduction is negative, we allow this move a limited search extension
            // beyond the first move depth. This may lead to hidden double extensions.
            // To prevent problems when the max value is less than the min value,
            // std::clamp has been replaced by a more robust implementation.
            Depth d = std::max(1, std::min(newDepth - r, newDepth + 1));

            value = -search<NonPV>(pos, ss + 1, -(alpha + 1), -alpha, d, true);

            // Do a full-depth search when reduced LMR search fails high
            if (value > alpha && d < newDepth)
            {
                // Adjust full-depth search based on LMR results - if the result
                // was good enough search deeper, if it was bad enough search shallower.
                const bool doDeeperSearch    = value > (bestValue + 49 + 2 * newDepth);  // (~1 Elo)
                const bool doShallowerSearch = value < bestValue + newDepth;             // (~2 Elo)

                newDepth += doDeeperSearch - doShallowerSearch;

                if (newDepth > d)
                    value = -search<NonPV>(pos, ss + 1, -(alpha + 1), -alpha, newDepth, !cutNode);

                // Post LMR continuation history updates (~1 Elo)
                int bonus = value <= alpha ? -stat_malus(newDepth)
                          : value >= beta  ? stat_bonus(newDepth)
                                           : 0;

                update_continuation_histories(ss, movedPiece, move.to_sq(), bonus);
            }
        }

        // Step 18. Full-depth search when LMR is skipped
        else if (!PvNode || moveCount > 1)
        {
            // Increase reduction if ttMove is not present (~1 Elo)
            if (!ttMove)
                r += 2;

            // Note that if expected reduction is high, we reduce search depth by 1 here (~9 Elo)
            value = -search<NonPV>(pos, ss + 1, -(alpha + 1), -alpha, newDepth - (r > 3), !cutNode);
        }

        // For PV nodes only, do a full PV search on the first move or after a fail high,
        // otherwise let the parent node fail low with value <= alpha and try another move.
        if (PvNode && (moveCount == 1 || value > alpha))
        {
            (ss + 1)->pv    = pv;
            (ss + 1)->pv[0] = Move::none();

            value = -search<PV>(pos, ss + 1, -beta, -alpha, newDepth, false);
        }

        // Step 19. Undo move
        pos.undo_move(move);

        assert(value > -VALUE_INFINITE && value < VALUE_INFINITE);

        // Step 20. Check for a new best move
        // Finished searching the move. If a stop occurred, the return value of
        // the search cannot be trusted, and we return immediately without
        // updating best move, PV and TT.
        if (threads.stop.load(std::memory_order_relaxed))
            return VALUE_ZERO;

        if (rootNode)
        {
            RootMove& rm =
              *std::find(thisThread->rootMoves.begin(), thisThread->rootMoves.end(), move);

            rm.averageScore =
              rm.averageScore != -VALUE_INFINITE ? (2 * value + rm.averageScore) / 3 : value;

            // PV move or new best move?
            if (moveCount == 1 || value > alpha)
            {
                rm.score = rm.uciScore = value;
                rm.selDepth            = thisThread->selDepth;
                rm.scoreLowerbound = rm.scoreUpperbound = false;

                if (value >= beta)
                {
                    rm.scoreLowerbound = true;
                    rm.uciScore        = beta;
                }
                else if (value <= alpha)
                {
                    rm.scoreUpperbound = true;
                    rm.uciScore        = alpha;
                }

                rm.pv.resize(1);

                assert((ss + 1)->pv);

                for (Move* m = (ss + 1)->pv; *m != Move::none(); ++m)
                    rm.pv.push_back(*m);

                // We record how often the best move has been changed in each iteration.
                // This information is used for time management. In MultiPV mode,
                // we must take care to only do this for the first PV line.
                if (moveCount > 1 && !thisThread->pvIdx)
                    ++thisThread->bestMoveChanges;
            }
            else
                // All other moves but the PV, are set to the lowest value: this
                // is not a problem when sorting because the sort is stable and the
                // move position in the list is preserved - just the PV is pushed up.
                rm.score = -VALUE_INFINITE;
        }

        if (value > bestValue)
        {
            bestValue = value;

            if (value > alpha)
            {
                bestMove = move;

                if (PvNode && !rootNode)  // Update pv even in fail-high case
                    update_pv(ss->pv, move, (ss + 1)->pv);

                if (value >= beta)
                {
                    ss->cutoffCnt += 1 + !ttMove;
                    assert(value >= beta);  // Fail high
                    break;
                }
                else
                {
                    // Reduce other moves if we have found at least one score improvement (~2 Elo)
                    if (depth > 2 && depth < 13 && beta < 13710 && value > -12589)
                        depth -= 2;

                    assert(depth > 0);
                    alpha = value;  // Update alpha! Always alpha < beta
                }
            }
        }

        // If the move is worse than some previously searched move,
        // remember it, to update its stats later.
        if (move != bestMove && moveCount <= 32)
        {
            if (capture)
                capturesSearched[captureCount++] = move;

            else
                quietsSearched[quietCount++] = move;
        }
    }

    // Step 21. Check for mate and stalemate
    // All legal moves have been searched and if there are no legal moves, it
    // must be a mate or a stalemate. If we are in a singular extension search then
    // return a fail low score.

    assert(moveCount || !ss->inCheck || excludedMove || !MoveList<LEGAL>(pos).size());

    if (!moveCount)
        bestValue = excludedMove ? alpha : ss->inCheck ? mated_in(ss->ply) : VALUE_DRAW;

    // If there is a move that produces search value greater than alpha we update the stats of searched moves
    else if (bestMove)
        update_all_stats(pos, ss, *this, bestMove, bestValue, beta, prevSq, quietsSearched,
                         quietCount, capturesSearched, captureCount, depth);

    // Bonus for prior countermove that caused the fail low
    else if (!priorCapture && prevSq != SQ_NONE)
    {
        int bonus = (depth > 5) + (PvNode || cutNode) + ((ss - 1)->statScore < -15401)
                  + ((ss - 1)->moveCount > 11);
        update_continuation_histories(ss - 1, pos.piece_on(prevSq), prevSq,
                                      stat_bonus(depth) * bonus);
        thisThread->mainHistory[~us][((ss - 1)->currentMove).from_to()]
          << stat_bonus(depth) * bonus / 2;
    }

    if (PvNode)
        bestValue = std::min(bestValue, maxValue);

    // If no good move is found and the previous position was ttPv, then the previous
    // opponent move is probably good and the new position is added to the search tree. (~7 Elo)
    if (bestValue <= alpha)
        ss->ttPv = ss->ttPv || ((ss - 1)->ttPv && depth > 3);

    // Write gathered information in transposition table
    // Static evaluation is saved as it was before correction history
    if (!excludedMove && !(rootNode && thisThread->pvIdx))
        tte->save(posKey, value_to_tt(bestValue, ss->ply), ss->ttPv,
                  bestValue >= beta    ? BOUND_LOWER
                  : PvNode && bestMove ? BOUND_EXACT
                                       : BOUND_UPPER,
                  depth, bestMove, unadjustedStaticEval, tt.generation());

    // Adjust correction history
    if (!ss->inCheck && (!bestMove || !pos.capture(bestMove))
        && !(bestValue >= beta && bestValue <= ss->staticEval)
        && !(!bestMove && bestValue >= ss->staticEval))
    {
        auto bonus = std::clamp(int(bestValue - ss->staticEval) * depth / 8,
                                -CORRECTION_HISTORY_LIMIT / 4, CORRECTION_HISTORY_LIMIT / 4);
        thisThread->correctionHistory[us][pawn_structure_index<Correction>(pos)] << bonus;
    }

    assert(bestValue > -VALUE_INFINITE && bestValue < VALUE_INFINITE);

    return bestValue;
}


// Quiescence search function, which is called by the main search
// function with zero depth, or recursively with further decreasing depth per call.
// (~155 Elo)
template<NodeType nodeType>
Value Search::Worker::qsearch(Position& pos, Stack* ss, Value alpha, Value beta, Depth depth) {

    static_assert(nodeType != Root);
    constexpr bool PvNode = nodeType == PV;

    assert(alpha >= -VALUE_INFINITE && alpha < beta && beta <= VALUE_INFINITE);
    assert(PvNode || (alpha == beta - 1));
    assert(depth <= 0);

    // Check if we have an upcoming move that draws by repetition, or
    // if the opponent had an alternative move earlier to this position.
    if (alpha < VALUE_DRAW && pos.has_game_cycle(ss->ply))
    {
        alpha = value_draw(this->nodes);
        if (alpha >= beta)
            return alpha;
    }

    Move      pv[MAX_PLY + 1];
    StateInfo st;
    ASSERT_ALIGNED(&st, Eval::NNUE::CacheLineSize);

    TTEntry* tte;
    Key      posKey;
    Move     ttMove, move, bestMove;
    Depth    ttDepth;
    Value    bestValue, value, ttValue, futilityValue, futilityBase;
    bool     pvHit, givesCheck, capture;
    int      moveCount;
    Color    us = pos.side_to_move();

    // Step 1. Initialize node
    if (PvNode)
    {
        (ss + 1)->pv = pv;
        ss->pv[0]    = Move::none();
    }

    Worker* thisThread = this;
    bestMove           = Move::none();
    ss->inCheck        = pos.checkers();
    moveCount          = 0;

    // Used to send selDepth info to GUI (selDepth counts from 1, ply from 0)
    if (PvNode && thisThread->selDepth < ss->ply + 1)
        thisThread->selDepth = ss->ply + 1;

    // Step 2. Check for an immediate draw or maximum ply reached
    if (pos.is_draw(ss->ply) || ss->ply >= MAX_PLY)
        return (ss->ply >= MAX_PLY && !ss->inCheck) ? evaluate(pos, thisThread->optimism[us])
                                                    : VALUE_DRAW;

    assert(0 <= ss->ply && ss->ply < MAX_PLY);

    // Decide the replacement and cutoff priority of the qsearch TT entries
    ttDepth = ss->inCheck || depth >= DEPTH_QS_CHECKS ? DEPTH_QS_CHECKS : DEPTH_QS_NO_CHECKS;

    // Step 3. Transposition table lookup
    posKey  = pos.key();
    tte     = tt.probe(posKey, ss->ttHit);
    ttValue = ss->ttHit ? value_from_tt(tte->value(), ss->ply, pos.rule50_count()) : VALUE_NONE;
    ttMove  = ss->ttHit ? tte->move() : Move::none();
    pvHit   = ss->ttHit && tte->is_pv();

    // At non-PV nodes we check for an early TT cutoff
    if (!PvNode && tte->depth() >= ttDepth
        && ttValue != VALUE_NONE  // Only in case of TT access race or if !ttHit
        && (tte->bound() & (ttValue >= beta ? BOUND_LOWER : BOUND_UPPER)))
        return ttValue;

    Value unadjustedStaticEval = VALUE_NONE;

    // Step 4. Static evaluation of the position
    if (ss->inCheck)
        bestValue = futilityBase = -VALUE_INFINITE;
    else
    {
        if (ss->ttHit)
        {
            // Never assume anything about values stored in TT
            if ((unadjustedStaticEval = ss->staticEval = bestValue = tte->eval()) == VALUE_NONE)
                unadjustedStaticEval = ss->staticEval = bestValue =
                  evaluate(pos, thisThread->optimism[us]);
            ss->staticEval = bestValue =
              to_corrected_static_eval(unadjustedStaticEval, *thisThread, pos);

            // ttValue can be used as a better position evaluation (~13 Elo)
            if (ttValue != VALUE_NONE
                && (tte->bound() & (ttValue > bestValue ? BOUND_LOWER : BOUND_UPPER)))
                bestValue = ttValue;
        }
        else
        {
            // In case of null move search, use previous static eval with a different sign
            unadjustedStaticEval = ss->staticEval = bestValue =
              (ss - 1)->currentMove != Move::null() ? evaluate(pos, thisThread->optimism[us])
                                                    : -(ss - 1)->staticEval;
            ss->staticEval = bestValue =
              to_corrected_static_eval(unadjustedStaticEval, *thisThread, pos);
        }

        // Stand pat. Return immediately if static value is at least beta
        if (bestValue >= beta)
        {
            if (!ss->ttHit)
                tte->save(posKey, value_to_tt(bestValue, ss->ply), false, BOUND_LOWER, DEPTH_NONE,
                          Move::none(), unadjustedStaticEval, tt.generation());

            return bestValue;
        }

        if (bestValue > alpha)
            alpha = bestValue;

        futilityBase = ss->staticEval + 204;
    }

    const PieceToHistory* contHist[] = {(ss - 1)->continuationHistory,
                                        (ss - 2)->continuationHistory};

    // Initialize a MovePicker object for the current position, and prepare
    // to search the moves. Because the depth is <= 0 here, only captures,
    // queen promotions, and other checks (only if depth >= DEPTH_QS_CHECKS)
    // will be generated.
    Square     prevSq = ((ss - 1)->currentMove).is_ok() ? ((ss - 1)->currentMove).to_sq() : SQ_NONE;
    MovePicker mp(pos, ttMove, depth, &thisThread->mainHistory, &thisThread->captureHistory,
                  contHist, &thisThread->pawnHistory);

    int quietCheckEvasions = 0;

    // Step 5. Loop through all pseudo-legal moves until no moves remain
    // or a beta cutoff occurs.
    while ((move = mp.next_move()) != Move::none())
    {
        assert(move.is_ok());

        // Check for legality
        if (!pos.legal(move))
            continue;

        givesCheck = pos.gives_check(move);
        capture    = pos.capture_stage(move);

        moveCount++;

        // Step 6. Pruning
        if (bestValue > VALUE_TB_LOSS_IN_MAX_PLY && pos.non_pawn_material(us))
        {
            // Futility pruning and moveCount pruning (~10 Elo)
            if (!givesCheck && move.to_sq() != prevSq && futilityBase > VALUE_TB_LOSS_IN_MAX_PLY
                && move.type_of() != PROMOTION)
            {
                if (moveCount > 2)
                    continue;

                futilityValue = futilityBase + PieceValue[pos.piece_on(move.to_sq())];

                // If static eval + value of piece we are going to capture is much lower
                // than alpha we can prune this move.
                if (futilityValue <= alpha)
                {
                    bestValue = std::max(bestValue, futilityValue);
                    continue;
                }

                // If static eval is much lower than alpha and move is not winning material
                // we can prune this move.
                if (futilityBase <= alpha && !pos.see_ge(move, VALUE_ZERO + 1))
                {
                    bestValue = std::max(bestValue, futilityBase);
                    continue;
                }

                // If static exchange evaluation is much worse than what is needed to not
                // fall below alpha we can prune this move.
                if (futilityBase > alpha && !pos.see_ge(move, (alpha - futilityBase) * 4))
                {
                    bestValue = alpha;
                    continue;
                }
            }

            // We prune after the second quiet check evasion move, where being 'in check' is
            // implicitly checked through the counter, and being a 'quiet move' apart from
            // being a tt move is assumed after an increment because captures are pushed ahead.
            if (quietCheckEvasions > 1)
                break;

            // Continuation history based pruning (~3 Elo)
            if (!capture && (*contHist[0])[pos.moved_piece(move)][move.to_sq()] < 0
                && (*contHist[1])[pos.moved_piece(move)][move.to_sq()] < 0)
                continue;

            // Do not search moves with bad enough SEE values (~5 Elo)
            if (!pos.see_ge(move, -75))
                continue;
        }

        // Speculative prefetch as early as possible
        prefetch(tt.first_entry(pos.key_after(move)));

        // Update the current move
        ss->currentMove = move;
        ss->continuationHistory =
          &thisThread
             ->continuationHistory[ss->inCheck][capture][pos.moved_piece(move)][move.to_sq()];

        quietCheckEvasions += !capture && ss->inCheck;

        // Step 7. Make and search the move
        thisThread->nodes.fetch_add(1, std::memory_order_relaxed);
        pos.do_move(move, st, givesCheck);
        value = -qsearch<nodeType>(pos, ss + 1, -beta, -alpha, depth - 1);
        pos.undo_move(move);

        assert(value > -VALUE_INFINITE && value < VALUE_INFINITE);

        // Step 8. Check for a new best move
        if (value > bestValue)
        {
            bestValue = value;

            if (value > alpha)
            {
                bestMove = move;

                if (PvNode)  // Update pv even in fail-high case
                    update_pv(ss->pv, move, (ss + 1)->pv);

                if (value < beta)  // Update alpha here!
                    alpha = value;
                else
                    break;  // Fail high
            }
        }
    }

    // Step 9. Check for mate
    // All legal moves have been searched. A special case: if we're in check
    // and no legal moves were found, it is checkmate.
    if (ss->inCheck && bestValue == -VALUE_INFINITE)
    {
        assert(!MoveList<LEGAL>(pos).size());

        return mated_in(ss->ply);  // Plies to mate from the root
    }

    if (std::abs(bestValue) < VALUE_TB_WIN_IN_MAX_PLY && bestValue >= beta)
        bestValue = (3 * bestValue + beta) / 4;

    // Save gathered info in transposition table
    // Static evaluation is saved as it was before adjustment by correction history
    tte->save(posKey, value_to_tt(bestValue, ss->ply), pvHit,
              bestValue >= beta ? BOUND_LOWER : BOUND_UPPER, ttDepth, bestMove,
              unadjustedStaticEval, tt.generation());

    assert(bestValue > -VALUE_INFINITE && bestValue < VALUE_INFINITE);

    return bestValue;
}


namespace {
// Adjusts a mate or TB score from "plies to mate from the root"
// to "plies to mate from the current position". Standard scores are unchanged.
// The function is called before storing a value in the transposition table.
Value value_to_tt(Value v, int ply) {

    assert(v != VALUE_NONE);

    return v >= VALUE_TB_WIN_IN_MAX_PLY ? v + ply : v <= VALUE_TB_LOSS_IN_MAX_PLY ? v - ply : v;
}


// Inverse of value_to_tt(): it adjusts a mate or TB score
// from the transposition table (which refers to the plies to mate/be mated from
// current position) to "plies to mate/be mated (TB win/loss) from the root".
// However, to avoid potentially false mate or TB scores related to the 50 moves rule
// and the graph history interaction, we return the highest non-TB score instead.
Value value_from_tt(Value v, int ply, int r50c) {

    if (v == VALUE_NONE)
        return VALUE_NONE;

    // handle TB win or better
    if (v >= VALUE_TB_WIN_IN_MAX_PLY)
    {
        // Downgrade a potentially false mate score
        if (v >= VALUE_MATE_IN_MAX_PLY && VALUE_MATE - v > 100 - r50c)
            return VALUE_TB_WIN_IN_MAX_PLY - 1;

        // Downgrade a potentially false TB score.
        if (VALUE_TB - v > 100 - r50c)
            return VALUE_TB_WIN_IN_MAX_PLY - 1;

        return v - ply;
    }

    // handle TB loss or worse
    if (v <= VALUE_TB_LOSS_IN_MAX_PLY)
    {
        // Downgrade a potentially false mate score.
        if (v <= VALUE_MATED_IN_MAX_PLY && VALUE_MATE + v > 100 - r50c)
            return VALUE_TB_LOSS_IN_MAX_PLY + 1;

        // Downgrade a potentially false TB score.
        if (VALUE_TB + v > 100 - r50c)
            return VALUE_TB_LOSS_IN_MAX_PLY + 1;

        return v + ply;
    }

    return v;
}


// Adds current move and appends child pv[]
void update_pv(Move* pv, Move move, const Move* childPv) {

    for (*pv++ = move; childPv && *childPv != Move::none();)
        *pv++ = *childPv++;
    *pv = Move::none();
}


// Updates stats at the end of search() when a bestMove is found
void update_all_stats(const Position& pos,
                      Stack*          ss,
                      Search::Worker& workerThread,
                      Move            bestMove,
                      Value           bestValue,
                      Value           beta,
                      Square          prevSq,
                      Move*           quietsSearched,
                      int             quietCount,
                      Move*           capturesSearched,
                      int             captureCount,
                      Depth           depth) {

    Color                  us             = pos.side_to_move();
    CapturePieceToHistory& captureHistory = workerThread.captureHistory;
    Piece                  moved_piece    = pos.moved_piece(bestMove);
    PieceType              captured;

    int quietMoveBonus = stat_bonus(depth + 1);
    int quietMoveMalus = stat_malus(depth);

    if (!pos.capture_stage(bestMove))
    {
        int bestMoveBonus = bestValue > beta + 167 ? quietMoveBonus      // larger bonus
                                                   : stat_bonus(depth);  // smaller bonus

        // Increase stats for the best move in case it was a quiet move
        update_quiet_stats(pos, ss, workerThread, bestMove, bestMoveBonus);

        int pIndex = pawn_structure_index(pos);
        workerThread.pawnHistory[pIndex][moved_piece][bestMove.to_sq()] << quietMoveBonus;

        // Decrease stats for all non-best quiet moves
        for (int i = 0; i < quietCount; ++i)
        {
            workerThread
                .pawnHistory[pIndex][pos.moved_piece(quietsSearched[i])][quietsSearched[i].to_sq()]
              << -quietMoveMalus;

            workerThread.mainHistory[us][quietsSearched[i].from_to()] << -quietMoveMalus;
            update_continuation_histories(ss, pos.moved_piece(quietsSearched[i]),
                                          quietsSearched[i].to_sq(), -quietMoveMalus);
        }
    }
    else
    {
        // Increase stats for the best move in case it was a capture move
        captured = type_of(pos.piece_on(bestMove.to_sq()));
        captureHistory[moved_piece][bestMove.to_sq()][captured] << quietMoveBonus;
    }

    // Extra penalty for a quiet early move that was not a TT move or
    // main killer move in previous ply when it gets refuted.
    if (prevSq != SQ_NONE
        && ((ss - 1)->moveCount == 1 + (ss - 1)->ttHit
            || ((ss - 1)->currentMove == (ss - 1)->killers[0]))
        && !pos.captured_piece())
        update_continuation_histories(ss - 1, pos.piece_on(prevSq), prevSq, -quietMoveMalus);

    // Decrease stats for all non-best capture moves
    for (int i = 0; i < captureCount; ++i)
    {
        moved_piece = pos.moved_piece(capturesSearched[i]);
        captured    = type_of(pos.piece_on(capturesSearched[i].to_sq()));
        captureHistory[moved_piece][capturesSearched[i].to_sq()][captured] << -quietMoveMalus;
    }
}


// Updates histories of the move pairs formed
// by moves at ply -1, -2, -3, -4, and -6 with current move.
void update_continuation_histories(Stack* ss, Piece pc, Square to, int bonus) {

    for (int i : {1, 2, 3, 4, 6})
    {
        // Only update the first 2 continuation histories if we are in check
        if (ss->inCheck && i > 2)
            break;
        if (((ss - i)->currentMove).is_ok())
            (*(ss - i)->continuationHistory)[pc][to] << bonus / (1 + 3 * (i == 3));
    }
}


// Updates move sorting heuristics
void update_quiet_stats(
  const Position& pos, Stack* ss, Search::Worker& workerThread, Move move, int bonus) {

    // Update killers
    if (ss->killers[0] != move)
    {
        ss->killers[1] = ss->killers[0];
        ss->killers[0] = move;
    }

    Color us = pos.side_to_move();
    workerThread.mainHistory[us][move.from_to()] << bonus;
    update_continuation_histories(ss, pos.moved_piece(move), move.to_sq(), bonus);

    // Update countermove history
    if (((ss - 1)->currentMove).is_ok())
    {
        Square prevSq                                           = ((ss - 1)->currentMove).to_sq();
        workerThread.counterMoves[pos.piece_on(prevSq)][prevSq] = move;
    }
}
}

// When playing with strength handicap, choose the best move among a set of RootMoves
// using a statistical rule dependent on 'level'. Idea by Heinz van Saanen.
Move Skill::pick_best(const RootMoves& rootMoves, size_t multiPV) {
    static PRNG rng(now());  // PRNG sequence should be non-deterministic

    // RootMoves are already sorted by score in descending order
    Value  topScore = rootMoves[0].score;
    int    delta    = std::min(topScore - rootMoves[multiPV - 1].score, int(PawnValue));
    int    maxScore = -VALUE_INFINITE;
    double weakness = 120 - 2 * level;

    // Choose best move. For each move score we add two terms, both dependent on
    // weakness. One is deterministic and bigger for weaker levels, and one is
    // random. Then we choose the move with the resulting highest score.
    for (size_t i = 0; i < multiPV; ++i)
    {
        // This is our magic formula
        int push = int((weakness * int(topScore - rootMoves[i].score)
                        + delta * (rng.rand<unsigned>() % int(weakness)))
                       / 128);

        if (rootMoves[i].score + push >= maxScore)
        {
            maxScore = rootMoves[i].score + push;
            best     = rootMoves[i].pv[0];
        }
    }

    return best;
}


// Used to print debug info and, more importantly,
// to detect when we are out of available time and thus stop the search.
void SearchManager::check_time(Search::Worker& worker) {
    if (--callsCnt > 0)
        return;

    // When using nodes, ensure checking rate is not lower than 0.1% of nodes
    callsCnt = worker.limits.nodes ? std::min(512, int(worker.limits.nodes / 1024)) : 512;

    static TimePoint lastInfoTime = now();

    TimePoint elapsed = tm.elapsed(worker.threads.nodes_searched());
    TimePoint tick    = worker.limits.startTime + elapsed;

    if (tick - lastInfoTime >= 1000)
    {
        lastInfoTime = tick;
        dbg_print();
    }

    // We should not stop pondering until told so by the GUI
    if (ponder)
        return;

    if (
      // Later we rely on the fact that we can at least use the mainthread previous
      // root-search score and PV in a multithreaded environment to prove mated-in scores.
      worker.completedDepth >= 1
      && ((worker.limits.use_time_management() && (elapsed > tm.maximum() || stopOnPonderhit))
          || (worker.limits.movetime && elapsed >= worker.limits.movetime)
          || (worker.limits.nodes && worker.threads.nodes_searched() >= worker.limits.nodes)))
        worker.threads.stop = worker.threads.abortedSearch = true;
}

std::string SearchManager::pv(const Search::Worker&     worker,
                              const ThreadPool&         threads,
                              const TranspositionTable& tt,
                              Depth                     depth) const {
    std::stringstream ss;

    const auto  nodes     = threads.nodes_searched();
    const auto& rootMoves = worker.rootMoves;
    const auto& pos       = worker.rootPos;
    size_t      pvIdx     = worker.pvIdx;
    TimePoint   time      = tm.elapsed(nodes) + 1;
    size_t      multiPV   = std::min(size_t(worker.options["MultiPV"]), rootMoves.size());
    uint64_t    tbHits    = threads.tb_hits() + (worker.tbConfig.rootInTB ? rootMoves.size() : 0);

    for (size_t i = 0; i < multiPV; ++i)
    {
        bool updated = rootMoves[i].score != -VALUE_INFINITE;

        if (depth == 1 && !updated && i > 0)
            continue;

        Depth d = updated ? depth : std::max(1, depth - 1);
        Value v = updated ? rootMoves[i].uciScore : rootMoves[i].previousScore;

        if (v == -VALUE_INFINITE)
            v = VALUE_ZERO;

        bool tb = worker.tbConfig.rootInTB && std::abs(v) <= VALUE_TB;
        v       = tb ? rootMoves[i].tbScore : v;

        if (ss.rdbuf()->in_avail())  // Not at first line
            ss << "\n";

        ss << "info"
           << " depth " << d << " seldepth " << rootMoves[i].selDepth << " multipv " << i + 1
           << " score " << UCI::value(v);

        if (worker.options["UCI_ShowWDL"])
            ss << UCI::wdl(v, pos.game_ply());

        if (i == pvIdx && !tb && updated)  // tablebase- and previous-scores are exact
            ss << (rootMoves[i].scoreLowerbound
                     ? " lowerbound"
                     : (rootMoves[i].scoreUpperbound ? " upperbound" : ""));

        ss << " nodes " << nodes << " nps " << nodes * 1000 / time << " hashfull " << tt.hashfull()
           << " tbhits " << tbHits << " time " << time << " pv";

        for (Move m : rootMoves[i].pv)
            ss << " " << UCI::move(m, pos.is_chess960());
    }

    return ss.str();
}

// Called in case we have no ponder move before exiting the search,
// for instance, in case we stop the search during a fail high at root.
// We try hard to have a ponder move to return to the GUI,
// otherwise in case of 'ponder on' we have nothing to think about.
bool RootMove::extract_ponder_from_tt(const TranspositionTable& tt, Position& pos) {

    StateInfo st;
    ASSERT_ALIGNED(&st, Eval::NNUE::CacheLineSize);

    bool ttHit;

    assert(pv.size() == 1);

    if (pv[0] == Move::none())
        return false;

    pos.do_move(pv[0], st);
    TTEntry* tte = tt.probe(pos.key(), ttHit);

    if (ttHit)
    {
        Move m = tte->move();  // Local copy to be SMP safe
        if (MoveList<LEGAL>(pos).contains(m))
            pv.push_back(m);
    }

    pos.undo_move(pv[0]);
    return pv.size() > 1;
}


}  // namespace Stockfish<|MERGE_RESOLUTION|>--- conflicted
+++ resolved
@@ -707,17 +707,7 @@
         else if (PvNode)
             Eval::NNUE::hint_common_parent_position(pos);
 
-<<<<<<< HEAD
-        Value newEval =
-          unadjustedStaticEval
-          + thisThread->correctionHistory[us][pawn_structure_index<Correction>(pos)]
-              * std::abs(thisThread->correctionHistory[us][pawn_structure_index<Correction>(pos)])
-              / 16384;
-
-        ss->staticEval = eval = to_static_eval(newEval);
-=======
         ss->staticEval = eval = to_corrected_static_eval(unadjustedStaticEval, *thisThread, pos);
->>>>>>> ededadcd
 
         // ttValue can be used as a better position evaluation (~7 Elo)
         if (ttValue != VALUE_NONE && (tte->bound() & (ttValue > eval ? BOUND_LOWER : BOUND_UPPER)))
