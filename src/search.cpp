/*
  Stockfish, a UCI chess playing engine derived from Glaurung 2.1
  Copyright (C) 2004-2024 The Stockfish developers (see AUTHORS file)

  Stockfish is free software: you can redistribute it and/or modify
  it under the terms of the GNU General Public License as published by
  the Free Software Foundation, either version 3 of the License, or
  (at your option) any later version.

  Stockfish is distributed in the hope that it will be useful,
  but WITHOUT ANY WARRANTY; without even the implied warranty of
  MERCHANTABILITY or FITNESS FOR A PARTICULAR PURPOSE.  See the
  GNU General Public License for more details.

  You should have received a copy of the GNU General Public License
  along with this program.  If not, see <http://www.gnu.org/licenses/>.
*/

#include "search.h"

#include <algorithm>
#include <array>
#include <atomic>
#include <cassert>
#include <cmath>
#include <cstdlib>
#include <cstring>
#include <initializer_list>
#include <iostream>
#include <utility>

#include "evaluate.h"
#include "misc.h"
#include "movegen.h"
#include "movepick.h"
#include "nnue/evaluate_nnue.h"
#include "nnue/nnue_common.h"
#include "position.h"
#include "syzygy/tbprobe.h"
#include "thread.h"
#include "timeman.h"
#include "tt.h"
#include "uci.h"
#include "ucioption.h"

namespace Stockfish {

namespace TB = Tablebases;

using Eval::evaluate;
using namespace Search;

namespace {


// Futility margin
Value futility_margin(Depth d, bool noTtCutNode, bool improving) {
    return ((114 - 47 * noTtCutNode) * (d - improving));
}

constexpr int futility_move_count(bool improving, Depth depth) {
    return improving ? (3 + depth * depth) : (3 + depth * depth) / 2;
}

// Add correctionHistory value to raw staticEval and guarantee evaluation does not hit the tablebase range
Value to_corrected_static_eval(Value v, const Worker& w, const Position& pos) {
    auto cv = w.correctionHistory[pos.side_to_move()][pawn_structure_index<Correction>(pos)];
    v += cv * std::abs(cv) / 16384;
    return std::clamp(int(v), VALUE_TB_LOSS_IN_MAX_PLY + 1, VALUE_TB_WIN_IN_MAX_PLY - 1);
}

// History and stats update bonus, based on depth
int stat_bonus(Depth d) { return std::min(265 * d - 349, 1112); }

// History and stats update malus, based on depth
int stat_malus(Depth d) { return std::min(482 * d - 326, 1172); }

// Add a small random component to draw evaluations to avoid 3-fold blindness
Value value_draw(size_t nodes) { return VALUE_DRAW - 1 + Value(nodes & 0x2); }

// Skill structure is used to implement strength limit. If we have a UCI_Elo,
// we convert it to an appropriate skill level, anchored to the Stash engine.
// This method is based on a fit of the Elo results for games played between
// Stockfish at various skill levels and various versions of the Stash engine.
// Skill 0 .. 19 now covers CCRL Blitz Elo from 1320 to 3190, approximately
// Reference: https://github.com/vondele/Stockfish/commit/a08b8d4e9711c2
struct Skill {
    Skill(int skill_level, int uci_elo) {
        if (uci_elo)
        {
            double e = double(uci_elo - 1320) / (3190 - 1320);
            level = std::clamp((((37.2473 * e - 40.8525) * e + 22.2943) * e - 0.311438), 0.0, 19.0);
        }
        else
            level = double(skill_level);
    }
    bool enabled() const { return level < 20.0; }
    bool time_to_pick(Depth depth) const { return depth == 1 + int(level); }
    Move pick_best(const RootMoves&, size_t multiPV);

    double level;
    Move   best = Move::none();
};

Value value_to_tt(Value v, int ply);
Value value_from_tt(Value v, int ply, int r50c);
void  update_pv(Move* pv, Move move, const Move* childPv);
void  update_continuation_histories(Stack* ss, Piece pc, Square to, int bonus);
void  update_quiet_stats(
   const Position& pos, Stack* ss, Search::Worker& workerThread, Move move, int bonus);
void update_all_stats(const Position& pos,
                      Stack*          ss,
                      Search::Worker& workerThread,
                      Move            bestMove,
                      Value           bestValue,
                      Value           beta,
                      Square          prevSq,
                      Move*           quietsSearched,
                      int             quietCount,
                      Move*           capturesSearched,
                      int             captureCount,
                      Depth           depth);

// Utility to verify move generation. All the leaf nodes up
// to the given depth are generated and counted, and the sum is returned.
template<bool Root>
uint64_t perft(Position& pos, Depth depth) {

    StateInfo st;
    ASSERT_ALIGNED(&st, Eval::NNUE::CacheLineSize);

    uint64_t   cnt, nodes = 0;
    const bool leaf = (depth == 2);

    for (const auto& m : MoveList<LEGAL>(pos))
    {
        if (Root && depth <= 1)
            cnt = 1, nodes++;
        else
        {
            pos.do_move(m, st);
            cnt = leaf ? MoveList<LEGAL>(pos).size() : perft<false>(pos, depth - 1);
            nodes += cnt;
            pos.undo_move(m);
        }
        if (Root)
            sync_cout << UCI::move(m, pos.is_chess960()) << ": " << cnt << sync_endl;
    }
    return nodes;
}

}  // namespace


Search::Worker::Worker(SharedState&                    sharedState,
                       std::unique_ptr<ISearchManager> sm,
                       size_t                          thread_id) :
    // Unpack the SharedState struct into member variables
    thread_idx(thread_id),
    manager(std::move(sm)),
    options(sharedState.options),
    threads(sharedState.threads),
    tt(sharedState.tt) {
    clear();
}

void Search::Worker::start_searching() {
    // Non-main threads go directly to iterative_deepening()
    if (!is_mainthread())
    {
        iterative_deepening();
        return;
    }

    if (limits.perft)
    {
        nodes = perft<true>(rootPos, limits.perft);
        sync_cout << "\nNodes searched: " << nodes << "\n" << sync_endl;
        return;
    }

    main_manager()->tm.init(limits, rootPos.side_to_move(), rootPos.game_ply(), options);
    tt.new_search();

    if (rootMoves.empty())
    {
        rootMoves.emplace_back(Move::none());
        sync_cout << "info depth 0 score "
                  << UCI::value(rootPos.checkers() ? -VALUE_MATE : VALUE_DRAW) << sync_endl;
    }
    else
    {
        threads.start_searching();  // start non-main threads
        iterative_deepening();      // main thread start searching
    }

    // When we reach the maximum depth, we can arrive here without a raise of
    // threads.stop. However, if we are pondering or in an infinite search,
    // the UCI protocol states that we shouldn't print the best move before the
    // GUI sends a "stop" or "ponderhit" command. We therefore simply wait here
    // until the GUI sends one of those commands.
    while (!threads.stop && (main_manager()->ponder || limits.infinite))
    {}  // Busy wait for a stop or a ponder reset

    // Stop the threads if not already stopped (also raise the stop if
    // "ponderhit" just reset threads.ponder).
    threads.stop = true;

    // Wait until all threads have finished
    threads.wait_for_search_finished();

    // When playing in 'nodes as time' mode, subtract the searched nodes from
    // the available ones before exiting.
    if (limits.npmsec)
        main_manager()->tm.advance_nodes_time(limits.inc[rootPos.side_to_move()]
                                              - threads.nodes_searched());

    Worker* bestThread = this;
    Skill   skill =
      Skill(options["Skill Level"], options["UCI_LimitStrength"] ? int(options["UCI_Elo"]) : 0);

    if (int(options["MultiPV"]) == 1 && !limits.depth && !skill.enabled()
        && rootMoves[0].pv[0] != Move::none())
        bestThread = threads.get_best_thread()->worker.get();

    main_manager()->bestPreviousScore        = bestThread->rootMoves[0].score;
    main_manager()->bestPreviousAverageScore = bestThread->rootMoves[0].averageScore;

    // Send again PV info if we have a new best thread
    if (bestThread != this)
        sync_cout << UCI::pv(*bestThread, main_manager()->tm.elapsed(threads.nodes_searched()),
                             threads.nodes_searched(), threads.tb_hits(), tt.hashfull(),
                             tbConfig.rootInTB)
                  << sync_endl;

    sync_cout << "bestmove " << UCI::move(bestThread->rootMoves[0].pv[0], rootPos.is_chess960());

    if (bestThread->rootMoves[0].pv.size() > 1
        || bestThread->rootMoves[0].extract_ponder_from_tt(tt, rootPos))
        std::cout << " ponder " << UCI::move(bestThread->rootMoves[0].pv[1], rootPos.is_chess960());

    std::cout << sync_endl;
}

// Main iterative deepening loop. It calls search()
// repeatedly with increasing depth until the allocated thinking time has been
// consumed, the user stops the search, or the maximum search depth is reached.
void Search::Worker::iterative_deepening() {

    // Allocate stack with extra size to allow access from (ss - 7) to (ss + 2):
    // (ss - 7) is needed for update_continuation_histories(ss - 1) which accesses (ss - 6),
    // (ss + 2) is needed for initialization of cutOffCnt and killers.
    Stack             stack[MAX_PLY + 10], *ss = stack + 7;
    Move              pv[MAX_PLY + 1];
    Value             alpha, beta;
    Value             lastBestScore     = -VALUE_INFINITE;
    std::vector<Move> lastBestPV        = {Move::none()};
    Depth             lastBestMoveDepth = 0;
    SearchManager*    mainThread        = (thread_idx == 0 ? main_manager() : nullptr);
    double            timeReduction = 1, totBestMoveChanges = 0;
    Color             us = rootPos.side_to_move();
    int               delta, iterIdx = 0;

    std::memset(ss - 7, 0, 10 * sizeof(Stack));
    for (int i = 7; i > 0; --i)
    {
        (ss - i)->continuationHistory =
          &this->continuationHistory[0][0][NO_PIECE][0];  // Use as a sentinel
        (ss - i)->staticEval = VALUE_NONE;
    }

    for (int i = 0; i <= MAX_PLY + 2; ++i)
        (ss + i)->ply = i;

    ss->pv = pv;

    Value bestValue = -VALUE_INFINITE;

    if (mainThread)
    {
        if (mainThread->bestPreviousScore == VALUE_INFINITE)
            for (int i = 0; i < 4; ++i)
                mainThread->iterValue[i] = VALUE_ZERO;
        else
            for (int i = 0; i < 4; ++i)
                mainThread->iterValue[i] = mainThread->bestPreviousScore;
    }

    size_t multiPV = size_t(options["MultiPV"]);
    Skill skill(options["Skill Level"], options["UCI_LimitStrength"] ? int(options["UCI_Elo"]) : 0);

    // When playing with strength handicap enable MultiPV search that we will
    // use behind-the-scenes to retrieve a set of possible moves.
    if (skill.enabled())
        multiPV = std::max(multiPV, size_t(4));

    multiPV = std::min(multiPV, rootMoves.size());

    int searchAgainCounter = 0;

    // Iterative deepening loop until requested to stop or the target depth is reached
    while (++rootDepth < MAX_PLY && !threads.stop
           && !(limits.depth && mainThread && rootDepth > limits.depth))
    {
        // Age out PV variability metric
        if (mainThread)
            totBestMoveChanges /= 2;

        // Save the last iteration's scores before the first PV line is searched and
        // all the move scores except the (new) PV are set to -VALUE_INFINITE.
        for (RootMove& rm : rootMoves)
            rm.previousScore = rm.score;

        size_t pvFirst = 0;
        pvLast         = 0;

        if (!threads.increaseDepth)
            searchAgainCounter++;

        // MultiPV loop. We perform a full root search for each PV line
        for (pvIdx = 0; pvIdx < multiPV && !threads.stop; ++pvIdx)
        {
            if (pvIdx == pvLast)
            {
                pvFirst = pvLast;
                for (pvLast++; pvLast < rootMoves.size(); pvLast++)
                    if (rootMoves[pvLast].tbRank != rootMoves[pvFirst].tbRank)
                        break;
            }

            // Reset UCI info selDepth for each depth and each PV line
            selDepth = 0;

            // Reset aspiration window starting size
            Value avg = rootMoves[pvIdx].averageScore;
            delta     = Value(9) + int(avg) * avg / 13181;
            alpha     = std::max(avg - delta, -VALUE_INFINITE);
            beta      = std::min(avg + delta, int(VALUE_INFINITE));

            // Adjust optimism based on root move's averageScore (~4 Elo)
            optimism[us]  = 132 * avg / (std::abs(avg) + 98);
            optimism[~us] = -optimism[us];

            // Start with a small aspiration window and, in the case of a fail
            // high/low, re-search with a bigger window until we don't fail
            // high/low anymore.
            int failedHighCnt = 0;
            while (true)
            {
                // Adjust the effective depth searched, but ensure at least one effective increment
                // for every four searchAgain steps (see issue #2717).
                Depth adjustedDepth =
                  std::max(1, rootDepth - failedHighCnt - 3 * (searchAgainCounter + 1) / 4);
                bestValue = search<Root>(rootPos, ss, alpha, beta, adjustedDepth, false);

                // Bring the best move to the front. It is critical that sorting
                // is done with a stable algorithm because all the values but the
                // first and eventually the new best one is set to -VALUE_INFINITE
                // and we want to keep the same order for all the moves except the
                // new PV that goes to the front. Note that in the case of MultiPV
                // search the already searched PV lines are preserved.
                std::stable_sort(rootMoves.begin() + pvIdx, rootMoves.begin() + pvLast);

                // If search has been stopped, we break immediately. Sorting is
                // safe because RootMoves is still valid, although it refers to
                // the previous iteration.
                if (threads.stop)
                    break;

                // When failing high/low give some update (without cluttering
                // the UI) before a re-search.
                if (mainThread && multiPV == 1 && (bestValue <= alpha || bestValue >= beta)
                    && mainThread->tm.elapsed(threads.nodes_searched()) > 3000)
                    sync_cout << UCI::pv(*this, mainThread->tm.elapsed(threads.nodes_searched()),
                                         threads.nodes_searched(), threads.tb_hits(), tt.hashfull(),
                                         tbConfig.rootInTB)
                              << sync_endl;

                // In case of failing low/high increase aspiration window and
                // re-search, otherwise exit the loop.
                if (bestValue <= alpha)
                {
                    beta  = (alpha + beta) / 2;
                    alpha = std::max(bestValue - delta, -VALUE_INFINITE);

                    failedHighCnt = 0;
                    if (mainThread)
                        mainThread->stopOnPonderhit = false;
                }
                else if (bestValue >= beta)
                {
                    beta = std::min(bestValue + delta, int(VALUE_INFINITE));
                    ++failedHighCnt;
                }
                else
                    break;

                delta += delta / 3;

                assert(alpha >= -VALUE_INFINITE && beta <= VALUE_INFINITE);
            }

            // Sort the PV lines searched so far and update the GUI
            std::stable_sort(rootMoves.begin() + pvFirst, rootMoves.begin() + pvIdx + 1);

            if (mainThread
                && (threads.stop || pvIdx + 1 == multiPV
                    || mainThread->tm.elapsed(threads.nodes_searched()) > 3000)
                // A thread that aborted search can have mated-in/TB-loss PV and score
                // that cannot be trusted, i.e. it can be delayed or refuted if we would have
                // had time to fully search other root-moves. Thus we suppress this output and
                // below pick a proven score/PV for this thread (from the previous iteration).
                && !(threads.abortedSearch && rootMoves[0].uciScore <= VALUE_TB_LOSS_IN_MAX_PLY))
                sync_cout << UCI::pv(*this, mainThread->tm.elapsed(threads.nodes_searched()),
                                     threads.nodes_searched(), threads.tb_hits(), tt.hashfull(),
                                     tbConfig.rootInTB)
                          << sync_endl;
        }

        if (!threads.stop)
            completedDepth = rootDepth;

        // We make sure not to pick an unproven mated-in score,
        // in case this thread prematurely stopped search (aborted-search).
        if (threads.abortedSearch && rootMoves[0].score != -VALUE_INFINITE
            && rootMoves[0].score <= VALUE_TB_LOSS_IN_MAX_PLY)
        {
            // Bring the last best move to the front for best thread selection.
            Utility::move_to_front(rootMoves, [&lastBestPV = std::as_const(lastBestPV)](
                                                const auto& rm) { return rm == lastBestPV[0]; });
            rootMoves[0].pv    = lastBestPV;
            rootMoves[0].score = rootMoves[0].uciScore = lastBestScore;
        }
        else if (rootMoves[0].pv[0] != lastBestPV[0])
        {
            lastBestPV        = rootMoves[0].pv;
            lastBestScore     = rootMoves[0].score;
            lastBestMoveDepth = rootDepth;
        }

        // Have we found a "mate in x"?
        if (limits.mate && bestValue >= VALUE_MATE_IN_MAX_PLY
            && VALUE_MATE - bestValue <= 2 * limits.mate)
            threads.stop = true;

        if (!mainThread)
            continue;

        // If the skill level is enabled and time is up, pick a sub-optimal best move
        if (skill.enabled() && skill.time_to_pick(rootDepth))
            skill.pick_best(rootMoves, multiPV);

        // Use part of the gained time from a previous stable move for the current move
        for (Thread* th : threads)
        {
            totBestMoveChanges += th->worker->bestMoveChanges;
            th->worker->bestMoveChanges = 0;
        }

        // Do we have time for the next iteration? Can we stop searching now?
        if (limits.use_time_management() && !threads.stop && !mainThread->stopOnPonderhit)
        {
            double fallingEval = (66 + 14 * (mainThread->bestPreviousAverageScore - bestValue)
                                  + 6 * (mainThread->iterValue[iterIdx] - bestValue))
                               / 616.6;
            fallingEval = std::clamp(fallingEval, 0.51, 1.51);

            // If the bestMove is stable over several iterations, reduce time accordingly
            timeReduction    = lastBestMoveDepth + 8 < completedDepth ? 1.56 : 0.69;
            double reduction = (1.4 + mainThread->previousTimeReduction) / (2.17 * timeReduction);
            double bestMoveInstability = 1 + 1.79 * totBestMoveChanges / threads.size();

            double totalTime =
              mainThread->tm.optimum() * fallingEval * reduction * bestMoveInstability;

            // Cap used time in case of a single legal move for a better viewer experience
            if (rootMoves.size() == 1)
                totalTime = std::min(500.0, totalTime);

            // Stop the search if we have exceeded the totalTime
            if (mainThread->tm.elapsed(threads.nodes_searched()) > totalTime)
            {
                // If we are allowed to ponder do not stop the search now but
                // keep pondering until the GUI sends "ponderhit" or "stop".
                if (mainThread->ponder)
                    mainThread->stopOnPonderhit = true;
                else
                    threads.stop = true;
            }
            else if (!mainThread->ponder
                     && mainThread->tm.elapsed(threads.nodes_searched()) > totalTime * 0.50)
                threads.increaseDepth = false;
            else
                threads.increaseDepth = true;
        }

        mainThread->iterValue[iterIdx] = bestValue;
        iterIdx                        = (iterIdx + 1) & 3;
    }

    if (!mainThread)
        return;

    mainThread->previousTimeReduction = timeReduction;

    // If the skill level is enabled, swap the best PV line with the sub-optimal one
    if (skill.enabled())
        std::swap(rootMoves[0],
                  *std::find(rootMoves.begin(), rootMoves.end(),
                             skill.best ? skill.best : skill.pick_best(rootMoves, multiPV)));
}

void Search::Worker::clear() {
    counterMoves.fill(Move::none());
    mainHistory.fill(0);
    captureHistory.fill(0);
    pawnHistory.fill(0);
    correctionHistory.fill(0);

    for (bool inCheck : {false, true})
        for (StatsType c : {NoCaptures, Captures})
            for (auto& to : continuationHistory[inCheck][c])
                for (auto& h : to)
                    h->fill(-71);


    for (int i = 1; i < MAX_MOVES; ++i)
        reductions[i] = int((20.37 + std::log(size_t(options["Threads"])) / 2) * std::log(i));
}


// Main search function for both PV and non-PV nodes.
template<NodeType nodeType>
Value Search::Worker::search(
  Position& pos, Stack* ss, Value alpha, Value beta, Depth depth, bool cutNode) {

    constexpr bool PvNode   = nodeType != NonPV;
    constexpr bool rootNode = nodeType == Root;

    // Dive into quiescence search when the depth reaches zero
    if (depth <= 0)
        return qsearch < PvNode ? PV : NonPV > (pos, ss, alpha, beta);

    // Check if we have an upcoming move that draws by repetition, or
    // if the opponent had an alternative move earlier to this position.
    if (!rootNode && alpha < VALUE_DRAW && pos.has_game_cycle(ss->ply))
    {
        alpha = value_draw(this->nodes);
        if (alpha >= beta)
            return alpha;
    }

    assert(-VALUE_INFINITE <= alpha && alpha < beta && beta <= VALUE_INFINITE);
    assert(PvNode || (alpha == beta - 1));
    assert(0 < depth && depth < MAX_PLY);
    assert(!(PvNode && cutNode));

    Move      pv[MAX_PLY + 1], capturesSearched[32], quietsSearched[32];
    StateInfo st;
    ASSERT_ALIGNED(&st, Eval::NNUE::CacheLineSize);

    TTEntry* tte;
    Key      posKey;
    Move     ttMove, move, excludedMove, bestMove;
    Depth    extension, newDepth;
    Value    bestValue, value, ttValue, eval, maxValue, probCutBeta;
    bool     givesCheck, improving, priorCapture, singularQuietLMR;
    bool     capture, moveCountPruning, ttCapture;
    Piece    movedPiece;
    int      moveCount, captureCount, quietCount;

    // Step 1. Initialize node
    Worker* thisThread = this;
    ss->inCheck        = pos.checkers();
    priorCapture       = pos.captured_piece();
    Color us           = pos.side_to_move();
    moveCount = captureCount = quietCount = ss->moveCount = 0;
    bestValue                                             = -VALUE_INFINITE;
    maxValue                                              = VALUE_INFINITE;

    // Check for the available remaining time
    if (is_mainthread())
        main_manager()->check_time(*this);

    // Used to send selDepth info to GUI (selDepth counts from 1, ply from 0)
    if (PvNode && thisThread->selDepth < ss->ply + 1)
        thisThread->selDepth = ss->ply + 1;

    if (!rootNode)
    {
        // Step 2. Check for aborted search and immediate draw
        if (threads.stop.load(std::memory_order_relaxed) || pos.is_draw(ss->ply)
            || ss->ply >= MAX_PLY)
            return (ss->ply >= MAX_PLY && !ss->inCheck) ? evaluate(pos, thisThread->optimism[us])
                                                        : value_draw(thisThread->nodes);

        // Step 3. Mate distance pruning. Even if we mate at the next move our score
        // would be at best mate_in(ss->ply + 1), but if alpha is already bigger because
        // a shorter mate was found upward in the tree then there is no need to search
        // because we will never beat the current alpha. Same logic but with reversed
        // signs apply also in the opposite condition of being mated instead of giving
        // mate. In this case, return a fail-high score.
        alpha = std::max(mated_in(ss->ply), alpha);
        beta  = std::min(mate_in(ss->ply + 1), beta);
        if (alpha >= beta)
            return alpha;
    }
    else
        thisThread->rootDelta = beta - alpha;

    assert(0 <= ss->ply && ss->ply < MAX_PLY);

    (ss + 1)->excludedMove = bestMove = Move::none();
    (ss + 2)->killers[0] = (ss + 2)->killers[1] = Move::none();
    (ss + 2)->cutoffCnt                         = 0;
    ss->doubleExtensions                        = (ss - 1)->doubleExtensions;
    Square prevSq = ((ss - 1)->currentMove).is_ok() ? ((ss - 1)->currentMove).to_sq() : SQ_NONE;
    ss->statScore = 0;

    // Step 4. Transposition table lookup.
    excludedMove = ss->excludedMove;
    posKey       = pos.key();
    tte          = tt.probe(posKey, ss->ttHit);
    ttValue   = ss->ttHit ? value_from_tt(tte->value(), ss->ply, pos.rule50_count()) : VALUE_NONE;
    ttMove    = rootNode  ? thisThread->rootMoves[thisThread->pvIdx].pv[0]
              : ss->ttHit ? tte->move()
                          : Move::none();
    ttCapture = ttMove && pos.capture_stage(ttMove);

    // At this point, if excluded, skip straight to step 6, static eval. However,
    // to save indentation, we list the condition in all code between here and there.
    if (!excludedMove)
        ss->ttPv = PvNode || (ss->ttHit && tte->is_pv());

    // At non-PV nodes we check for an early TT cutoff
    if (!PvNode && !excludedMove && tte->depth() > depth
        && ttValue != VALUE_NONE  // Possible in case of TT access race or if !ttHit
        && (tte->bound() & (ttValue >= beta ? BOUND_LOWER : BOUND_UPPER)))
    {
        // If ttMove is quiet, update move sorting heuristics on TT hit (~2 Elo)
        if (ttMove)
        {
            if (ttValue >= beta)
            {
                // Bonus for a quiet ttMove that fails high (~2 Elo)
                if (!ttCapture)
                    update_quiet_stats(pos, ss, *this, ttMove, stat_bonus(depth));

                // Extra penalty for early quiet moves of
                // the previous ply (~0 Elo on STC, ~2 Elo on LTC).
                if (prevSq != SQ_NONE && (ss - 1)->moveCount <= 2 && !priorCapture)
                    update_continuation_histories(ss - 1, pos.piece_on(prevSq), prevSq,
                                                  -stat_malus(depth + 1));
            }
            // Penalty for a quiet ttMove that fails low (~1 Elo)
            else if (!ttCapture)
            {
                int penalty = -stat_malus(depth);
                thisThread->mainHistory[us][ttMove.from_to()] << penalty;
                update_continuation_histories(ss, pos.moved_piece(ttMove), ttMove.to_sq(), penalty);
            }
        }

        // Partial workaround for the graph history interaction problem
        // For high rule50 counts don't produce transposition table cutoffs.
        if (pos.rule50_count() < 90)
            return ttValue >= beta && std::abs(ttValue) < VALUE_TB_WIN_IN_MAX_PLY
                   ? (ttValue * 3 + beta) / 4
                   : ttValue;
    }

    // Step 5. Tablebases probe
    if (!rootNode && !excludedMove && tbConfig.cardinality)
    {
        int piecesCount = pos.count<ALL_PIECES>();

        if (piecesCount <= tbConfig.cardinality
            && (piecesCount < tbConfig.cardinality || depth >= tbConfig.probeDepth)
            && pos.rule50_count() == 0 && !pos.can_castle(ANY_CASTLING))
        {
            TB::ProbeState err;
            TB::WDLScore   wdl = Tablebases::probe_wdl(pos, &err);

            // Force check of time on the next occasion
            if (is_mainthread())
                main_manager()->callsCnt = 0;

            if (err != TB::ProbeState::FAIL)
            {
                thisThread->tbHits.fetch_add(1, std::memory_order_relaxed);

                int drawScore = tbConfig.useRule50 ? 1 : 0;

                Value tbValue = VALUE_TB - ss->ply;

                // use the range VALUE_TB to VALUE_TB_WIN_IN_MAX_PLY to score
                value = wdl < -drawScore ? -tbValue
                      : wdl > drawScore  ? tbValue
                                         : VALUE_DRAW + 2 * wdl * drawScore;

                Bound b = wdl < -drawScore ? BOUND_UPPER
                        : wdl > drawScore  ? BOUND_LOWER
                                           : BOUND_EXACT;

                if (b == BOUND_EXACT || (b == BOUND_LOWER ? value >= beta : value <= alpha))
                {
                    tte->save(posKey, value_to_tt(value, ss->ply), ss->ttPv, b,
                              std::min(MAX_PLY - 1, depth + 6), Move::none(), VALUE_NONE,
                              tt.generation());

                    return value;
                }

                if (PvNode)
                {
                    if (b == BOUND_LOWER)
                        bestValue = value, alpha = std::max(alpha, bestValue);
                    else
                        maxValue = value;
                }
            }
        }
    }


    Value unadjustedStaticEval = VALUE_NONE;

    // Step 6. Static evaluation of the position
    if (ss->inCheck)
    {
        // Skip early pruning when in check
        ss->staticEval = eval = VALUE_NONE;
        improving             = false;
        goto moves_loop;
    }
    else if (excludedMove)
    {
        // Providing the hint that this node's accumulator will be used often
        // brings significant Elo gain (~13 Elo).
        Eval::NNUE::hint_common_parent_position(pos);
        unadjustedStaticEval = eval = ss->staticEval;
    }
    else if (ss->ttHit)
    {
        // Never assume anything about values stored in TT
        unadjustedStaticEval = ss->staticEval = eval = tte->eval();
        if (eval == VALUE_NONE)
            unadjustedStaticEval = ss->staticEval = eval = evaluate(pos, thisThread->optimism[us]);
        else if (PvNode)
            Eval::NNUE::hint_common_parent_position(pos);

<<<<<<< HEAD
        Value newEval =
          ss->staticEval
          + thisThread->correctionHistory[us][pawn_structure_index<Correction>(pos)]
              * std::abs(thisThread->correctionHistory[us][pawn_structure_index<Correction>(pos)])
              / 14095;

        ss->staticEval = eval = to_static_eval(newEval);
=======
        ss->staticEval = eval = to_corrected_static_eval(unadjustedStaticEval, *thisThread, pos);
>>>>>>> c8bc2ce4

        // ttValue can be used as a better position evaluation (~7 Elo)
        if (ttValue != VALUE_NONE && (tte->bound() & (ttValue > eval ? BOUND_LOWER : BOUND_UPPER)))
            eval = ttValue;
    }
    else
    {
        unadjustedStaticEval = ss->staticEval = eval = evaluate(pos, thisThread->optimism[us]);
<<<<<<< HEAD

        Value newEval =
          ss->staticEval
          + thisThread->correctionHistory[us][pawn_structure_index<Correction>(pos)]
              * std::abs(thisThread->correctionHistory[us][pawn_structure_index<Correction>(pos)])
              / 14095;

        ss->staticEval = eval = to_static_eval(newEval);
=======
        ss->staticEval = eval = to_corrected_static_eval(unadjustedStaticEval, *thisThread, pos);
>>>>>>> c8bc2ce4

        // Static evaluation is saved as it was before adjustment by correction history
        tte->save(posKey, VALUE_NONE, ss->ttPv, BOUND_NONE, DEPTH_NONE, Move::none(),
                  unadjustedStaticEval, tt.generation());
    }

    // Use static evaluation difference to improve quiet move ordering (~9 Elo)
    if (((ss - 1)->currentMove).is_ok() && !(ss - 1)->inCheck && !priorCapture)
    {
        int bonus = std::clamp(-13 * int((ss - 1)->staticEval + ss->staticEval), -1680, 1406);
        bonus     = bonus > 0 ? 2 * bonus : bonus / 2;
        thisThread->mainHistory[~us][((ss - 1)->currentMove).from_to()] << bonus;
        if (type_of(pos.piece_on(prevSq)) != PAWN && ((ss - 1)->currentMove).type_of() != PROMOTION)
            thisThread->pawnHistory[pawn_structure_index(pos)][pos.piece_on(prevSq)][prevSq]
              << bonus / 4;
    }

    // Set up the improving flag, which is true if current static evaluation is
    // bigger than the previous static evaluation at our turn (if we were in
    // check at our previous move we look at static evaluation at move prior to it
    // and if we were in check at move prior to it flag is set to true) and is
    // false otherwise. The improving flag is used in various pruning heuristics.
    improving = (ss - 2)->staticEval != VALUE_NONE
                ? ss->staticEval > (ss - 2)->staticEval
                : (ss - 4)->staticEval != VALUE_NONE && ss->staticEval > (ss - 4)->staticEval;

    // Step 7. Razoring (~1 Elo)
    // If eval is really low check with qsearch if it can exceed alpha, if it can't,
    // return a fail low.
    // Adjust razor margin according to cutoffCnt. (~1 Elo)
    if (eval < alpha - 435 - (327 - 167 * ((ss + 1)->cutoffCnt > 3)) * depth * depth)
    {
        value = qsearch<NonPV>(pos, ss, alpha - 1, alpha);
        if (value < alpha)
            return value;
    }

    // Step 8. Futility pruning: child node (~40 Elo)
    // The depth condition is important for mate finding.
    if (!ss->ttPv && depth < 11
        && eval - futility_margin(depth, cutNode && !ss->ttHit, improving)
               - (ss - 1)->statScore / 327
             >= beta
        && eval >= beta && eval < 27734  // smaller than TB wins
        && (!ttMove || ttCapture))
        return beta > VALUE_TB_LOSS_IN_MAX_PLY ? (eval + beta) / 2 : eval;

    // Step 9. Null move search with verification search (~35 Elo)
    if (!PvNode && (ss - 1)->currentMove != Move::null() && (ss - 1)->statScore < 17787
        && eval >= beta && eval >= ss->staticEval && ss->staticEval >= beta - 22 * depth + 313
        && !excludedMove && pos.non_pawn_material(us) && ss->ply >= thisThread->nmpMinPly
        && beta > VALUE_TB_LOSS_IN_MAX_PLY)
    {
        assert(eval - beta >= 0);

        // Null move dynamic reduction based on depth and eval
        Depth R = std::min(int(eval - beta) / 144, 6) + depth / 3 + 4;

        ss->currentMove         = Move::null();
        ss->continuationHistory = &thisThread->continuationHistory[0][0][NO_PIECE][0];

        pos.do_null_move(st, tt);

        Value nullValue = -search<NonPV>(pos, ss + 1, -beta, -beta + 1, depth - R, !cutNode);

        pos.undo_null_move();

        // Do not return unproven mate or TB scores
        if (nullValue >= beta && nullValue < VALUE_TB_WIN_IN_MAX_PLY)
        {
            if (thisThread->nmpMinPly || depth < 15)
                return nullValue;

            assert(!thisThread->nmpMinPly);  // Recursive verification is not allowed

            // Do verification search at high depths, with null move pruning disabled
            // until ply exceeds nmpMinPly.
            thisThread->nmpMinPly = ss->ply + 3 * (depth - R) / 4;

            Value v = search<NonPV>(pos, ss, beta - 1, beta, depth - R, false);

            thisThread->nmpMinPly = 0;

            if (v >= beta)
                return nullValue;
        }
    }

    // Step 10. Internal iterative reductions (~9 Elo)
    // For PV nodes without a ttMove, we decrease depth by 2,
    // or by 4 if the current position is present in the TT and
    // the stored depth is greater than or equal to the current depth.
    // Use qsearch if depth <= 0.
    if (PvNode && !ttMove)
        depth -= 2 + 2 * (ss->ttHit && tte->depth() >= depth);

    if (depth <= 0)
        return qsearch<PV>(pos, ss, alpha, beta);

    // For cutNodes without a ttMove, we decrease depth by 2 if depth is high enough.
    if (cutNode && depth >= 8 && !ttMove)
        depth -= 2;

    probCutBeta = beta + 173 - 73 * improving;

    // Step 11. ProbCut (~10 Elo)
    // If we have a good enough capture (or queen promotion) and a reduced search returns a value
    // much above beta, we can (almost) safely prune the previous move.
    if (
      !PvNode && depth > 3
      && std::abs(beta) < VALUE_TB_WIN_IN_MAX_PLY
      // If value from transposition table is lower than probCutBeta, don't attempt probCut
      // there and in further interactions with transposition table cutoff depth is set to depth - 3
      // because probCut search has depth set to depth - 4 but we also do a move before it
      // So effective depth is equal to depth - 3
      && !(tte->depth() >= depth - 3 && ttValue != VALUE_NONE && ttValue < probCutBeta))
    {
        assert(probCutBeta < VALUE_INFINITE && probCutBeta > beta);

        MovePicker mp(pos, ttMove, probCutBeta - ss->staticEval, &thisThread->captureHistory);

        while ((move = mp.next_move()) != Move::none())
            if (move != excludedMove && pos.legal(move))
            {
                assert(pos.capture_stage(move));

                // Prefetch the TT entry for the resulting position
                prefetch(tt.first_entry(pos.key_after(move)));

                ss->currentMove = move;
                ss->continuationHistory =
                  &this
                     ->continuationHistory[ss->inCheck][true][pos.moved_piece(move)][move.to_sq()];

                thisThread->nodes.fetch_add(1, std::memory_order_relaxed);
                pos.do_move(move, st);

                // Perform a preliminary qsearch to verify that the move holds
                value = -qsearch<NonPV>(pos, ss + 1, -probCutBeta, -probCutBeta + 1);

                // If the qsearch held, perform the regular search
                if (value >= probCutBeta)
                    value = -search<NonPV>(pos, ss + 1, -probCutBeta, -probCutBeta + 1, depth - 4,
                                           !cutNode);

                pos.undo_move(move);

                if (value >= probCutBeta)
                {
                    // Save ProbCut data into transposition table
                    tte->save(posKey, value_to_tt(value, ss->ply), ss->ttPv, BOUND_LOWER, depth - 3,
                              move, unadjustedStaticEval, tt.generation());
                    return std::abs(value) < VALUE_TB_WIN_IN_MAX_PLY ? value - (probCutBeta - beta)
                                                                     : value;
                }
            }

        Eval::NNUE::hint_common_parent_position(pos);
    }

moves_loop:  // When in check, search starts here

    // Step 12. A small Probcut idea, when we are in check (~4 Elo)
    probCutBeta = beta + 427;
    if (ss->inCheck && !PvNode && ttCapture && (tte->bound() & BOUND_LOWER)
        && tte->depth() >= depth - 4 && ttValue >= probCutBeta
        && std::abs(ttValue) < VALUE_TB_WIN_IN_MAX_PLY && std::abs(beta) < VALUE_TB_WIN_IN_MAX_PLY)
        return probCutBeta;

    const PieceToHistory* contHist[] = {(ss - 1)->continuationHistory,
                                        (ss - 2)->continuationHistory,
                                        (ss - 3)->continuationHistory,
                                        (ss - 4)->continuationHistory,
                                        nullptr,
                                        (ss - 6)->continuationHistory};

    Move countermove =
      prevSq != SQ_NONE ? thisThread->counterMoves[pos.piece_on(prevSq)][prevSq] : Move::none();

    MovePicker mp(pos, ttMove, depth, &thisThread->mainHistory, &thisThread->captureHistory,
                  contHist, &thisThread->pawnHistory, countermove, ss->killers);

    value            = bestValue;
    moveCountPruning = singularQuietLMR = false;

    // Step 13. Loop through all pseudo-legal moves until no moves remain
    // or a beta cutoff occurs.
    while ((move = mp.next_move(moveCountPruning)) != Move::none())
    {
        assert(move.is_ok());

        if (move == excludedMove)
            continue;

        // Check for legality
        if (!pos.legal(move))
            continue;

        // At root obey the "searchmoves" option and skip moves not listed in Root
        // Move List. In MultiPV mode we also skip PV moves that have been already
        // searched and those of lower "TB rank" if we are in a TB root position.
        if (rootNode
            && !std::count(thisThread->rootMoves.begin() + thisThread->pvIdx,
                           thisThread->rootMoves.begin() + thisThread->pvLast, move))
            continue;

        ss->moveCount = ++moveCount;

        if (rootNode && is_mainthread()
            && main_manager()->tm.elapsed(threads.nodes_searched()) > 3000)
            sync_cout << "info depth " << depth << " currmove "
                      << UCI::move(move, pos.is_chess960()) << " currmovenumber "
                      << moveCount + thisThread->pvIdx << sync_endl;
        if (PvNode)
            (ss + 1)->pv = nullptr;

        extension  = 0;
        capture    = pos.capture_stage(move);
        movedPiece = pos.moved_piece(move);
        givesCheck = pos.gives_check(move);

        // Calculate new depth for this move
        newDepth = depth - 1;

        int delta = beta - alpha;

        Depth r = reduction(improving, depth, moveCount, delta);

        // Step 14. Pruning at shallow depth (~120 Elo).
        // Depth conditions are important for mate finding.
        if (!rootNode && pos.non_pawn_material(us) && bestValue > VALUE_TB_LOSS_IN_MAX_PLY)
        {
            // Skip quiet moves if movecount exceeds our FutilityMoveCount threshold (~8 Elo)
            if (!moveCountPruning)
                moveCountPruning = moveCount >= futility_move_count(improving, depth);

            // Reduced depth of the next LMR search
            int lmrDepth = newDepth - r;

            if (capture || givesCheck)
            {
                // Futility pruning for captures (~2 Elo)
                if (!givesCheck && lmrDepth < 7 && !ss->inCheck)
                {
                    Piece capturedPiece = pos.piece_on(move.to_sq());
                    int   futilityEval =
                      ss->staticEval + 277 + 298 * lmrDepth + PieceValue[capturedPiece]
                      + thisThread->captureHistory[movedPiece][move.to_sq()][type_of(capturedPiece)]
                          / 7;
                    if (futilityEval < alpha)
                        continue;
                }

                // SEE based pruning for captures and checks (~11 Elo)
                if (!pos.see_ge(move, -203 * depth))
                    continue;
            }
            else
            {
                int history =
                  (*contHist[0])[movedPiece][move.to_sq()]
                  + (*contHist[1])[movedPiece][move.to_sq()]
                  + (*contHist[3])[movedPiece][move.to_sq()]
                  + thisThread->pawnHistory[pawn_structure_index(pos)][movedPiece][move.to_sq()];

                // Continuation history based pruning (~2 Elo)
                if (lmrDepth < 6 && history < -4195 * depth)
                    continue;

                history += 69 * thisThread->mainHistory[us][move.from_to()] / 32;

                lmrDepth += history / 6992;
                lmrDepth = std::max(lmrDepth, -1);

                // Futility pruning: parent node (~13 Elo)
                if (!ss->inCheck && lmrDepth < 15
                    && ss->staticEval + (bestValue < ss->staticEval - 63 ? 137 : 64)
                           + 111 * lmrDepth
                         <= alpha)
                    continue;

                lmrDepth = std::max(lmrDepth, 0);

                // Prune moves with negative SEE (~4 Elo)
                if (!pos.see_ge(move, -26 * lmrDepth * lmrDepth))
                    continue;
            }
        }

        // Step 15. Extensions (~100 Elo)
        // We take care to not overdo to avoid search getting stuck.
        if (ss->ply < thisThread->rootDepth * 2)
        {
            // Singular extension search (~94 Elo). If all moves but one fail low on a
            // search of (alpha-s, beta-s), and just one fails high on (alpha, beta),
            // then that move is singular and should be extended. To verify this we do
            // a reduced search on the position excluding the ttMove and if the result
            // is lower than ttValue minus a margin, then we will extend the ttMove.

            // Note: the depth margin and singularBeta margin are known for having non-linear
            // scaling. Their values are optimized to time controls of 180+1.8 and longer
            // so changing them requires tests at these types of time controls.
            // Recursive singular search is avoided.
            if (!rootNode && move == ttMove && !excludedMove
                && depth >= 4 - (thisThread->completedDepth > 31) + 2 * (PvNode && tte->is_pv())
                && std::abs(ttValue) < VALUE_TB_WIN_IN_MAX_PLY && (tte->bound() & BOUND_LOWER)
                && tte->depth() >= depth - 3)
            {
                Value singularBeta  = ttValue - (58 + 52 * (ss->ttPv && !PvNode)) * depth / 64;
                Depth singularDepth = newDepth / 2;

                ss->excludedMove = move;
                value =
                  search<NonPV>(pos, ss, singularBeta - 1, singularBeta, singularDepth, cutNode);
                ss->excludedMove = Move::none();

                if (value < singularBeta)
                {
                    extension        = 1;
                    singularQuietLMR = !ttCapture;

                    // Avoid search explosion by limiting the number of double extensions
                    if (!PvNode && value < singularBeta - 16 && ss->doubleExtensions <= 12)
                    {
                        extension = 2;
                        depth += depth < 15;
                    }
                }

                // Multi-cut pruning
                // Our ttMove is assumed to fail high based on the bound of the TT entry,
                // and if after excluding the ttMove with a reduced search we fail high over the original beta,
                // we assume this expected cut-node is not singular (multiple moves fail high),
                // and we can prune the whole subtree by returning a softbound.
                else if (singularBeta >= beta)
                    return singularBeta;

                // Negative extensions
                // If other moves failed high over (ttValue - margin) without the ttMove on a reduced search,
                // but we cannot do multi-cut because (ttValue - margin) is lower than the original beta,
                // we do not know if the ttMove is singular or can do a multi-cut,
                // so we reduce the ttMove in favor of other moves based on some conditions:

                // If the ttMove is assumed to fail high over current beta (~7 Elo)
                else if (ttValue >= beta)
                    extension = -2 - !PvNode;

                // If we are on a cutNode but the ttMove is not assumed to fail high over current beta (~1 Elo)
                else if (cutNode)
                    extension = depth < 20 ? -2 : -1;

                // If the ttMove is assumed to fail low over the value of the reduced search (~1 Elo)
                else if (ttValue <= value)
                    extension = -1;
            }

            // Check extensions (~1 Elo)
            else if (givesCheck && depth > 10)
                extension = 1;

            // Quiet ttMove extensions (~1 Elo)
            else if (PvNode && move == ttMove && move == ss->killers[0]
                     && (*contHist[0])[movedPiece][move.to_sq()] >= 4111)
                extension = 1;

            // Recapture extensions (~1 Elo)
            else if (PvNode && move == ttMove && move.to_sq() == prevSq
                     && thisThread->captureHistory[movedPiece][move.to_sq()]
                                                  [type_of(pos.piece_on(move.to_sq()))]
                          > 4484)
                extension = 1;
        }

        // Add extension to new depth
        newDepth += extension;
        ss->doubleExtensions = (ss - 1)->doubleExtensions + (extension == 2);

        // Speculative prefetch as early as possible
        prefetch(tt.first_entry(pos.key_after(move)));

        // Update the current move (this must be done after singular extension search)
        ss->currentMove = move;
        ss->continuationHistory =
          &thisThread->continuationHistory[ss->inCheck][capture][movedPiece][move.to_sq()];

        // Step 16. Make the move
        thisThread->nodes.fetch_add(1, std::memory_order_relaxed);
        pos.do_move(move, st, givesCheck);

        // Decrease reduction if position is or has been on the PV (~7 Elo)
        if (ss->ttPv)
            r -= !(tte->bound() == BOUND_UPPER && PvNode) + (cutNode && tte->depth() >= depth)
               + (ttValue > alpha) + (ttValue > beta && tte->depth() >= depth);

        // Decrease reduction if opponent's move count is high (~1 Elo)
        if ((ss - 1)->moveCount > 7)
            r--;

        // Increase reduction for cut nodes (~3 Elo)
        if (cutNode)
            r += 2;

        // Increase reduction if ttMove is a capture (~3 Elo)
        if (ttCapture)
            r++;

        // Decrease reduction for PvNodes (~2 Elo)
        if (PvNode)
            r--;

        // Decrease reduction if a quiet ttMove has been singularly extended (~1 Elo)
        if (singularQuietLMR)
            r--;

        // Increase reduction on repetition (~1 Elo)
        if (move == (ss - 4)->currentMove && pos.has_repeated())
            r += 2;

        // Increase reduction if next ply has a lot of fail high (~5 Elo)
        if ((ss + 1)->cutoffCnt > 3)
            r++;

        // Set reduction to 0 for first picked move (ttMove) (~2 Elo)
        // Nullifies all previous reduction adjustments to ttMove and leaves only history to do them
        else if (move == ttMove)
            r = 0;

        ss->statScore = 2 * thisThread->mainHistory[us][move.from_to()]
                      + (*contHist[0])[movedPiece][move.to_sq()]
                      + (*contHist[1])[movedPiece][move.to_sq()]
                      + (*contHist[3])[movedPiece][move.to_sq()] - 4119;

        // Decrease/increase reduction for moves with a good/bad history (~25 Elo)
        r -= ss->statScore / 15373;

        // Step 17. Late moves reduction / extension (LMR, ~117 Elo)
        // We use various heuristics for the sons of a node after the first son has
        // been searched. In general, we would like to reduce them, but there are many
        // cases where we extend a son if it has good chances to be "interesting".
        if (depth >= 2 && moveCount > 1 + rootNode
            && (!ss->ttPv || !capture || (cutNode && (ss - 1)->moveCount > 1)))
        {
            // In general we want to cap the LMR depth search at newDepth, but when
            // reduction is negative, we allow this move a limited search extension
            // beyond the first move depth. This may lead to hidden double extensions.
            // To prevent problems when the max value is less than the min value,
            // std::clamp has been replaced by a more robust implementation.
            Depth d = std::max(1, std::min(newDepth - r, newDepth + 1));

            value = -search<NonPV>(pos, ss + 1, -(alpha + 1), -alpha, d, true);

            // Do a full-depth search when reduced LMR search fails high
            if (value > alpha && d < newDepth)
            {
                // Adjust full-depth search based on LMR results - if the result
                // was good enough search deeper, if it was bad enough search shallower.
                const bool doDeeperSearch    = value > (bestValue + 51 + 2 * newDepth);  // (~1 Elo)
                const bool doShallowerSearch = value < bestValue + newDepth;             // (~2 Elo)

                newDepth += doDeeperSearch - doShallowerSearch;

                if (newDepth > d)
                    value = -search<NonPV>(pos, ss + 1, -(alpha + 1), -alpha, newDepth, !cutNode);

                // Post LMR continuation history updates (~1 Elo)
                int bonus = value <= alpha ? -stat_malus(newDepth)
                          : value >= beta  ? stat_bonus(newDepth)
                                           : 0;

                update_continuation_histories(ss, movedPiece, move.to_sq(), bonus);
            }
        }

        // Step 18. Full-depth search when LMR is skipped
        else if (!PvNode || moveCount > 1)
        {
            // Increase reduction if ttMove is not present (~1 Elo)
            if (!ttMove)
                r += 2;

            // Note that if expected reduction is high, we reduce search depth by 1 here (~9 Elo)
            value = -search<NonPV>(pos, ss + 1, -(alpha + 1), -alpha, newDepth - (r > 3), !cutNode);
        }

        // For PV nodes only, do a full PV search on the first move or after a fail high,
        // otherwise let the parent node fail low with value <= alpha and try another move.
        if (PvNode && (moveCount == 1 || value > alpha))
        {
            (ss + 1)->pv    = pv;
            (ss + 1)->pv[0] = Move::none();

            value = -search<PV>(pos, ss + 1, -beta, -alpha, newDepth, false);
        }

        // Step 19. Undo move
        pos.undo_move(move);

        assert(value > -VALUE_INFINITE && value < VALUE_INFINITE);

        // Step 20. Check for a new best move
        // Finished searching the move. If a stop occurred, the return value of
        // the search cannot be trusted, and we return immediately without
        // updating best move, PV and TT.
        if (threads.stop.load(std::memory_order_relaxed))
            return VALUE_ZERO;

        if (rootNode)
        {
            RootMove& rm =
              *std::find(thisThread->rootMoves.begin(), thisThread->rootMoves.end(), move);

            rm.averageScore =
              rm.averageScore != -VALUE_INFINITE ? (2 * value + rm.averageScore) / 3 : value;

            // PV move or new best move?
            if (moveCount == 1 || value > alpha)
            {
                rm.score = rm.uciScore = value;
                rm.selDepth            = thisThread->selDepth;
                rm.scoreLowerbound = rm.scoreUpperbound = false;

                if (value >= beta)
                {
                    rm.scoreLowerbound = true;
                    rm.uciScore        = beta;
                }
                else if (value <= alpha)
                {
                    rm.scoreUpperbound = true;
                    rm.uciScore        = alpha;
                }

                rm.pv.resize(1);

                assert((ss + 1)->pv);

                for (Move* m = (ss + 1)->pv; *m != Move::none(); ++m)
                    rm.pv.push_back(*m);

                // We record how often the best move has been changed in each iteration.
                // This information is used for time management. In MultiPV mode,
                // we must take care to only do this for the first PV line.
                if (moveCount > 1 && !thisThread->pvIdx)
                    ++thisThread->bestMoveChanges;
            }
            else
                // All other moves but the PV, are set to the lowest value: this
                // is not a problem when sorting because the sort is stable and the
                // move position in the list is preserved - just the PV is pushed up.
                rm.score = -VALUE_INFINITE;
        }

        if (value > bestValue)
        {
            bestValue = value;

            if (value > alpha)
            {
                bestMove = move;

                if (PvNode && !rootNode)  // Update pv even in fail-high case
                    update_pv(ss->pv, move, (ss + 1)->pv);

                if (value >= beta)
                {
                    ss->cutoffCnt += 1 + !ttMove;
                    assert(value >= beta);  // Fail high
                    break;
                }
                else
                {
                    // Reduce other moves if we have found at least one score improvement (~2 Elo)
                    if (depth > 2 && depth < 12 && beta < 13195 && value > -12346)
                        depth -= 2;

                    assert(depth > 0);
                    alpha = value;  // Update alpha! Always alpha < beta
                }
            }
        }

        // If the move is worse than some previously searched move,
        // remember it, to update its stats later.
        if (move != bestMove && moveCount <= 32)
        {
            if (capture)
                capturesSearched[captureCount++] = move;

            else
                quietsSearched[quietCount++] = move;
        }
    }

    // Step 21. Check for mate and stalemate
    // All legal moves have been searched and if there are no legal moves, it
    // must be a mate or a stalemate. If we are in a singular extension search then
    // return a fail low score.

    assert(moveCount || !ss->inCheck || excludedMove || !MoveList<LEGAL>(pos).size());

    if (!moveCount)
        bestValue = excludedMove ? alpha : ss->inCheck ? mated_in(ss->ply) : VALUE_DRAW;

    // If there is a move that produces search value greater than alpha we update the stats of searched moves
    else if (bestMove)
        update_all_stats(pos, ss, *this, bestMove, bestValue, beta, prevSq, quietsSearched,
                         quietCount, capturesSearched, captureCount, depth);

    // Bonus for prior countermove that caused the fail low
    else if (!priorCapture && prevSq != SQ_NONE)
    {
        int bonus = (depth > 5) + (PvNode || cutNode) + ((ss - 1)->statScore < -16797)
                  + ((ss - 1)->moveCount > 10);
        update_continuation_histories(ss - 1, pos.piece_on(prevSq), prevSq,
                                      stat_bonus(depth) * bonus);
        thisThread->mainHistory[~us][((ss - 1)->currentMove).from_to()]
          << stat_bonus(depth) * bonus / 2;
    }

    if (PvNode)
        bestValue = std::min(bestValue, maxValue);

    // If no good move is found and the previous position was ttPv, then the previous
    // opponent move is probably good and the new position is added to the search tree. (~7 Elo)
    if (bestValue <= alpha)
        ss->ttPv = ss->ttPv || ((ss - 1)->ttPv && depth > 3);

    // Write gathered information in transposition table
    // Static evaluation is saved as it was before correction history
    if (!excludedMove && !(rootNode && thisThread->pvIdx))
        tte->save(posKey, value_to_tt(bestValue, ss->ply), ss->ttPv,
                  bestValue >= beta    ? BOUND_LOWER
                  : PvNode && bestMove ? BOUND_EXACT
                                       : BOUND_UPPER,
                  depth, bestMove, unadjustedStaticEval, tt.generation());

    // Adjust correction history
    if (!ss->inCheck && (!bestMove || !pos.capture(bestMove))
        && !(bestValue >= beta && bestValue <= ss->staticEval)
        && !(!bestMove && bestValue >= ss->staticEval))
    {
        auto bonus = std::clamp(int(bestValue - ss->staticEval) * depth / 8,
                                -CORRECTION_HISTORY_LIMIT / 4, CORRECTION_HISTORY_LIMIT / 4);
        thisThread->correctionHistory[us][pawn_structure_index<Correction>(pos)] << bonus;
    }

    assert(bestValue > -VALUE_INFINITE && bestValue < VALUE_INFINITE);

    return bestValue;
}


// Quiescence search function, which is called by the main search
// function with zero depth, or recursively with further decreasing depth per call.
// (~155 Elo)
template<NodeType nodeType>
Value Search::Worker::qsearch(Position& pos, Stack* ss, Value alpha, Value beta, Depth depth) {

    static_assert(nodeType != Root);
    constexpr bool PvNode = nodeType == PV;

    assert(alpha >= -VALUE_INFINITE && alpha < beta && beta <= VALUE_INFINITE);
    assert(PvNode || (alpha == beta - 1));
    assert(depth <= 0);

    // Check if we have an upcoming move that draws by repetition, or
    // if the opponent had an alternative move earlier to this position.
    if (alpha < VALUE_DRAW && pos.has_game_cycle(ss->ply))
    {
        alpha = value_draw(this->nodes);
        if (alpha >= beta)
            return alpha;
    }

    Move      pv[MAX_PLY + 1];
    StateInfo st;
    ASSERT_ALIGNED(&st, Eval::NNUE::CacheLineSize);

    TTEntry* tte;
    Key      posKey;
    Move     ttMove, move, bestMove;
    Depth    ttDepth;
    Value    bestValue, value, ttValue, futilityValue, futilityBase;
    bool     pvHit, givesCheck, capture;
    int      moveCount;
    Color    us = pos.side_to_move();

    // Step 1. Initialize node
    if (PvNode)
    {
        (ss + 1)->pv = pv;
        ss->pv[0]    = Move::none();
    }

    Worker* thisThread = this;
    bestMove           = Move::none();
    ss->inCheck        = pos.checkers();
    moveCount          = 0;

    // Used to send selDepth info to GUI (selDepth counts from 1, ply from 0)
    if (PvNode && thisThread->selDepth < ss->ply + 1)
        thisThread->selDepth = ss->ply + 1;

    // Step 2. Check for an immediate draw or maximum ply reached
    if (pos.is_draw(ss->ply) || ss->ply >= MAX_PLY)
        return (ss->ply >= MAX_PLY && !ss->inCheck) ? evaluate(pos, thisThread->optimism[us])
                                                    : VALUE_DRAW;

    assert(0 <= ss->ply && ss->ply < MAX_PLY);

    // Decide the replacement and cutoff priority of the qsearch TT entries
    ttDepth = ss->inCheck || depth >= DEPTH_QS_CHECKS ? DEPTH_QS_CHECKS : DEPTH_QS_NO_CHECKS;

    // Step 3. Transposition table lookup
    posKey  = pos.key();
    tte     = tt.probe(posKey, ss->ttHit);
    ttValue = ss->ttHit ? value_from_tt(tte->value(), ss->ply, pos.rule50_count()) : VALUE_NONE;
    ttMove  = ss->ttHit ? tte->move() : Move::none();
    pvHit   = ss->ttHit && tte->is_pv();

    // At non-PV nodes we check for an early TT cutoff
    if (!PvNode && tte->depth() >= ttDepth
        && ttValue != VALUE_NONE  // Only in case of TT access race or if !ttHit
        && (tte->bound() & (ttValue >= beta ? BOUND_LOWER : BOUND_UPPER)))
        return ttValue;

    Value unadjustedStaticEval = VALUE_NONE;

    // Step 4. Static evaluation of the position
    if (ss->inCheck)
        bestValue = futilityBase = -VALUE_INFINITE;
    else
    {
        if (ss->ttHit)
        {
            // Never assume anything about values stored in TT
            if ((unadjustedStaticEval = ss->staticEval = bestValue = tte->eval()) == VALUE_NONE)
                unadjustedStaticEval = ss->staticEval = bestValue =
                  evaluate(pos, thisThread->optimism[us]);
<<<<<<< HEAD

            Value newEval =
              ss->staticEval
              + thisThread->correctionHistory[us][pawn_structure_index<Correction>(pos)]
                  * std::abs(
                    thisThread->correctionHistory[us][pawn_structure_index<Correction>(pos)])
                  / 14095;

            ss->staticEval = bestValue = to_static_eval(newEval);
=======
            ss->staticEval = bestValue =
              to_corrected_static_eval(unadjustedStaticEval, *thisThread, pos);
>>>>>>> c8bc2ce4

            // ttValue can be used as a better position evaluation (~13 Elo)
            if (ttValue != VALUE_NONE
                && (tte->bound() & (ttValue > bestValue ? BOUND_LOWER : BOUND_UPPER)))
                bestValue = ttValue;
        }
        else
        {
            // In case of null move search, use previous static eval with a different sign
            unadjustedStaticEval = ss->staticEval = bestValue =
              (ss - 1)->currentMove != Move::null() ? evaluate(pos, thisThread->optimism[us])
                                                    : -(ss - 1)->staticEval;
<<<<<<< HEAD

            Value newEval =
              ss->staticEval
              + thisThread->correctionHistory[us][pawn_structure_index<Correction>(pos)]
                  * std::abs(
                    thisThread->correctionHistory[us][pawn_structure_index<Correction>(pos)])
                  / 14095;

            ss->staticEval = bestValue = to_static_eval(newEval);
=======
            ss->staticEval = bestValue =
              to_corrected_static_eval(unadjustedStaticEval, *thisThread, pos);
>>>>>>> c8bc2ce4
        }

        // Stand pat. Return immediately if static value is at least beta
        if (bestValue >= beta)
        {
            if (!ss->ttHit)
                tte->save(posKey, value_to_tt(bestValue, ss->ply), false, BOUND_LOWER, DEPTH_NONE,
                          Move::none(), unadjustedStaticEval, tt.generation());

            return bestValue;
        }

        if (bestValue > alpha)
            alpha = bestValue;

        futilityBase = ss->staticEval + 186;
    }

    const PieceToHistory* contHist[] = {(ss - 1)->continuationHistory,
                                        (ss - 2)->continuationHistory};

    // Initialize a MovePicker object for the current position, and prepare
    // to search the moves. Because the depth is <= 0 here, only captures,
    // queen promotions, and other checks (only if depth >= DEPTH_QS_CHECKS)
    // will be generated.
    Square     prevSq = ((ss - 1)->currentMove).is_ok() ? ((ss - 1)->currentMove).to_sq() : SQ_NONE;
    MovePicker mp(pos, ttMove, depth, &thisThread->mainHistory, &thisThread->captureHistory,
                  contHist, &thisThread->pawnHistory);

    int quietCheckEvasions = 0;

    // Step 5. Loop through all pseudo-legal moves until no moves remain
    // or a beta cutoff occurs.
    while ((move = mp.next_move()) != Move::none())
    {
        assert(move.is_ok());

        // Check for legality
        if (!pos.legal(move))
            continue;

        givesCheck = pos.gives_check(move);
        capture    = pos.capture_stage(move);

        moveCount++;

        // Step 6. Pruning
        if (bestValue > VALUE_TB_LOSS_IN_MAX_PLY && pos.non_pawn_material(us))
        {
            // Futility pruning and moveCount pruning (~10 Elo)
            if (!givesCheck && move.to_sq() != prevSq && futilityBase > VALUE_TB_LOSS_IN_MAX_PLY
                && move.type_of() != PROMOTION)
            {
                if (moveCount > 2)
                    continue;

                futilityValue = futilityBase + PieceValue[pos.piece_on(move.to_sq())];

                // If static eval + value of piece we are going to capture is much lower
                // than alpha we can prune this move.
                if (futilityValue <= alpha)
                {
                    bestValue = std::max(bestValue, futilityValue);
                    continue;
                }

                // If static eval is much lower than alpha and move is not winning material
                // we can prune this move.
                if (futilityBase <= alpha && !pos.see_ge(move, VALUE_ZERO + 1))
                {
                    bestValue = std::max(bestValue, futilityBase);
                    continue;
                }

                // If static exchange evaluation is much worse than what is needed to not
                // fall below alpha we can prune this move.
                if (futilityBase > alpha && !pos.see_ge(move, (alpha - futilityBase) * 4))
                {
                    bestValue = alpha;
                    continue;
                }
            }

            // We prune after the second quiet check evasion move, where being 'in check' is
            // implicitly checked through the counter, and being a 'quiet move' apart from
            // being a tt move is assumed after an increment because captures are pushed ahead.
            if (quietCheckEvasions > 1)
                break;

            // Continuation history based pruning (~3 Elo)
            if (!capture && (*contHist[0])[pos.moved_piece(move)][move.to_sq()] < 0
                && (*contHist[1])[pos.moved_piece(move)][move.to_sq()] < 0)
                continue;

            // Do not search moves with bad enough SEE values (~5 Elo)
            if (!pos.see_ge(move, -76))
                continue;
        }

        // Speculative prefetch as early as possible
        prefetch(tt.first_entry(pos.key_after(move)));

        // Update the current move
        ss->currentMove = move;
        ss->continuationHistory =
          &thisThread
             ->continuationHistory[ss->inCheck][capture][pos.moved_piece(move)][move.to_sq()];

        quietCheckEvasions += !capture && ss->inCheck;

        // Step 7. Make and search the move
        thisThread->nodes.fetch_add(1, std::memory_order_relaxed);
        pos.do_move(move, st, givesCheck);
        value = -qsearch<nodeType>(pos, ss + 1, -beta, -alpha, depth - 1);
        pos.undo_move(move);

        assert(value > -VALUE_INFINITE && value < VALUE_INFINITE);

        // Step 8. Check for a new best move
        if (value > bestValue)
        {
            bestValue = value;

            if (value > alpha)
            {
                bestMove = move;

                if (PvNode)  // Update pv even in fail-high case
                    update_pv(ss->pv, move, (ss + 1)->pv);

                if (value < beta)  // Update alpha here!
                    alpha = value;
                else
                    break;  // Fail high
            }
        }
    }

    // Step 9. Check for mate
    // All legal moves have been searched. A special case: if we're in check
    // and no legal moves were found, it is checkmate.
    if (ss->inCheck && bestValue == -VALUE_INFINITE)
    {
        assert(!MoveList<LEGAL>(pos).size());

        return mated_in(ss->ply);  // Plies to mate from the root
    }

    if (std::abs(bestValue) < VALUE_TB_WIN_IN_MAX_PLY && bestValue >= beta)
        bestValue = (3 * bestValue + beta) / 4;

    // Save gathered info in transposition table
    // Static evaluation is saved as it was before adjustment by correction history
    tte->save(posKey, value_to_tt(bestValue, ss->ply), pvHit,
              bestValue >= beta ? BOUND_LOWER : BOUND_UPPER, ttDepth, bestMove,
              unadjustedStaticEval, tt.generation());

    assert(bestValue > -VALUE_INFINITE && bestValue < VALUE_INFINITE);

    return bestValue;
}


namespace {
// Adjusts a mate or TB score from "plies to mate from the root"
// to "plies to mate from the current position". Standard scores are unchanged.
// The function is called before storing a value in the transposition table.
Value value_to_tt(Value v, int ply) {

    assert(v != VALUE_NONE);

    return v >= VALUE_TB_WIN_IN_MAX_PLY ? v + ply : v <= VALUE_TB_LOSS_IN_MAX_PLY ? v - ply : v;
}


// Inverse of value_to_tt(): it adjusts a mate or TB score
// from the transposition table (which refers to the plies to mate/be mated from
// current position) to "plies to mate/be mated (TB win/loss) from the root".
// However, to avoid potentially false mate or TB scores related to the 50 moves rule
// and the graph history interaction, we return the highest non-TB score instead.
Value value_from_tt(Value v, int ply, int r50c) {

    if (v == VALUE_NONE)
        return VALUE_NONE;

    // handle TB win or better
    if (v >= VALUE_TB_WIN_IN_MAX_PLY)
    {
        // Downgrade a potentially false mate score
        if (v >= VALUE_MATE_IN_MAX_PLY && VALUE_MATE - v > 100 - r50c)
            return VALUE_TB_WIN_IN_MAX_PLY - 1;

        // Downgrade a potentially false TB score.
        if (VALUE_TB - v > 100 - r50c)
            return VALUE_TB_WIN_IN_MAX_PLY - 1;

        return v - ply;
    }

    // handle TB loss or worse
    if (v <= VALUE_TB_LOSS_IN_MAX_PLY)
    {
        // Downgrade a potentially false mate score.
        if (v <= VALUE_MATED_IN_MAX_PLY && VALUE_MATE + v > 100 - r50c)
            return VALUE_TB_LOSS_IN_MAX_PLY + 1;

        // Downgrade a potentially false TB score.
        if (VALUE_TB + v > 100 - r50c)
            return VALUE_TB_LOSS_IN_MAX_PLY + 1;

        return v + ply;
    }

    return v;
}


// Adds current move and appends child pv[]
void update_pv(Move* pv, Move move, const Move* childPv) {

    for (*pv++ = move; childPv && *childPv != Move::none();)
        *pv++ = *childPv++;
    *pv = Move::none();
}


// Updates stats at the end of search() when a bestMove is found
void update_all_stats(const Position& pos,
                      Stack*          ss,
                      Search::Worker& workerThread,
                      Move            bestMove,
                      Value           bestValue,
                      Value           beta,
                      Square          prevSq,
                      Move*           quietsSearched,
                      int             quietCount,
                      Move*           capturesSearched,
                      int             captureCount,
                      Depth           depth) {

    Color                  us             = pos.side_to_move();
    CapturePieceToHistory& captureHistory = workerThread.captureHistory;
    Piece                  moved_piece    = pos.moved_piece(bestMove);
    PieceType              captured;

    int quietMoveBonus = stat_bonus(depth + 1);
    int quietMoveMalus = stat_malus(depth);

    if (!pos.capture_stage(bestMove))
    {
        int bestMoveBonus = bestValue > beta + 177 ? quietMoveBonus      // larger bonus
                                                   : stat_bonus(depth);  // smaller bonus

        // Increase stats for the best move in case it was a quiet move
        update_quiet_stats(pos, ss, workerThread, bestMove, bestMoveBonus);

        int pIndex = pawn_structure_index(pos);
        workerThread.pawnHistory[pIndex][moved_piece][bestMove.to_sq()] << quietMoveBonus;

        // Decrease stats for all non-best quiet moves
        for (int i = 0; i < quietCount; ++i)
        {
            workerThread
                .pawnHistory[pIndex][pos.moved_piece(quietsSearched[i])][quietsSearched[i].to_sq()]
              << -quietMoveMalus;

            workerThread.mainHistory[us][quietsSearched[i].from_to()] << -quietMoveMalus;
            update_continuation_histories(ss, pos.moved_piece(quietsSearched[i]),
                                          quietsSearched[i].to_sq(), -quietMoveMalus);
        }
    }
    else
    {
        // Increase stats for the best move in case it was a capture move
        captured = type_of(pos.piece_on(bestMove.to_sq()));
        captureHistory[moved_piece][bestMove.to_sq()][captured] << quietMoveBonus;
    }

    // Extra penalty for a quiet early move that was not a TT move or
    // main killer move in previous ply when it gets refuted.
    if (prevSq != SQ_NONE
        && ((ss - 1)->moveCount == 1 + (ss - 1)->ttHit
            || ((ss - 1)->currentMove == (ss - 1)->killers[0]))
        && !pos.captured_piece())
        update_continuation_histories(ss - 1, pos.piece_on(prevSq), prevSq, -quietMoveMalus);

    // Decrease stats for all non-best capture moves
    for (int i = 0; i < captureCount; ++i)
    {
        moved_piece = pos.moved_piece(capturesSearched[i]);
        captured    = type_of(pos.piece_on(capturesSearched[i].to_sq()));
        captureHistory[moved_piece][capturesSearched[i].to_sq()][captured] << -quietMoveMalus;
    }
}


// Updates histories of the move pairs formed
// by moves at ply -1, -2, -3, -4, and -6 with current move.
void update_continuation_histories(Stack* ss, Piece pc, Square to, int bonus) {

    for (int i : {1, 2, 3, 4, 6})
    {
        // Only update the first 2 continuation histories if we are in check
        if (ss->inCheck && i > 2)
            break;
        if (((ss - i)->currentMove).is_ok())
            (*(ss - i)->continuationHistory)[pc][to] << bonus / (1 + 3 * (i == 3));
    }
}


// Updates move sorting heuristics
void update_quiet_stats(
  const Position& pos, Stack* ss, Search::Worker& workerThread, Move move, int bonus) {

    // Update killers
    if (ss->killers[0] != move)
    {
        ss->killers[1] = ss->killers[0];
        ss->killers[0] = move;
    }

    Color us = pos.side_to_move();
    workerThread.mainHistory[us][move.from_to()] << bonus;
    update_continuation_histories(ss, pos.moved_piece(move), move.to_sq(), bonus);

    // Update countermove history
    if (((ss - 1)->currentMove).is_ok())
    {
        Square prevSq                                           = ((ss - 1)->currentMove).to_sq();
        workerThread.counterMoves[pos.piece_on(prevSq)][prevSq] = move;
    }
}
}

// When playing with strength handicap, choose the best move among a set of RootMoves
// using a statistical rule dependent on 'level'. Idea by Heinz van Saanen.
Move Skill::pick_best(const RootMoves& rootMoves, size_t multiPV) {
    static PRNG rng(now());  // PRNG sequence should be non-deterministic

    // RootMoves are already sorted by score in descending order
    Value  topScore = rootMoves[0].score;
    int    delta    = std::min(topScore - rootMoves[multiPV - 1].score, int(PawnValue));
    int    maxScore = -VALUE_INFINITE;
    double weakness = 120 - 2 * level;

    // Choose best move. For each move score we add two terms, both dependent on
    // weakness. One is deterministic and bigger for weaker levels, and one is
    // random. Then we choose the move with the resulting highest score.
    for (size_t i = 0; i < multiPV; ++i)
    {
        // This is our magic formula
        int push = int((weakness * int(topScore - rootMoves[i].score)
                        + delta * (rng.rand<unsigned>() % int(weakness)))
                       / 128);

        if (rootMoves[i].score + push >= maxScore)
        {
            maxScore = rootMoves[i].score + push;
            best     = rootMoves[i].pv[0];
        }
    }

    return best;
}


// Used to print debug info and, more importantly,
// to detect when we are out of available time and thus stop the search.
void SearchManager::check_time(Search::Worker& worker) {
    if (--callsCnt > 0)
        return;

    // When using nodes, ensure checking rate is not lower than 0.1% of nodes
    callsCnt = worker.limits.nodes ? std::min(512, int(worker.limits.nodes / 1024)) : 512;

    static TimePoint lastInfoTime = now();

    TimePoint elapsed = tm.elapsed(worker.threads.nodes_searched());
    TimePoint tick    = worker.limits.startTime + elapsed;

    if (tick - lastInfoTime >= 1000)
    {
        lastInfoTime = tick;
        dbg_print();
    }

    // We should not stop pondering until told so by the GUI
    if (ponder)
        return;

    if (
      // Later we rely on the fact that we can at least use the mainthread previous
      // root-search score and PV in a multithreaded environment to prove mated-in scores.
      worker.completedDepth >= 1
      && ((worker.limits.use_time_management() && (elapsed > tm.maximum() || stopOnPonderhit))
          || (worker.limits.movetime && elapsed >= worker.limits.movetime)
          || (worker.limits.nodes && worker.threads.nodes_searched() >= worker.limits.nodes)))
        worker.threads.stop = worker.threads.abortedSearch = true;
}

// Called in case we have no ponder move before exiting the search,
// for instance, in case we stop the search during a fail high at root.
// We try hard to have a ponder move to return to the GUI,
// otherwise in case of 'ponder on' we have nothing to think about.
bool RootMove::extract_ponder_from_tt(const TranspositionTable& tt, Position& pos) {

    StateInfo st;
    ASSERT_ALIGNED(&st, Eval::NNUE::CacheLineSize);

    bool ttHit;

    assert(pv.size() == 1);

    if (pv[0] == Move::none())
        return false;

    pos.do_move(pv[0], st);
    TTEntry* tte = tt.probe(pos.key(), ttHit);

    if (ttHit)
    {
        Move m = tte->move();  // Local copy to be SMP safe
        if (MoveList<LEGAL>(pos).contains(m))
            pv.push_back(m);
    }

    pos.undo_move(pv[0]);
    return pv.size() > 1;
}


}  // namespace Stockfish<|MERGE_RESOLUTION|>--- conflicted
+++ resolved
@@ -65,7 +65,7 @@
 // Add correctionHistory value to raw staticEval and guarantee evaluation does not hit the tablebase range
 Value to_corrected_static_eval(Value v, const Worker& w, const Position& pos) {
     auto cv = w.correctionHistory[pos.side_to_move()][pawn_structure_index<Correction>(pos)];
-    v += cv * std::abs(cv) / 16384;
+    v += cv * std::abs(cv) / 14095;
     return std::clamp(int(v), VALUE_TB_LOSS_IN_MAX_PLY + 1, VALUE_TB_WIN_IN_MAX_PLY - 1);
 }
 
@@ -749,17 +749,7 @@
         else if (PvNode)
             Eval::NNUE::hint_common_parent_position(pos);
 
-<<<<<<< HEAD
-        Value newEval =
-          ss->staticEval
-          + thisThread->correctionHistory[us][pawn_structure_index<Correction>(pos)]
-              * std::abs(thisThread->correctionHistory[us][pawn_structure_index<Correction>(pos)])
-              / 14095;
-
-        ss->staticEval = eval = to_static_eval(newEval);
-=======
         ss->staticEval = eval = to_corrected_static_eval(unadjustedStaticEval, *thisThread, pos);
->>>>>>> c8bc2ce4
 
         // ttValue can be used as a better position evaluation (~7 Elo)
         if (ttValue != VALUE_NONE && (tte->bound() & (ttValue > eval ? BOUND_LOWER : BOUND_UPPER)))
@@ -768,18 +758,7 @@
     else
     {
         unadjustedStaticEval = ss->staticEval = eval = evaluate(pos, thisThread->optimism[us]);
-<<<<<<< HEAD
-
-        Value newEval =
-          ss->staticEval
-          + thisThread->correctionHistory[us][pawn_structure_index<Correction>(pos)]
-              * std::abs(thisThread->correctionHistory[us][pawn_structure_index<Correction>(pos)])
-              / 14095;
-
-        ss->staticEval = eval = to_static_eval(newEval);
-=======
         ss->staticEval = eval = to_corrected_static_eval(unadjustedStaticEval, *thisThread, pos);
->>>>>>> c8bc2ce4
 
         // Static evaluation is saved as it was before adjustment by correction history
         tte->save(posKey, VALUE_NONE, ss->ttPv, BOUND_NONE, DEPTH_NONE, Move::none(),
@@ -1519,20 +1498,8 @@
             if ((unadjustedStaticEval = ss->staticEval = bestValue = tte->eval()) == VALUE_NONE)
                 unadjustedStaticEval = ss->staticEval = bestValue =
                   evaluate(pos, thisThread->optimism[us]);
-<<<<<<< HEAD
-
-            Value newEval =
-              ss->staticEval
-              + thisThread->correctionHistory[us][pawn_structure_index<Correction>(pos)]
-                  * std::abs(
-                    thisThread->correctionHistory[us][pawn_structure_index<Correction>(pos)])
-                  / 14095;
-
-            ss->staticEval = bestValue = to_static_eval(newEval);
-=======
             ss->staticEval = bestValue =
               to_corrected_static_eval(unadjustedStaticEval, *thisThread, pos);
->>>>>>> c8bc2ce4
 
             // ttValue can be used as a better position evaluation (~13 Elo)
             if (ttValue != VALUE_NONE
@@ -1545,20 +1512,8 @@
             unadjustedStaticEval = ss->staticEval = bestValue =
               (ss - 1)->currentMove != Move::null() ? evaluate(pos, thisThread->optimism[us])
                                                     : -(ss - 1)->staticEval;
-<<<<<<< HEAD
-
-            Value newEval =
-              ss->staticEval
-              + thisThread->correctionHistory[us][pawn_structure_index<Correction>(pos)]
-                  * std::abs(
-                    thisThread->correctionHistory[us][pawn_structure_index<Correction>(pos)])
-                  / 14095;
-
-            ss->staticEval = bestValue = to_static_eval(newEval);
-=======
             ss->staticEval = bestValue =
               to_corrected_static_eval(unadjustedStaticEval, *thisThread, pos);
->>>>>>> c8bc2ce4
         }
 
         // Stand pat. Return immediately if static value is at least beta
