/*
  Stockfish, a UCI chess playing engine derived from Glaurung 2.1
  Copyright (C) 2004-2024 The Stockfish developers (see AUTHORS file)

  Stockfish is free software: you can redistribute it and/or modify
  it under the terms of the GNU General Public License as published by
  the Free Software Foundation, either version 3 of the License, or
  (at your option) any later version.

  Stockfish is distributed in the hope that it will be useful,
  but WITHOUT ANY WARRANTY; without even the implied warranty of
  MERCHANTABILITY or FITNESS FOR A PARTICULAR PURPOSE.  See the
  GNU General Public License for more details.

  You should have received a copy of the GNU General Public License
  along with this program.  If not, see <http://www.gnu.org/licenses/>.
*/

#include "search.h"

#include <algorithm>
#include <array>
#include <atomic>
#include <cassert>
#include <cmath>
#include <cstdint>
#include <cstdlib>
#include <initializer_list>
#include <iostream>
#include <utility>
#include <sstream>

#include "evaluate.h"
#include "misc.h"
#include "movegen.h"
#include "movepick.h"
#include "nnue/evaluate_nnue.h"
#include "nnue/nnue_common.h"
#include "position.h"
#include "syzygy/tbprobe.h"
#include "thread.h"
#include "timeman.h"
#include "tt.h"
#include "uci.h"
#include "ucioption.h"

namespace Stockfish {

namespace TB = Tablebases;

using Eval::evaluate;
using namespace Search;

namespace {

// Futility margin
<<<<<<< HEAD
Value futility_margin(Depth d, bool noTtCutNode, bool improving) {
    Value futilityMult = 121 - 43 * noTtCutNode;
    return (futilityMult * d - 3 * futilityMult / 2 * improving);
=======
Value futility_margin(Depth d, bool noTtCutNode, bool improving, bool oppWorsening) {
    Value futilityMult       = 117 - 44 * noTtCutNode;
    Value improvingDeduction = 3 * improving * futilityMult / 2;
    Value worseningDeduction = (331 + 45 * improving) * oppWorsening * futilityMult / 1024;

    return futilityMult * d - improvingDeduction - worseningDeduction;
>>>>>>> 632f1c21
}

constexpr int futility_move_count(bool improving, Depth depth) {
    return improving ? (3 + depth * depth) : (3 + depth * depth) / 2;
}

// Add correctionHistory value to raw staticEval and guarantee evaluation does not hit the tablebase range
Value to_corrected_static_eval(Value v, const Worker& w, const Position& pos) {
    auto cv = w.correctionHistory[pos.side_to_move()][pawn_structure_index<Correction>(pos)];
    v += cv * std::abs(cv) / 10759;
    return std::clamp(v, VALUE_TB_LOSS_IN_MAX_PLY + 1, VALUE_TB_WIN_IN_MAX_PLY - 1);
}

// History and stats update bonus, based on depth
int stat_bonus(Depth d) { return std::min(249 * d - 327, 1192); }

// History and stats update malus, based on depth
int stat_malus(Depth d) { return std::min(516 * d - 299, 1432); }

// Add a small random component to draw evaluations to avoid 3-fold blindness
Value value_draw(size_t nodes) { return VALUE_DRAW - 1 + Value(nodes & 0x2); }

// Skill structure is used to implement strength limit. If we have a UCI_Elo,
// we convert it to an appropriate skill level, anchored to the Stash engine.
// This method is based on a fit of the Elo results for games played between
// Stockfish at various skill levels and various versions of the Stash engine.
// Skill 0 .. 19 now covers CCRL Blitz Elo from 1320 to 3190, approximately
// Reference: https://github.com/vondele/Stockfish/commit/a08b8d4e9711c2
struct Skill {
    Skill(int skill_level, int uci_elo) {
        if (uci_elo)
        {
            double e = double(uci_elo - 1320) / (3190 - 1320);
            level = std::clamp((((37.2473 * e - 40.8525) * e + 22.2943) * e - 0.311438), 0.0, 19.0);
        }
        else
            level = double(skill_level);
    }
    bool enabled() const { return level < 20.0; }
    bool time_to_pick(Depth depth) const { return depth == 1 + int(level); }
    Move pick_best(const RootMoves&, size_t multiPV);

    double level;
    Move   best = Move::none();
};

Value value_to_tt(Value v, int ply);
Value value_from_tt(Value v, int ply, int r50c);
void  update_pv(Move* pv, Move move, const Move* childPv);
void  update_continuation_histories(Stack* ss, Piece pc, Square to, int bonus);
void  update_quiet_stats(
   const Position& pos, Stack* ss, Search::Worker& workerThread, Move move, int bonus);
void update_all_stats(const Position& pos,
                      Stack*          ss,
                      Search::Worker& workerThread,
                      Move            bestMove,
                      Value           bestValue,
                      Value           beta,
                      Square          prevSq,
                      Move*           quietsSearched,
                      int             quietCount,
                      Move*           capturesSearched,
                      int             captureCount,
                      Depth           depth);

}  // namespace

Search::Worker::Worker(SharedState&                    sharedState,
                       std::unique_ptr<ISearchManager> sm,
                       size_t                          thread_id) :
    // Unpack the SharedState struct into member variables
    thread_idx(thread_id),
    manager(std::move(sm)),
    options(sharedState.options),
    threads(sharedState.threads),
    tt(sharedState.tt) {
    clear();
}

void Search::Worker::start_searching() {
    // Non-main threads go directly to iterative_deepening()
    if (!is_mainthread())
    {
        iterative_deepening();
        return;
    }

    main_manager()->tm.init(limits, rootPos.side_to_move(), rootPos.game_ply(), options);
    tt.new_search();

    if (rootMoves.empty())
    {
        rootMoves.emplace_back(Move::none());
        sync_cout << "info depth 0 score "
                  << UCI::value(rootPos.checkers() ? -VALUE_MATE : VALUE_DRAW) << sync_endl;
    }
    else
    {
        threads.start_searching();  // start non-main threads
        iterative_deepening();      // main thread start searching
    }

    // When we reach the maximum depth, we can arrive here without a raise of
    // threads.stop. However, if we are pondering or in an infinite search,
    // the UCI protocol states that we shouldn't print the best move before the
    // GUI sends a "stop" or "ponderhit" command. We therefore simply wait here
    // until the GUI sends one of those commands.
    while (!threads.stop && (main_manager()->ponder || limits.infinite))
    {}  // Busy wait for a stop or a ponder reset

    // Stop the threads if not already stopped (also raise the stop if
    // "ponderhit" just reset threads.ponder).
    threads.stop = true;

    // Wait until all threads have finished
    threads.wait_for_search_finished();

    // When playing in 'nodes as time' mode, subtract the searched nodes from
    // the available ones before exiting.
    if (limits.npmsec)
        main_manager()->tm.advance_nodes_time(limits.inc[rootPos.side_to_move()]
                                              - threads.nodes_searched());

    Worker* bestThread = this;
    Skill   skill =
      Skill(options["Skill Level"], options["UCI_LimitStrength"] ? int(options["UCI_Elo"]) : 0);

    if (int(options["MultiPV"]) == 1 && !limits.depth && !limits.mate && !skill.enabled()
        && rootMoves[0].pv[0] != Move::none())
        bestThread = threads.get_best_thread()->worker.get();

    main_manager()->bestPreviousScore        = bestThread->rootMoves[0].score;
    main_manager()->bestPreviousAverageScore = bestThread->rootMoves[0].averageScore;

    // Send again PV info if we have a new best thread
    if (bestThread != this)
        sync_cout << main_manager()->pv(*bestThread, threads, tt, bestThread->completedDepth)
                  << sync_endl;

    sync_cout << "bestmove " << UCI::move(bestThread->rootMoves[0].pv[0], rootPos.is_chess960());

    if (bestThread->rootMoves[0].pv.size() > 1
        || bestThread->rootMoves[0].extract_ponder_from_tt(tt, rootPos))
        std::cout << " ponder " << UCI::move(bestThread->rootMoves[0].pv[1], rootPos.is_chess960());

    std::cout << sync_endl;
}

// Main iterative deepening loop. It calls search()
// repeatedly with increasing depth until the allocated thinking time has been
// consumed, the user stops the search, or the maximum search depth is reached.
void Search::Worker::iterative_deepening() {

    SearchManager* mainThread = (thread_idx == 0 ? main_manager() : nullptr);

    Move pv[MAX_PLY + 1];

    Depth lastBestMoveDepth = 0;
    Value lastBestScore     = -VALUE_INFINITE;
    auto  lastBestPV        = std::vector{Move::none()};

    Value  alpha, beta;
    Value  bestValue     = -VALUE_INFINITE;
    Color  us            = rootPos.side_to_move();
    double timeReduction = 1, totBestMoveChanges = 0;
    int    delta, iterIdx                        = 0;

    // Allocate stack with extra size to allow access from (ss - 7) to (ss + 2):
    // (ss - 7) is needed for update_continuation_histories(ss - 1) which accesses (ss - 6),
    // (ss + 2) is needed for initialization of cutOffCnt and killers.
    Stack  stack[MAX_PLY + 10] = {};
    Stack* ss                  = stack + 7;

    for (int i = 7; i > 0; --i)
    {
        (ss - i)->continuationHistory =
          &this->continuationHistory[0][0][NO_PIECE][0];  // Use as a sentinel
        (ss - i)->staticEval = VALUE_NONE;
    }

    for (int i = 0; i <= MAX_PLY + 2; ++i)
        (ss + i)->ply = i;

    ss->pv = pv;

    if (mainThread)
    {
        if (mainThread->bestPreviousScore == VALUE_INFINITE)
            mainThread->iterValue.fill(VALUE_ZERO);
        else
            mainThread->iterValue.fill(mainThread->bestPreviousScore);
    }

    size_t multiPV = size_t(options["MultiPV"]);
    Skill skill(options["Skill Level"], options["UCI_LimitStrength"] ? int(options["UCI_Elo"]) : 0);

    // When playing with strength handicap enable MultiPV search that we will
    // use behind-the-scenes to retrieve a set of possible moves.
    if (skill.enabled())
        multiPV = std::max(multiPV, size_t(4));

    multiPV = std::min(multiPV, rootMoves.size());

    int searchAgainCounter = 0;

    // Iterative deepening loop until requested to stop or the target depth is reached
    while (++rootDepth < MAX_PLY && !threads.stop
           && !(limits.depth && mainThread && rootDepth > limits.depth))
    {
        // Age out PV variability metric
        if (mainThread)
            totBestMoveChanges /= 2;

        // Save the last iteration's scores before the first PV line is searched and
        // all the move scores except the (new) PV are set to -VALUE_INFINITE.
        for (RootMove& rm : rootMoves)
            rm.previousScore = rm.score;

        size_t pvFirst = 0;
        pvLast         = 0;

        if (!threads.increaseDepth)
            searchAgainCounter++;

        // MultiPV loop. We perform a full root search for each PV line
        for (pvIdx = 0; pvIdx < multiPV && !threads.stop; ++pvIdx)
        {
            if (pvIdx == pvLast)
            {
                pvFirst = pvLast;
                for (pvLast++; pvLast < rootMoves.size(); pvLast++)
                    if (rootMoves[pvLast].tbRank != rootMoves[pvFirst].tbRank)
                        break;
            }

            // Reset UCI info selDepth for each depth and each PV line
            selDepth = 0;

            // Reset aspiration window starting size
            Value avg = rootMoves[pvIdx].averageScore;
            delta     = 9 + avg * avg / 12804;
            alpha     = std::max(avg - delta, -VALUE_INFINITE);
            beta      = std::min(avg + delta, VALUE_INFINITE);

            // Adjust optimism based on root move's averageScore (~4 Elo)
            optimism[us]  = 131 * avg / (std::abs(avg) + 90);
            optimism[~us] = -optimism[us];

            // Start with a small aspiration window and, in the case of a fail
            // high/low, re-search with a bigger window until we don't fail
            // high/low anymore.
            int failedHighCnt = 0;
            while (true)
            {
                // Adjust the effective depth searched, but ensure at least one effective increment
                // for every four searchAgain steps (see issue #2717).
                Depth adjustedDepth =
                  std::max(1, rootDepth - failedHighCnt - 3 * (searchAgainCounter + 1) / 4);
                bestValue = search<Root>(rootPos, ss, alpha, beta, adjustedDepth, false);

                // Bring the best move to the front. It is critical that sorting
                // is done with a stable algorithm because all the values but the
                // first and eventually the new best one is set to -VALUE_INFINITE
                // and we want to keep the same order for all the moves except the
                // new PV that goes to the front. Note that in the case of MultiPV
                // search the already searched PV lines are preserved.
                std::stable_sort(rootMoves.begin() + pvIdx, rootMoves.begin() + pvLast);

                // If search has been stopped, we break immediately. Sorting is
                // safe because RootMoves is still valid, although it refers to
                // the previous iteration.
                if (threads.stop)
                    break;

                // When failing high/low give some update (without cluttering
                // the UI) before a re-search.
                if (mainThread && multiPV == 1 && (bestValue <= alpha || bestValue >= beta)
                    && mainThread->tm.elapsed(threads.nodes_searched()) > 3000)
                    sync_cout << main_manager()->pv(*this, threads, tt, rootDepth) << sync_endl;

                // In case of failing low/high increase aspiration window and
                // re-search, otherwise exit the loop.
                if (bestValue <= alpha)
                {
                    beta  = (alpha + beta) / 2;
                    alpha = std::max(bestValue - delta, -VALUE_INFINITE);

                    failedHighCnt = 0;
                    if (mainThread)
                        mainThread->stopOnPonderhit = false;
                }
                else if (bestValue >= beta)
                {
                    beta = std::min(bestValue + delta, VALUE_INFINITE);
                    ++failedHighCnt;
                }
                else
                    break;

                delta += delta / 3;

                assert(alpha >= -VALUE_INFINITE && beta <= VALUE_INFINITE);
            }

            // Sort the PV lines searched so far and update the GUI
            std::stable_sort(rootMoves.begin() + pvFirst, rootMoves.begin() + pvIdx + 1);

            if (mainThread
                && (threads.stop || pvIdx + 1 == multiPV
                    || mainThread->tm.elapsed(threads.nodes_searched()) > 3000)
                // A thread that aborted search can have mated-in/TB-loss PV and score
                // that cannot be trusted, i.e. it can be delayed or refuted if we would have
                // had time to fully search other root-moves. Thus we suppress this output and
                // below pick a proven score/PV for this thread (from the previous iteration).
                && !(threads.abortedSearch && rootMoves[0].uciScore <= VALUE_TB_LOSS_IN_MAX_PLY))
                sync_cout << main_manager()->pv(*this, threads, tt, rootDepth) << sync_endl;
        }

        if (!threads.stop)
            completedDepth = rootDepth;

        // We make sure not to pick an unproven mated-in score,
        // in case this thread prematurely stopped search (aborted-search).
        if (threads.abortedSearch && rootMoves[0].score != -VALUE_INFINITE
            && rootMoves[0].score <= VALUE_TB_LOSS_IN_MAX_PLY)
        {
            // Bring the last best move to the front for best thread selection.
            Utility::move_to_front(rootMoves, [&lastBestPV = std::as_const(lastBestPV)](
                                                const auto& rm) { return rm == lastBestPV[0]; });
            rootMoves[0].pv    = lastBestPV;
            rootMoves[0].score = rootMoves[0].uciScore = lastBestScore;
        }
        else if (rootMoves[0].pv[0] != lastBestPV[0])
        {
            lastBestPV        = rootMoves[0].pv;
            lastBestScore     = rootMoves[0].score;
            lastBestMoveDepth = rootDepth;
        }

        if (!mainThread)
            continue;

        // Have we found a "mate in x"?
        if (limits.mate && rootMoves[0].score == rootMoves[0].uciScore
            && ((rootMoves[0].score >= VALUE_MATE_IN_MAX_PLY
                 && VALUE_MATE - rootMoves[0].score <= 2 * limits.mate)
                || (rootMoves[0].score != -VALUE_INFINITE
                    && rootMoves[0].score <= VALUE_MATED_IN_MAX_PLY
                    && VALUE_MATE + rootMoves[0].score <= 2 * limits.mate)))
            threads.stop = true;

        // If the skill level is enabled and time is up, pick a sub-optimal best move
        if (skill.enabled() && skill.time_to_pick(rootDepth))
            skill.pick_best(rootMoves, multiPV);

        // Use part of the gained time from a previous stable move for the current move
        for (Thread* th : threads)
        {
            totBestMoveChanges += th->worker->bestMoveChanges;
            th->worker->bestMoveChanges = 0;
        }

        // Do we have time for the next iteration? Can we stop searching now?
        if (limits.use_time_management() && !threads.stop && !mainThread->stopOnPonderhit)
        {
            auto bestmove    = rootMoves[0].pv[0];
            int  nodesEffort = effort[bestmove.from_sq()][bestmove.to_sq()] * 100
                            / std::max(size_t(1), size_t(nodes));

            double fallingEval = (1067 + 223 * (mainThread->bestPreviousAverageScore - bestValue)
                                  + 97 * (mainThread->iterValue[iterIdx] - bestValue))
                               / 10000.0;
            fallingEval = std::clamp(fallingEval, 0.580, 1.667);

            // If the bestMove is stable over several iterations, reduce time accordingly
            timeReduction    = lastBestMoveDepth + 8 < completedDepth ? 1.495 : 0.687;
            double reduction = (1.48 + mainThread->previousTimeReduction) / (2.17 * timeReduction);
            double bestMoveInstability = 1 + 1.88 * totBestMoveChanges / threads.size();

            double totalTime =
              mainThread->tm.optimum() * fallingEval * reduction * bestMoveInstability;

            // Cap used time in case of a single legal move for a better viewer experience
            if (rootMoves.size() == 1)
                totalTime = std::min(500.0, totalTime);

            if (completedDepth >= 10 && nodesEffort >= 97
                && mainThread->tm.elapsed(threads.nodes_searched()) > totalTime * 0.739
                && !mainThread->ponder)
            {
                threads.stop = true;
            }

            // Stop the search if we have exceeded the totalTime
            if (mainThread->tm.elapsed(threads.nodes_searched()) > totalTime)
            {
                // If we are allowed to ponder do not stop the search now but
                // keep pondering until the GUI sends "ponderhit" or "stop".
                if (mainThread->ponder)
                    mainThread->stopOnPonderhit = true;
                else
                    threads.stop = true;
            }
            else if (!mainThread->ponder
                     && mainThread->tm.elapsed(threads.nodes_searched()) > totalTime * 0.506)
                threads.increaseDepth = false;
            else
                threads.increaseDepth = true;
        }

        mainThread->iterValue[iterIdx] = bestValue;
        iterIdx                        = (iterIdx + 1) & 3;
    }

    if (!mainThread)
        return;

    mainThread->previousTimeReduction = timeReduction;

    // If the skill level is enabled, swap the best PV line with the sub-optimal one
    if (skill.enabled())
        std::swap(rootMoves[0],
                  *std::find(rootMoves.begin(), rootMoves.end(),
                             skill.best ? skill.best : skill.pick_best(rootMoves, multiPV)));
}

void Search::Worker::clear() {
    counterMoves.fill(Move::none());
    mainHistory.fill(0);
    captureHistory.fill(0);
    pawnHistory.fill(0);
    correctionHistory.fill(0);

    for (bool inCheck : {false, true})
        for (StatsType c : {NoCaptures, Captures})
            for (auto& to : continuationHistory[inCheck][c])
                for (auto& h : to)
                    h->fill(-71);

    for (size_t i = 1; i < reductions.size(); ++i)
        reductions[i] = int((19.02 + std::log(size_t(options["Threads"])) / 2) * std::log(i));
}


// Main search function for both PV and non-PV nodes.
template<NodeType nodeType>
Value Search::Worker::search(
  Position& pos, Stack* ss, Value alpha, Value beta, Depth depth, bool cutNode) {

    constexpr bool PvNode   = nodeType != NonPV;
    constexpr bool rootNode = nodeType == Root;

    // Dive into quiescence search when the depth reaches zero
    if (depth <= 0)
        return qsearch < PvNode ? PV : NonPV > (pos, ss, alpha, beta);

    // Check if we have an upcoming move that draws by repetition, or
    // if the opponent had an alternative move earlier to this position.
    if (!rootNode && alpha < VALUE_DRAW && pos.has_game_cycle(ss->ply))
    {
        alpha = value_draw(this->nodes);
        if (alpha >= beta)
            return alpha;
    }

    assert(-VALUE_INFINITE <= alpha && alpha < beta && beta <= VALUE_INFINITE);
    assert(PvNode || (alpha == beta - 1));
    assert(0 < depth && depth < MAX_PLY);
    assert(!(PvNode && cutNode));

    Move      pv[MAX_PLY + 1], capturesSearched[32], quietsSearched[32];
    StateInfo st;
    ASSERT_ALIGNED(&st, Eval::NNUE::CacheLineSize);

    TTEntry* tte;
    Key      posKey;
    Move     ttMove, move, excludedMove, bestMove;
    Depth    extension, newDepth;
    Value    bestValue, value, ttValue, eval, maxValue, probCutBeta;
    bool     givesCheck, improving, priorCapture, opponentWorsening;
    bool     capture, moveCountPruning, ttCapture;
    Piece    movedPiece;
    int      moveCount, captureCount, quietCount;

    // Step 1. Initialize node
    Worker* thisThread = this;
    ss->inCheck        = pos.checkers();
    priorCapture       = pos.captured_piece();
    Color us           = pos.side_to_move();
    moveCount = captureCount = quietCount = ss->moveCount = 0;
    bestValue                                             = -VALUE_INFINITE;
    maxValue                                              = VALUE_INFINITE;

    // Check for the available remaining time
    if (is_mainthread())
        main_manager()->check_time(*thisThread);

    // Used to send selDepth info to GUI (selDepth counts from 1, ply from 0)
    if (PvNode && thisThread->selDepth < ss->ply + 1)
        thisThread->selDepth = ss->ply + 1;

    if (!rootNode)
    {
        // Step 2. Check for aborted search and immediate draw
        if (threads.stop.load(std::memory_order_relaxed) || pos.is_draw(ss->ply)
            || ss->ply >= MAX_PLY)
            return (ss->ply >= MAX_PLY && !ss->inCheck) ? evaluate(pos, thisThread->optimism[us])
                                                        : value_draw(thisThread->nodes);

        // Step 3. Mate distance pruning. Even if we mate at the next move our score
        // would be at best mate_in(ss->ply + 1), but if alpha is already bigger because
        // a shorter mate was found upward in the tree then there is no need to search
        // because we will never beat the current alpha. Same logic but with reversed
        // signs apply also in the opposite condition of being mated instead of giving
        // mate. In this case, return a fail-high score.
        alpha = std::max(mated_in(ss->ply), alpha);
        beta  = std::min(mate_in(ss->ply + 1), beta);
        if (alpha >= beta)
            return alpha;
    }
    else
        thisThread->rootDelta = beta - alpha;

    assert(0 <= ss->ply && ss->ply < MAX_PLY);

    (ss + 1)->excludedMove = bestMove = Move::none();
    (ss + 2)->killers[0] = (ss + 2)->killers[1] = Move::none();
    (ss + 2)->cutoffCnt                         = 0;
    ss->multipleExtensions                      = (ss - 1)->multipleExtensions;
    Square prevSq = ((ss - 1)->currentMove).is_ok() ? ((ss - 1)->currentMove).to_sq() : SQ_NONE;
    ss->statScore = 0;

    // Step 4. Transposition table lookup.
    excludedMove = ss->excludedMove;
    posKey       = pos.key();
    tte          = tt.probe(posKey, ss->ttHit);
    ttValue   = ss->ttHit ? value_from_tt(tte->value(), ss->ply, pos.rule50_count()) : VALUE_NONE;
    ttMove    = rootNode  ? thisThread->rootMoves[thisThread->pvIdx].pv[0]
              : ss->ttHit ? tte->move()
                          : Move::none();
    ttCapture = ttMove && pos.capture_stage(ttMove);

    // At this point, if excluded, skip straight to step 6, static eval. However,
    // to save indentation, we list the condition in all code between here and there.
    if (!excludedMove)
        ss->ttPv = PvNode || (ss->ttHit && tte->is_pv());

    // At non-PV nodes we check for an early TT cutoff
    if (!PvNode && !excludedMove && tte->depth() > depth
        && ttValue != VALUE_NONE  // Possible in case of TT access race or if !ttHit
        && (tte->bound() & (ttValue >= beta ? BOUND_LOWER : BOUND_UPPER)))
    {
        // If ttMove is quiet, update move sorting heuristics on TT hit (~2 Elo)
        if (ttMove && ttValue >= beta)
        {
            // Bonus for a quiet ttMove that fails high (~2 Elo)
            if (!ttCapture)
                update_quiet_stats(pos, ss, *this, ttMove, stat_bonus(depth));

            // Extra penalty for early quiet moves of
            // the previous ply (~1 Elo on STC, ~2 Elo on LTC)
            if (prevSq != SQ_NONE && (ss - 1)->moveCount <= 2 && !priorCapture)
                update_continuation_histories(ss - 1, pos.piece_on(prevSq), prevSq,
                                              -stat_malus(depth + 1));
        }

        // Partial workaround for the graph history interaction problem
        // For high rule50 counts don't produce transposition table cutoffs.
        if (pos.rule50_count() < 90)
            return ttValue >= beta && std::abs(ttValue) < VALUE_TB_WIN_IN_MAX_PLY
                   ? (ttValue * 3 + beta) / 4
                   : ttValue;
    }

    // Step 5. Tablebases probe
    if (!rootNode && !excludedMove && tbConfig.cardinality)
    {
        int piecesCount = pos.count<ALL_PIECES>();

        if (piecesCount <= tbConfig.cardinality
            && (piecesCount < tbConfig.cardinality || depth >= tbConfig.probeDepth)
            && pos.rule50_count() == 0 && !pos.can_castle(ANY_CASTLING))
        {
            TB::ProbeState err;
            TB::WDLScore   wdl = Tablebases::probe_wdl(pos, &err);

            // Force check of time on the next occasion
            if (is_mainthread())
                main_manager()->callsCnt = 0;

            if (err != TB::ProbeState::FAIL)
            {
                thisThread->tbHits.fetch_add(1, std::memory_order_relaxed);

                int drawScore = tbConfig.useRule50 ? 1 : 0;

                Value tbValue = VALUE_TB - ss->ply;

                // use the range VALUE_TB to VALUE_TB_WIN_IN_MAX_PLY to score
                value = wdl < -drawScore ? -tbValue
                      : wdl > drawScore  ? tbValue
                                         : VALUE_DRAW + 2 * wdl * drawScore;

                Bound b = wdl < -drawScore ? BOUND_UPPER
                        : wdl > drawScore  ? BOUND_LOWER
                                           : BOUND_EXACT;

                if (b == BOUND_EXACT || (b == BOUND_LOWER ? value >= beta : value <= alpha))
                {
                    tte->save(posKey, value_to_tt(value, ss->ply), ss->ttPv, b,
                              std::min(MAX_PLY - 1, depth + 6), Move::none(), VALUE_NONE,
                              tt.generation());

                    return value;
                }

                if (PvNode)
                {
                    if (b == BOUND_LOWER)
                        bestValue = value, alpha = std::max(alpha, bestValue);
                    else
                        maxValue = value;
                }
            }
        }
    }

    // Step 6. Static evaluation of the position
    Value unadjustedStaticEval = VALUE_NONE;
    if (ss->inCheck)
    {
        // Skip early pruning when in check
        ss->staticEval = eval = VALUE_NONE;
        improving             = false;
        goto moves_loop;
    }
    else if (excludedMove)
    {
        // Providing the hint that this node's accumulator will be used often
        // brings significant Elo gain (~13 Elo).
        Eval::NNUE::hint_common_parent_position(pos);
        unadjustedStaticEval = eval = ss->staticEval;
    }
    else if (ss->ttHit)
    {
        // Never assume anything about values stored in TT
        unadjustedStaticEval = tte->eval();
        if (unadjustedStaticEval == VALUE_NONE)
            unadjustedStaticEval = evaluate(pos, thisThread->optimism[us]);
        else if (PvNode)
            Eval::NNUE::hint_common_parent_position(pos);

        ss->staticEval = eval = to_corrected_static_eval(unadjustedStaticEval, *thisThread, pos);

        // ttValue can be used as a better position evaluation (~7 Elo)
        if (ttValue != VALUE_NONE && (tte->bound() & (ttValue > eval ? BOUND_LOWER : BOUND_UPPER)))
            eval = ttValue;
    }
    else
    {
        unadjustedStaticEval = evaluate(pos, thisThread->optimism[us]);
        ss->staticEval = eval = to_corrected_static_eval(unadjustedStaticEval, *thisThread, pos);

        // Static evaluation is saved as it was before adjustment by correction history
        tte->save(posKey, VALUE_NONE, ss->ttPv, BOUND_NONE, DEPTH_NONE, Move::none(),
                  unadjustedStaticEval, tt.generation());
    }

    // Use static evaluation difference to improve quiet move ordering (~9 Elo)
    if (((ss - 1)->currentMove).is_ok() && !(ss - 1)->inCheck && !priorCapture)
    {
        int bonus = std::clamp(-14 * int((ss - 1)->staticEval + ss->staticEval), -1621, 1237);
        bonus     = bonus > 0 ? 2 * bonus : bonus / 2;
        thisThread->mainHistory[~us][((ss - 1)->currentMove).from_to()] << bonus;
        if (type_of(pos.piece_on(prevSq)) != PAWN && ((ss - 1)->currentMove).type_of() != PROMOTION)
            thisThread->pawnHistory[pawn_structure_index(pos)][pos.piece_on(prevSq)][prevSq]
              << bonus / 4;
    }

    // Set up the improving flag, which is true if current static evaluation is
    // bigger than the previous static evaluation at our turn (if we were in
    // check at our previous move we look at static evaluation at move prior to it
    // and if we were in check at move prior to it flag is set to true) and is
    // false otherwise. The improving flag is used in various pruning heuristics.
    improving = (ss - 2)->staticEval != VALUE_NONE
                ? ss->staticEval > (ss - 2)->staticEval
                : (ss - 4)->staticEval != VALUE_NONE && ss->staticEval > (ss - 4)->staticEval;

    opponentWorsening = ss->staticEval + (ss - 1)->staticEval > 2 && (depth != 2 || !improving);

    // Step 7. Razoring (~1 Elo)
    // If eval is really low check with qsearch if it can exceed alpha, if it can't,
    // return a fail low.
    // Adjust razor margin according to cutoffCnt. (~1 Elo)
    if (eval < alpha - 462 - (296 - 145 * ((ss + 1)->cutoffCnt > 3)) * depth * depth)
    {
        value = qsearch<NonPV>(pos, ss, alpha - 1, alpha);
        if (value < alpha)
            return value;
    }

    // Step 8. Futility pruning: child node (~40 Elo)
    // The depth condition is important for mate finding.
<<<<<<< HEAD
    if (!ss->ttPv && depth < 12
        && eval - futility_margin(depth, cutNode && !ss->ttHit, improving)
               - (ss - 1)->statScore / 287
=======
    if (!ss->ttPv && depth < 11
        && eval - futility_margin(depth, cutNode && !ss->ttHit, improving, opponentWorsening)
               - (ss - 1)->statScore / 314
>>>>>>> 632f1c21
             >= beta
        && eval >= beta && eval < VALUE_TB_WIN_IN_MAX_PLY
        && (!ttMove || ttCapture))
        return beta > VALUE_TB_LOSS_IN_MAX_PLY ? (eval + beta) / 2 : eval;

    // Step 9. Null move search with verification search (~35 Elo)
    if (!PvNode && (ss - 1)->currentMove != Move::null() && (ss - 1)->statScore < 16211
        && eval >= beta && eval >= ss->staticEval && ss->staticEval >= beta - 20 * depth + 314
        && !excludedMove && pos.non_pawn_material(us) && ss->ply >= thisThread->nmpMinPly
        && beta > VALUE_TB_LOSS_IN_MAX_PLY)
    {
        assert(eval - beta >= 0);

        // Null move dynamic reduction based on depth and eval
        Depth R = std::min(int(eval - beta) / 151, 6) + depth / 3 + 4;

        ss->currentMove         = Move::null();
        ss->continuationHistory = &thisThread->continuationHistory[0][0][NO_PIECE][0];

        pos.do_null_move(st, tt);

        Value nullValue = -search<NonPV>(pos, ss + 1, -beta, -beta + 1, depth - R, !cutNode);

        pos.undo_null_move();

        // Do not return unproven mate or TB scores
        if (nullValue >= beta && nullValue < VALUE_TB_WIN_IN_MAX_PLY)
        {
            if (thisThread->nmpMinPly || depth < 16)
                return nullValue;

            assert(!thisThread->nmpMinPly);  // Recursive verification is not allowed

            // Do verification search at high depths, with null move pruning disabled
            // until ply exceeds nmpMinPly.
            thisThread->nmpMinPly = ss->ply + 3 * (depth - R) / 4;

            Value v = search<NonPV>(pos, ss, beta - 1, beta, depth - R, false);

            thisThread->nmpMinPly = 0;

            if (v >= beta)
                return nullValue;
        }
    }

    // Step 10. Internal iterative reductions (~9 Elo)
    // For PV nodes without a ttMove, we decrease depth by 3.
    if (PvNode && !ttMove)
        depth -= 3;

    // Use qsearch if depth <= 0.
    if (depth <= 0)
        return qsearch<PV>(pos, ss, alpha, beta);

    // For cutNodes without a ttMove, we decrease depth by 2 if depth is high enough.
    if (cutNode && depth >= 8 && !ttMove)
        depth -= 2;

    // Step 11. ProbCut (~10 Elo)
    // If we have a good enough capture (or queen promotion) and a reduced search returns a value
    // much above beta, we can (almost) safely prune the previous move.
    probCutBeta = beta + 164 - 62 * improving;
    if (
      !PvNode && depth > 3
      && std::abs(beta) < VALUE_TB_WIN_IN_MAX_PLY
      // If value from transposition table is lower than probCutBeta, don't attempt probCut
      // there and in further interactions with transposition table cutoff depth is set to depth - 3
      // because probCut search has depth set to depth - 4 but we also do a move before it
      // So effective depth is equal to depth - 3
      && !(tte->depth() >= depth - 3 && ttValue != VALUE_NONE && ttValue < probCutBeta))
    {
        assert(probCutBeta < VALUE_INFINITE && probCutBeta > beta);

        MovePicker mp(pos, ttMove, probCutBeta - ss->staticEval, &thisThread->captureHistory);

        while ((move = mp.next_move()) != Move::none())
            if (move != excludedMove && pos.legal(move))
            {
                assert(pos.capture_stage(move));

                // Prefetch the TT entry for the resulting position
                prefetch(tt.first_entry(pos.key_after(move)));

                ss->currentMove = move;
                ss->continuationHistory =
                  &this
                     ->continuationHistory[ss->inCheck][true][pos.moved_piece(move)][move.to_sq()];

                thisThread->nodes.fetch_add(1, std::memory_order_relaxed);
                pos.do_move(move, st);

                // Perform a preliminary qsearch to verify that the move holds
                value = -qsearch<NonPV>(pos, ss + 1, -probCutBeta, -probCutBeta + 1);

                // If the qsearch held, perform the regular search
                if (value >= probCutBeta)
                    value = -search<NonPV>(pos, ss + 1, -probCutBeta, -probCutBeta + 1, depth - 4,
                                           !cutNode);

                pos.undo_move(move);

                if (value >= probCutBeta)
                {
                    // Save ProbCut data into transposition table
                    tte->save(posKey, value_to_tt(value, ss->ply), ss->ttPv, BOUND_LOWER, depth - 3,
                              move, unadjustedStaticEval, tt.generation());
                    return std::abs(value) < VALUE_TB_WIN_IN_MAX_PLY ? value - (probCutBeta - beta)
                                                                     : value;
                }
            }

        Eval::NNUE::hint_common_parent_position(pos);
    }

moves_loop:  // When in check, search starts here

    // Step 12. A small Probcut idea, when we are in check (~4 Elo)
    probCutBeta = beta + 410;
    if (ss->inCheck && !PvNode && ttCapture && (tte->bound() & BOUND_LOWER)
        && tte->depth() >= depth - 4 && ttValue >= probCutBeta
        && std::abs(ttValue) < VALUE_TB_WIN_IN_MAX_PLY && std::abs(beta) < VALUE_TB_WIN_IN_MAX_PLY)
        return probCutBeta;

    const PieceToHistory* contHist[] = {(ss - 1)->continuationHistory,
                                        (ss - 2)->continuationHistory,
                                        (ss - 3)->continuationHistory,
                                        (ss - 4)->continuationHistory,
                                        nullptr,
                                        (ss - 6)->continuationHistory};

    Move countermove =
      prevSq != SQ_NONE ? thisThread->counterMoves[pos.piece_on(prevSq)][prevSq] : Move::none();

    MovePicker mp(pos, ttMove, depth, &thisThread->mainHistory, &thisThread->captureHistory,
                  contHist, &thisThread->pawnHistory, countermove, ss->killers);

    value            = bestValue;
    moveCountPruning = false;

    // Step 13. Loop through all pseudo-legal moves until no moves remain
    // or a beta cutoff occurs.
    while ((move = mp.next_move(moveCountPruning)) != Move::none())
    {
        assert(move.is_ok());

        if (move == excludedMove)
            continue;

        // Check for legality
        if (!pos.legal(move))
            continue;

        // At root obey the "searchmoves" option and skip moves not listed in Root
        // Move List. In MultiPV mode we also skip PV moves that have been already
        // searched and those of lower "TB rank" if we are in a TB root position.
        if (rootNode
            && !std::count(thisThread->rootMoves.begin() + thisThread->pvIdx,
                           thisThread->rootMoves.begin() + thisThread->pvLast, move))
            continue;

        ss->moveCount = ++moveCount;

        if (rootNode && is_mainthread()
            && main_manager()->tm.elapsed(threads.nodes_searched()) > 3000)
            sync_cout << "info depth " << depth << " currmove "
                      << UCI::move(move, pos.is_chess960()) << " currmovenumber "
                      << moveCount + thisThread->pvIdx << sync_endl;
        if (PvNode)
            (ss + 1)->pv = nullptr;

        extension  = 0;
        capture    = pos.capture_stage(move);
        movedPiece = pos.moved_piece(move);
        givesCheck = pos.gives_check(move);

        // Calculate new depth for this move
        newDepth = depth - 1;

        int delta = beta - alpha;

        Depth r = reduction(improving, depth, moveCount, delta);

        // Step 14. Pruning at shallow depth (~120 Elo).
        // Depth conditions are important for mate finding.
        if (!rootNode && pos.non_pawn_material(us) && bestValue > VALUE_TB_LOSS_IN_MAX_PLY)
        {
            // Skip quiet moves if movecount exceeds our FutilityMoveCount threshold (~8 Elo)
            if (!moveCountPruning)
                moveCountPruning = moveCount >= futility_move_count(improving, depth);

            // Reduced depth of the next LMR search
            int lmrDepth = newDepth - r;

            if (capture || givesCheck)
            {
                // Futility pruning for captures (~2 Elo)
                if (!givesCheck && lmrDepth < 7 && !ss->inCheck)
                {
                    Piece capturedPiece = pos.piece_on(move.to_sq());
                    int   futilityEval =
                      ss->staticEval + 298 + 288 * lmrDepth + PieceValue[capturedPiece]
                      + thisThread->captureHistory[movedPiece][move.to_sq()][type_of(capturedPiece)]
                          / 7;
                    if (futilityEval < alpha)
                        continue;
                }

                // SEE based pruning for captures and checks (~11 Elo)
                if (!pos.see_ge(move, -202 * depth))
                    continue;
            }
            else
            {
                int history =
                  (*contHist[0])[movedPiece][move.to_sq()]
                  + (*contHist[1])[movedPiece][move.to_sq()]
                  + (*contHist[3])[movedPiece][move.to_sq()]
                  + thisThread->pawnHistory[pawn_structure_index(pos)][movedPiece][move.to_sq()];

                // Continuation history based pruning (~2 Elo)
                if (lmrDepth < 6 && history < -4125 * depth)
                    continue;

                history += 2 * thisThread->mainHistory[us][move.from_to()];

                lmrDepth += history / 5686;

                // Futility pruning: parent node (~13 Elo)
                if (!ss->inCheck && lmrDepth < 15
                    && ss->staticEval + (bestValue < ss->staticEval - 55 ? 153 : 58)
                           + 118 * lmrDepth
                         <= alpha)
                    continue;

                lmrDepth = std::max(lmrDepth, 0);

                // Prune moves with negative SEE (~4 Elo)
                if (!pos.see_ge(move, -26 * lmrDepth * lmrDepth))
                    continue;
            }
        }

        // Step 15. Extensions (~100 Elo)
        // We take care to not overdo to avoid search getting stuck.
        if (ss->ply < thisThread->rootDepth * 2)
        {
            // Singular extension search (~94 Elo). If all moves but one fail low on a
            // search of (alpha-s, beta-s), and just one fails high on (alpha, beta),
            // then that move is singular and should be extended. To verify this we do
            // a reduced search on the position excluding the ttMove and if the result
            // is lower than ttValue minus a margin, then we will extend the ttMove.

            // Note: the depth margin and singularBeta margin are known for having non-linear
            // scaling. Their values are optimized to time controls of 180+1.8 and longer
            // so changing them requires tests at these types of time controls.
            // Recursive singular search is avoided.
            if (!rootNode && move == ttMove && !excludedMove
                && depth >= 4 - (thisThread->completedDepth > 29) + ss->ttPv
                && std::abs(ttValue) < VALUE_TB_WIN_IN_MAX_PLY && (tte->bound() & BOUND_LOWER)
                && tte->depth() >= depth - 3)
            {
                Value singularBeta  = ttValue - (58 + 55 * (ss->ttPv && !PvNode)) * depth / 64;
                Depth singularDepth = newDepth / 2;

                ss->excludedMove = move;
                value =
                  search<NonPV>(pos, ss, singularBeta - 1, singularBeta, singularDepth, cutNode);
                ss->excludedMove = Move::none();

                if (value < singularBeta)
                {
                    extension = 1;

                    // We make sure to limit the extensions in some way to avoid a search explosion
                    if (!PvNode && ss->multipleExtensions <= 16)
                    {
                        extension = 2 + (value < singularBeta - 78 && !ttCapture);
                        depth += depth < 14;
                    }
                    if (PvNode && !ttCapture && ss->multipleExtensions <= 5
                        && value < singularBeta - 50)
                        extension = 2;
                }

                // Multi-cut pruning
                // Our ttMove is assumed to fail high based on the bound of the TT entry,
                // and if after excluding the ttMove with a reduced search we fail high over the original beta,
                // we assume this expected cut-node is not singular (multiple moves fail high),
                // and we can prune the whole subtree by returning a softbound.
                else if (singularBeta >= beta)
                    return singularBeta;

                // Negative extensions
                // If other moves failed high over (ttValue - margin) without the ttMove on a reduced search,
                // but we cannot do multi-cut because (ttValue - margin) is lower than the original beta,
                // we do not know if the ttMove is singular or can do a multi-cut,
                // so we reduce the ttMove in favor of other moves based on some conditions:

                // If the ttMove is assumed to fail high over current beta (~7 Elo)
                else if (ttValue >= beta)
                    extension = -3;

                // If we are on a cutNode but the ttMove is not assumed to fail high over current beta (~1 Elo)
                else if (cutNode)
                    extension = -2;

                // If the ttMove is assumed to fail low over the value of the reduced search (~1 Elo)
                else if (ttValue <= value)
                    extension = -1;
            }

            // Recapture extensions (~0 Elo on STC, ~1 Elo on LTC)
            else if (PvNode && move == ttMove && move.to_sq() == prevSq
                     && thisThread->captureHistory[movedPiece][move.to_sq()]
                                                  [type_of(pos.piece_on(move.to_sq()))]
                          > 4315)
                extension = 1;
        }

        // Add extension to new depth
        newDepth += extension;
        ss->multipleExtensions = (ss - 1)->multipleExtensions + (extension >= 2);

        // Speculative prefetch as early as possible
        prefetch(tt.first_entry(pos.key_after(move)));

        // Update the current move (this must be done after singular extension search)
        ss->currentMove = move;
        ss->continuationHistory =
          &thisThread->continuationHistory[ss->inCheck][capture][movedPiece][move.to_sq()];

        uint64_t nodeCount = rootNode ? uint64_t(nodes) : 0;

        // Step 16. Make the move
        thisThread->nodes.fetch_add(1, std::memory_order_relaxed);
        pos.do_move(move, st, givesCheck);

        // Decrease reduction if position is or has been on the PV (~7 Elo)
        if (ss->ttPv)
            r -= 1 + (ttValue > alpha) + (tte->depth() >= depth);

        // Increase reduction for cut nodes (~4 Elo)
        if (cutNode)
            r += 2 - (tte->depth() >= depth && ss->ttPv);

        // Increase reduction if ttMove is a capture (~3 Elo)
        if (ttCapture)
            r++;

        // Decrease reduction for PvNodes (~0 Elo on STC, ~2 Elo on LTC)
        if (PvNode)
            r--;

        // Increase reduction on repetition (~1 Elo)
        if (move == (ss - 4)->currentMove && pos.has_repeated())
            r += 2;

        // Increase reduction if next ply has a lot of fail high (~5 Elo)
        if ((ss + 1)->cutoffCnt > 3)
            r++;

        // Set reduction to 0 for first picked move (ttMove) (~2 Elo)
        // Nullifies all previous reduction adjustments to ttMove and leaves only history to do them
        else if (move == ttMove)
            r = 0;

        ss->statScore = 2 * thisThread->mainHistory[us][move.from_to()]
                      + (*contHist[0])[movedPiece][move.to_sq()]
                      + (*contHist[1])[movedPiece][move.to_sq()]
                      + (*contHist[3])[movedPiece][move.to_sq()] - 4587;

        // Decrease/increase reduction for moves with a good/bad history (~8 Elo)
        r -= ss->statScore / 12372;

        // Step 17. Late moves reduction / extension (LMR, ~117 Elo)
        if (depth >= 2 && moveCount > 1 + rootNode)
        {
            // In general we want to cap the LMR depth search at newDepth, but when
            // reduction is negative, we allow this move a limited search extension
            // beyond the first move depth. This may lead to hidden multiple extensions.
            // To prevent problems when the max value is less than the min value,
            // std::clamp has been replaced by a more robust implementation.
            Depth d = std::max(1, std::min(newDepth - r, newDepth + 1));

            value = -search<NonPV>(pos, ss + 1, -(alpha + 1), -alpha, d, true);

            // Do a full-depth search when reduced LMR search fails high
            if (value > alpha && d < newDepth)
            {
                // Adjust full-depth search based on LMR results - if the result
                // was good enough search deeper, if it was bad enough search shallower.
                const bool doDeeperSearch    = value > (bestValue + 48 + 2 * newDepth);  // (~1 Elo)
                const bool doShallowerSearch = value < bestValue + newDepth;             // (~2 Elo)

                newDepth += doDeeperSearch - doShallowerSearch;

                if (newDepth > d)
                    value = -search<NonPV>(pos, ss + 1, -(alpha + 1), -alpha, newDepth, !cutNode);

                // Post LMR continuation history updates (~1 Elo)
                int bonus = value <= alpha ? -stat_malus(newDepth)
                          : value >= beta  ? stat_bonus(newDepth)
                                           : 0;

                update_continuation_histories(ss, movedPiece, move.to_sq(), bonus);
            }
        }

        // Step 18. Full-depth search when LMR is skipped
        else if (!PvNode || moveCount > 1)
        {
            // Increase reduction if ttMove is not present (~6 Elo)
            if (!ttMove)
                r += 2;

            // Note that if expected reduction is high, we reduce search depth by 1 here (~9 Elo)
            value = -search<NonPV>(pos, ss + 1, -(alpha + 1), -alpha, newDepth - (r > 3), !cutNode);
        }

        // For PV nodes only, do a full PV search on the first move or after a fail high,
        // otherwise let the parent node fail low with value <= alpha and try another move.
        if (PvNode && (moveCount == 1 || value > alpha))
        {
            (ss + 1)->pv    = pv;
            (ss + 1)->pv[0] = Move::none();

            value = -search<PV>(pos, ss + 1, -beta, -alpha, newDepth, false);
        }

        // Step 19. Undo move
        pos.undo_move(move);

        if (rootNode)
            effort[move.from_sq()][move.to_sq()] += nodes - nodeCount;

        assert(value > -VALUE_INFINITE && value < VALUE_INFINITE);

        // Step 20. Check for a new best move
        // Finished searching the move. If a stop occurred, the return value of
        // the search cannot be trusted, and we return immediately without
        // updating best move, PV and TT.
        if (threads.stop.load(std::memory_order_relaxed))
            return VALUE_ZERO;

        if (rootNode)
        {
            RootMove& rm =
              *std::find(thisThread->rootMoves.begin(), thisThread->rootMoves.end(), move);

            rm.averageScore =
              rm.averageScore != -VALUE_INFINITE ? (2 * value + rm.averageScore) / 3 : value;

            // PV move or new best move?
            if (moveCount == 1 || value > alpha)
            {
                rm.score = rm.uciScore = value;
                rm.selDepth            = thisThread->selDepth;
                rm.scoreLowerbound = rm.scoreUpperbound = false;

                if (value >= beta)
                {
                    rm.scoreLowerbound = true;
                    rm.uciScore        = beta;
                }
                else if (value <= alpha)
                {
                    rm.scoreUpperbound = true;
                    rm.uciScore        = alpha;
                }

                rm.pv.resize(1);

                assert((ss + 1)->pv);

                for (Move* m = (ss + 1)->pv; *m != Move::none(); ++m)
                    rm.pv.push_back(*m);

                // We record how often the best move has been changed in each iteration.
                // This information is used for time management. In MultiPV mode,
                // we must take care to only do this for the first PV line.
                if (moveCount > 1 && !thisThread->pvIdx)
                    ++thisThread->bestMoveChanges;
            }
            else
                // All other moves but the PV, are set to the lowest value: this
                // is not a problem when sorting because the sort is stable and the
                // move position in the list is preserved - just the PV is pushed up.
                rm.score = -VALUE_INFINITE;
        }

        if (value > bestValue)
        {
            bestValue = value;

            if (value > alpha)
            {
                bestMove = move;

                if (PvNode && !rootNode)  // Update pv even in fail-high case
                    update_pv(ss->pv, move, (ss + 1)->pv);

                if (value >= beta)
                {
                    ss->cutoffCnt += 1 + !ttMove;
                    assert(value >= beta);  // Fail high
                    break;
                }
                else
                {
                    // Reduce other moves if we have found at least one score improvement (~2 Elo)
                    if (depth > 2 && depth < 12 && beta < 13665 && value > -12276)
                        depth -= 2;

                    assert(depth > 0);
                    alpha = value;  // Update alpha! Always alpha < beta
                }
            }
        }

        // If the move is worse than some previously searched move,
        // remember it, to update its stats later.
        if (move != bestMove && moveCount <= 32)
        {
            if (capture)
                capturesSearched[captureCount++] = move;
            else
                quietsSearched[quietCount++] = move;
        }
    }

    // Step 21. Check for mate and stalemate
    // All legal moves have been searched and if there are no legal moves, it
    // must be a mate or a stalemate. If we are in a singular extension search then
    // return a fail low score.

    assert(moveCount || !ss->inCheck || excludedMove || !MoveList<LEGAL>(pos).size());

    // Adjust best value for fail high cases at non-pv nodes
    if (!PvNode && bestValue >= beta && std::abs(bestValue) < VALUE_TB_WIN_IN_MAX_PLY
        && std::abs(beta) < VALUE_TB_WIN_IN_MAX_PLY && std::abs(alpha) < VALUE_TB_WIN_IN_MAX_PLY)
        bestValue = (bestValue * (depth + 2) + beta) / (depth + 3);

    if (!moveCount)
        bestValue = excludedMove ? alpha : ss->inCheck ? mated_in(ss->ply) : VALUE_DRAW;

    // If there is a move that produces search value greater than alpha we update the stats of searched moves
    else if (bestMove)
        update_all_stats(pos, ss, *this, bestMove, bestValue, beta, prevSq, quietsSearched,
                         quietCount, capturesSearched, captureCount, depth);

    // Bonus for prior countermove that caused the fail low
    else if (!priorCapture && prevSq != SQ_NONE)
    {
        int bonus = (depth > 5) + (PvNode || cutNode) + ((ss - 1)->statScore < -14446)
                  + ((ss - 1)->moveCount > 10);
        update_continuation_histories(ss - 1, pos.piece_on(prevSq), prevSq,
                                      stat_bonus(depth) * bonus);
        thisThread->mainHistory[~us][((ss - 1)->currentMove).from_to()]
          << stat_bonus(depth) * bonus / 2;
    }

    if (PvNode)
        bestValue = std::min(bestValue, maxValue);

    // If no good move is found and the previous position was ttPv, then the previous
    // opponent move is probably good and the new position is added to the search tree. (~7 Elo)
    if (bestValue <= alpha)
        ss->ttPv = ss->ttPv || ((ss - 1)->ttPv && depth > 3);

    // Write gathered information in transposition table
    // Static evaluation is saved as it was before correction history
    if (!excludedMove && !(rootNode && thisThread->pvIdx))
        tte->save(posKey, value_to_tt(bestValue, ss->ply), ss->ttPv,
                  bestValue >= beta    ? BOUND_LOWER
                  : PvNode && bestMove ? BOUND_EXACT
                                       : BOUND_UPPER,
                  depth, bestMove, unadjustedStaticEval, tt.generation());

    // Adjust correction history
    if (!ss->inCheck && (!bestMove || !pos.capture(bestMove))
        && !(bestValue >= beta && bestValue <= ss->staticEval)
        && !(!bestMove && bestValue >= ss->staticEval))
    {
        auto bonus = std::clamp(int(bestValue - ss->staticEval) * depth / 8,
                                -CORRECTION_HISTORY_LIMIT / 4, CORRECTION_HISTORY_LIMIT / 4);
        thisThread->correctionHistory[us][pawn_structure_index<Correction>(pos)] << bonus;
    }

    assert(bestValue > -VALUE_INFINITE && bestValue < VALUE_INFINITE);

    return bestValue;
}


// Quiescence search function, which is called by the main search
// function with zero depth, or recursively with further decreasing depth per call.
// (~155 Elo)
template<NodeType nodeType>
Value Search::Worker::qsearch(Position& pos, Stack* ss, Value alpha, Value beta, Depth depth) {

    static_assert(nodeType != Root);
    constexpr bool PvNode = nodeType == PV;

    assert(alpha >= -VALUE_INFINITE && alpha < beta && beta <= VALUE_INFINITE);
    assert(PvNode || (alpha == beta - 1));
    assert(depth <= 0);

    // Check if we have an upcoming move that draws by repetition, or if
    // the opponent had an alternative move earlier to this position. (~1 Elo)
    if (alpha < VALUE_DRAW && pos.has_game_cycle(ss->ply))
    {
        alpha = value_draw(this->nodes);
        if (alpha >= beta)
            return alpha;
    }

    Move      pv[MAX_PLY + 1];
    StateInfo st;
    ASSERT_ALIGNED(&st, Eval::NNUE::CacheLineSize);

    TTEntry* tte;
    Key      posKey;
    Move     ttMove, move, bestMove;
    Depth    ttDepth;
    Value    bestValue, value, ttValue, futilityValue, futilityBase;
    bool     pvHit, givesCheck, capture;
    int      moveCount;
    Color    us = pos.side_to_move();

    // Step 1. Initialize node
    if (PvNode)
    {
        (ss + 1)->pv = pv;
        ss->pv[0]    = Move::none();
    }

    Worker* thisThread = this;
    bestMove           = Move::none();
    ss->inCheck        = pos.checkers();
    moveCount          = 0;

    // Used to send selDepth info to GUI (selDepth counts from 1, ply from 0)
    if (PvNode && thisThread->selDepth < ss->ply + 1)
        thisThread->selDepth = ss->ply + 1;

    // Step 2. Check for an immediate draw or maximum ply reached
    if (pos.is_draw(ss->ply) || ss->ply >= MAX_PLY)
        return (ss->ply >= MAX_PLY && !ss->inCheck) ? evaluate(pos, thisThread->optimism[us])
                                                    : VALUE_DRAW;

    assert(0 <= ss->ply && ss->ply < MAX_PLY);

    // Decide the replacement and cutoff priority of the qsearch TT entries
    ttDepth = ss->inCheck || depth >= DEPTH_QS_CHECKS ? DEPTH_QS_CHECKS : DEPTH_QS_NO_CHECKS;

    // Step 3. Transposition table lookup
    posKey  = pos.key();
    tte     = tt.probe(posKey, ss->ttHit);
    ttValue = ss->ttHit ? value_from_tt(tte->value(), ss->ply, pos.rule50_count()) : VALUE_NONE;
    ttMove  = ss->ttHit ? tte->move() : Move::none();
    pvHit   = ss->ttHit && tte->is_pv();

    // At non-PV nodes we check for an early TT cutoff
    if (!PvNode && tte->depth() >= ttDepth
        && ttValue != VALUE_NONE  // Only in case of TT access race or if !ttHit
        && (tte->bound() & (ttValue >= beta ? BOUND_LOWER : BOUND_UPPER)))
        return ttValue;

    // Step 4. Static evaluation of the position
    Value unadjustedStaticEval = VALUE_NONE;
    if (ss->inCheck)
        bestValue = futilityBase = -VALUE_INFINITE;
    else
    {
        if (ss->ttHit)
        {
            // Never assume anything about values stored in TT
            unadjustedStaticEval = tte->eval();
            if (unadjustedStaticEval == VALUE_NONE)
                unadjustedStaticEval = evaluate(pos, thisThread->optimism[us]);
            ss->staticEval = bestValue =
              to_corrected_static_eval(unadjustedStaticEval, *thisThread, pos);

            // ttValue can be used as a better position evaluation (~13 Elo)
            if (ttValue != VALUE_NONE
                && (tte->bound() & (ttValue > bestValue ? BOUND_LOWER : BOUND_UPPER)))
                bestValue = ttValue;
        }
        else
        {
            // In case of null move search, use previous static eval with a different sign
            unadjustedStaticEval = (ss - 1)->currentMove != Move::null()
                                   ? evaluate(pos, thisThread->optimism[us])
                                   : -(ss - 1)->staticEval;
            ss->staticEval       = bestValue =
              to_corrected_static_eval(unadjustedStaticEval, *thisThread, pos);
        }

        // Stand pat. Return immediately if static value is at least beta
        if (bestValue >= beta)
        {
            if (!ss->ttHit)
                tte->save(posKey, value_to_tt(bestValue, ss->ply), false, BOUND_LOWER, DEPTH_NONE,
                          Move::none(), unadjustedStaticEval, tt.generation());

            return bestValue;
        }

        if (bestValue > alpha)
            alpha = bestValue;

        futilityBase = ss->staticEval + 221;
    }

    const PieceToHistory* contHist[] = {(ss - 1)->continuationHistory,
                                        (ss - 2)->continuationHistory};

    // Initialize a MovePicker object for the current position, and prepare
    // to search the moves. Because the depth is <= 0 here, only captures,
    // queen promotions, and other checks (only if depth >= DEPTH_QS_CHECKS)
    // will be generated.
    Square     prevSq = ((ss - 1)->currentMove).is_ok() ? ((ss - 1)->currentMove).to_sq() : SQ_NONE;
    MovePicker mp(pos, ttMove, depth, &thisThread->mainHistory, &thisThread->captureHistory,
                  contHist, &thisThread->pawnHistory);

    int quietCheckEvasions = 0;

    // Step 5. Loop through all pseudo-legal moves until no moves remain
    // or a beta cutoff occurs.
    while ((move = mp.next_move()) != Move::none())
    {
        assert(move.is_ok());

        // Check for legality
        if (!pos.legal(move))
            continue;

        givesCheck = pos.gives_check(move);
        capture    = pos.capture_stage(move);

        moveCount++;

        // Step 6. Pruning
        if (bestValue > VALUE_TB_LOSS_IN_MAX_PLY && pos.non_pawn_material(us))
        {
            // Futility pruning and moveCount pruning (~10 Elo)
            if (!givesCheck && move.to_sq() != prevSq && futilityBase > VALUE_TB_LOSS_IN_MAX_PLY
                && move.type_of() != PROMOTION)
            {
                if (moveCount > 2)
                    continue;

                futilityValue = futilityBase + PieceValue[pos.piece_on(move.to_sq())];

                // If static eval + value of piece we are going to capture is much lower
                // than alpha we can prune this move. (~2 Elo)
                if (futilityValue <= alpha)
                {
                    bestValue = std::max(bestValue, futilityValue);
                    continue;
                }

                // If static eval is much lower than alpha and move is not winning material
                // we can prune this move. (~2 Elo)
                if (futilityBase <= alpha && !pos.see_ge(move, 1))
                {
                    bestValue = std::max(bestValue, futilityBase);
                    continue;
                }

                // If static exchange evaluation is much worse than what is needed to not
                // fall below alpha we can prune this move.
                if (futilityBase > alpha && !pos.see_ge(move, (alpha - futilityBase) * 4))
                {
                    bestValue = alpha;
                    continue;
                }
            }

            // We prune after the second quiet check evasion move, where being 'in check' is
            // implicitly checked through the counter, and being a 'quiet move' apart from
            // being a tt move is assumed after an increment because captures are pushed ahead.
            if (quietCheckEvasions > 1)
                break;

            // Continuation history based pruning (~3 Elo)
            if (!capture && (*contHist[0])[pos.moved_piece(move)][move.to_sq()] < 0
                && (*contHist[1])[pos.moved_piece(move)][move.to_sq()] < 0)
                continue;

            // Do not search moves with bad enough SEE values (~5 Elo)
            if (!pos.see_ge(move, -79))
                continue;
        }

        // Speculative prefetch as early as possible
        prefetch(tt.first_entry(pos.key_after(move)));

        // Update the current move
        ss->currentMove = move;
        ss->continuationHistory =
          &thisThread
             ->continuationHistory[ss->inCheck][capture][pos.moved_piece(move)][move.to_sq()];

        quietCheckEvasions += !capture && ss->inCheck;

        // Step 7. Make and search the move
        thisThread->nodes.fetch_add(1, std::memory_order_relaxed);
        pos.do_move(move, st, givesCheck);
        value = -qsearch<nodeType>(pos, ss + 1, -beta, -alpha, depth - 1);
        pos.undo_move(move);

        assert(value > -VALUE_INFINITE && value < VALUE_INFINITE);

        // Step 8. Check for a new best move
        if (value > bestValue)
        {
            bestValue = value;

            if (value > alpha)
            {
                bestMove = move;

                if (PvNode)  // Update pv even in fail-high case
                    update_pv(ss->pv, move, (ss + 1)->pv);

                if (value < beta)  // Update alpha here!
                    alpha = value;
                else
                    break;  // Fail high
            }
        }
    }

    // Step 9. Check for mate
    // All legal moves have been searched. A special case: if we're in check
    // and no legal moves were found, it is checkmate.
    if (ss->inCheck && bestValue == -VALUE_INFINITE)
    {
        assert(!MoveList<LEGAL>(pos).size());
        return mated_in(ss->ply);  // Plies to mate from the root
    }

    if (std::abs(bestValue) < VALUE_TB_WIN_IN_MAX_PLY && bestValue >= beta)
        bestValue = (3 * bestValue + beta) / 4;

    // Save gathered info in transposition table
    // Static evaluation is saved as it was before adjustment by correction history
    tte->save(posKey, value_to_tt(bestValue, ss->ply), pvHit,
              bestValue >= beta ? BOUND_LOWER : BOUND_UPPER, ttDepth, bestMove,
              unadjustedStaticEval, tt.generation());

    assert(bestValue > -VALUE_INFINITE && bestValue < VALUE_INFINITE);

    return bestValue;
}

Depth Search::Worker::reduction(bool i, Depth d, int mn, int delta) {
    int reductionScale = reductions[d] * reductions[mn];
    return (reductionScale + 1091 - delta * 759 / rootDelta) / 1024 + (!i && reductionScale > 952);
}

namespace {
// Adjusts a mate or TB score from "plies to mate from the root"
// to "plies to mate from the current position". Standard scores are unchanged.
// The function is called before storing a value in the transposition table.
Value value_to_tt(Value v, int ply) {

    assert(v != VALUE_NONE);
    return v >= VALUE_TB_WIN_IN_MAX_PLY ? v + ply : v <= VALUE_TB_LOSS_IN_MAX_PLY ? v - ply : v;
}


// Inverse of value_to_tt(): it adjusts a mate or TB score
// from the transposition table (which refers to the plies to mate/be mated from
// current position) to "plies to mate/be mated (TB win/loss) from the root".
// However, to avoid potentially false mate or TB scores related to the 50 moves rule
// and the graph history interaction, we return the highest non-TB score instead.
Value value_from_tt(Value v, int ply, int r50c) {

    if (v == VALUE_NONE)
        return VALUE_NONE;

    // handle TB win or better
    if (v >= VALUE_TB_WIN_IN_MAX_PLY)
    {
        // Downgrade a potentially false mate score
        if (v >= VALUE_MATE_IN_MAX_PLY && VALUE_MATE - v > 100 - r50c)
            return VALUE_TB_WIN_IN_MAX_PLY - 1;

        // Downgrade a potentially false TB score.
        if (VALUE_TB - v > 100 - r50c)
            return VALUE_TB_WIN_IN_MAX_PLY - 1;

        return v - ply;
    }

    // handle TB loss or worse
    if (v <= VALUE_TB_LOSS_IN_MAX_PLY)
    {
        // Downgrade a potentially false mate score.
        if (v <= VALUE_MATED_IN_MAX_PLY && VALUE_MATE + v > 100 - r50c)
            return VALUE_TB_LOSS_IN_MAX_PLY + 1;

        // Downgrade a potentially false TB score.
        if (VALUE_TB + v > 100 - r50c)
            return VALUE_TB_LOSS_IN_MAX_PLY + 1;

        return v + ply;
    }

    return v;
}


// Adds current move and appends child pv[]
void update_pv(Move* pv, Move move, const Move* childPv) {

    for (*pv++ = move; childPv && *childPv != Move::none();)
        *pv++ = *childPv++;
    *pv = Move::none();
}


// Updates stats at the end of search() when a bestMove is found
void update_all_stats(const Position& pos,
                      Stack*          ss,
                      Search::Worker& workerThread,
                      Move            bestMove,
                      Value           bestValue,
                      Value           beta,
                      Square          prevSq,
                      Move*           quietsSearched,
                      int             quietCount,
                      Move*           capturesSearched,
                      int             captureCount,
                      Depth           depth) {

    Color                  us             = pos.side_to_move();
    CapturePieceToHistory& captureHistory = workerThread.captureHistory;
    Piece                  moved_piece    = pos.moved_piece(bestMove);
    PieceType              captured;

    int quietMoveBonus = stat_bonus(depth + 1);
    int quietMoveMalus = stat_malus(depth);

    if (!pos.capture_stage(bestMove))
    {
        int bestMoveBonus = bestValue > beta + 167 ? quietMoveBonus      // larger bonus
                                                   : stat_bonus(depth);  // smaller bonus

        // Increase stats for the best move in case it was a quiet move
        update_quiet_stats(pos, ss, workerThread, bestMove, bestMoveBonus);

        int pIndex = pawn_structure_index(pos);
        workerThread.pawnHistory[pIndex][moved_piece][bestMove.to_sq()] << quietMoveBonus;

        // Decrease stats for all non-best quiet moves
        for (int i = 0; i < quietCount; ++i)
        {
            workerThread
                .pawnHistory[pIndex][pos.moved_piece(quietsSearched[i])][quietsSearched[i].to_sq()]
              << -quietMoveMalus;

            workerThread.mainHistory[us][quietsSearched[i].from_to()] << -quietMoveMalus;
            update_continuation_histories(ss, pos.moved_piece(quietsSearched[i]),
                                          quietsSearched[i].to_sq(), -quietMoveMalus);
        }
    }
    else
    {
        // Increase stats for the best move in case it was a capture move
        captured = type_of(pos.piece_on(bestMove.to_sq()));
        captureHistory[moved_piece][bestMove.to_sq()][captured] << quietMoveBonus;
    }

    // Extra penalty for a quiet early move that was not a TT move or
    // main killer move in previous ply when it gets refuted.
    if (prevSq != SQ_NONE
        && ((ss - 1)->moveCount == 1 + (ss - 1)->ttHit
            || ((ss - 1)->currentMove == (ss - 1)->killers[0]))
        && !pos.captured_piece())
        update_continuation_histories(ss - 1, pos.piece_on(prevSq), prevSq, -quietMoveMalus);

    // Decrease stats for all non-best capture moves
    for (int i = 0; i < captureCount; ++i)
    {
        moved_piece = pos.moved_piece(capturesSearched[i]);
        captured    = type_of(pos.piece_on(capturesSearched[i].to_sq()));
        captureHistory[moved_piece][capturesSearched[i].to_sq()][captured] << -quietMoveMalus;
    }
}


// Updates histories of the move pairs formed
// by moves at ply -1, -2, -3, -4, and -6 with current move.
void update_continuation_histories(Stack* ss, Piece pc, Square to, int bonus) {

    for (int i : {1, 2, 3, 4, 6})
    {
        // Only update the first 2 continuation histories if we are in check
        if (ss->inCheck && i > 2)
            break;
        if (((ss - i)->currentMove).is_ok())
            (*(ss - i)->continuationHistory)[pc][to] << bonus / (1 + 3 * (i == 3));
    }
}


// Updates move sorting heuristics
void update_quiet_stats(
  const Position& pos, Stack* ss, Search::Worker& workerThread, Move move, int bonus) {

    // Update killers
    if (ss->killers[0] != move)
    {
        ss->killers[1] = ss->killers[0];
        ss->killers[0] = move;
    }

    Color us = pos.side_to_move();
    workerThread.mainHistory[us][move.from_to()] << bonus;
    update_continuation_histories(ss, pos.moved_piece(move), move.to_sq(), bonus);

    // Update countermove history
    if (((ss - 1)->currentMove).is_ok())
    {
        Square prevSq                                           = ((ss - 1)->currentMove).to_sq();
        workerThread.counterMoves[pos.piece_on(prevSq)][prevSq] = move;
    }
}
}

// When playing with strength handicap, choose the best move among a set of RootMoves
// using a statistical rule dependent on 'level'. Idea by Heinz van Saanen.
Move Skill::pick_best(const RootMoves& rootMoves, size_t multiPV) {
    static PRNG rng(now());  // PRNG sequence should be non-deterministic

    // RootMoves are already sorted by score in descending order
    Value  topScore = rootMoves[0].score;
    int    delta    = std::min(topScore - rootMoves[multiPV - 1].score, int(PawnValue));
    int    maxScore = -VALUE_INFINITE;
    double weakness = 120 - 2 * level;

    // Choose best move. For each move score we add two terms, both dependent on
    // weakness. One is deterministic and bigger for weaker levels, and one is
    // random. Then we choose the move with the resulting highest score.
    for (size_t i = 0; i < multiPV; ++i)
    {
        // This is our magic formula
        int push = (weakness * int(topScore - rootMoves[i].score)
                    + delta * (rng.rand<unsigned>() % int(weakness)))
                 / 128;

        if (rootMoves[i].score + push >= maxScore)
        {
            maxScore = rootMoves[i].score + push;
            best     = rootMoves[i].pv[0];
        }
    }

    return best;
}


// Used to print debug info and, more importantly,
// to detect when we are out of available time and thus stop the search.
void SearchManager::check_time(Search::Worker& worker) {
    if (--callsCnt > 0)
        return;

    // When using nodes, ensure checking rate is not lower than 0.1% of nodes
    callsCnt = worker.limits.nodes ? std::min(512, int(worker.limits.nodes / 1024)) : 512;

    static TimePoint lastInfoTime = now();

    TimePoint elapsed = tm.elapsed(worker.threads.nodes_searched());
    TimePoint tick    = worker.limits.startTime + elapsed;

    if (tick - lastInfoTime >= 1000)
    {
        lastInfoTime = tick;
        dbg_print();
    }

    // We should not stop pondering until told so by the GUI
    if (ponder)
        return;

    if (
      // Later we rely on the fact that we can at least use the mainthread previous
      // root-search score and PV in a multithreaded environment to prove mated-in scores.
      worker.completedDepth >= 1
      && ((worker.limits.use_time_management() && (elapsed > tm.maximum() || stopOnPonderhit))
          || (worker.limits.movetime && elapsed >= worker.limits.movetime)
          || (worker.limits.nodes && worker.threads.nodes_searched() >= worker.limits.nodes)))
        worker.threads.stop = worker.threads.abortedSearch = true;
}

std::string SearchManager::pv(const Search::Worker&     worker,
                              const ThreadPool&         threads,
                              const TranspositionTable& tt,
                              Depth                     depth) const {
    std::stringstream ss;

    const auto  nodes     = threads.nodes_searched();
    const auto& rootMoves = worker.rootMoves;
    const auto& pos       = worker.rootPos;
    size_t      pvIdx     = worker.pvIdx;
    TimePoint   time      = tm.elapsed(nodes) + 1;
    size_t      multiPV   = std::min(size_t(worker.options["MultiPV"]), rootMoves.size());
    uint64_t    tbHits    = threads.tb_hits() + (worker.tbConfig.rootInTB ? rootMoves.size() : 0);

    for (size_t i = 0; i < multiPV; ++i)
    {
        bool updated = rootMoves[i].score != -VALUE_INFINITE;

        if (depth == 1 && !updated && i > 0)
            continue;

        Depth d = updated ? depth : std::max(1, depth - 1);
        Value v = updated ? rootMoves[i].uciScore : rootMoves[i].previousScore;

        if (v == -VALUE_INFINITE)
            v = VALUE_ZERO;

        bool tb = worker.tbConfig.rootInTB && std::abs(v) <= VALUE_TB;
        v       = tb ? rootMoves[i].tbScore : v;

        if (ss.rdbuf()->in_avail())  // Not at first line
            ss << "\n";

        ss << "info"
           << " depth " << d << " seldepth " << rootMoves[i].selDepth << " multipv " << i + 1
           << " score " << UCI::value(v);

        if (worker.options["UCI_ShowWDL"])
            ss << UCI::wdl(v, pos.game_ply());

        if (i == pvIdx && !tb && updated)  // tablebase- and previous-scores are exact
            ss << (rootMoves[i].scoreLowerbound
                     ? " lowerbound"
                     : (rootMoves[i].scoreUpperbound ? " upperbound" : ""));

        ss << " nodes " << nodes << " nps " << nodes * 1000 / time << " hashfull " << tt.hashfull()
           << " tbhits " << tbHits << " time " << time << " pv";

        for (Move m : rootMoves[i].pv)
            ss << " " << UCI::move(m, pos.is_chess960());
    }

    return ss.str();
}

// Called in case we have no ponder move before exiting the search,
// for instance, in case we stop the search during a fail high at root.
// We try hard to have a ponder move to return to the GUI,
// otherwise in case of 'ponder on' we have nothing to think about.
bool RootMove::extract_ponder_from_tt(const TranspositionTable& tt, Position& pos) {

    StateInfo st;
    ASSERT_ALIGNED(&st, Eval::NNUE::CacheLineSize);

    bool ttHit;

    assert(pv.size() == 1);
    if (pv[0] == Move::none())
        return false;

    pos.do_move(pv[0], st);
    TTEntry* tte = tt.probe(pos.key(), ttHit);

    if (ttHit)
    {
        Move m = tte->move();  // Local copy to be SMP safe
        if (MoveList<LEGAL>(pos).contains(m))
            pv.push_back(m);
    }

    pos.undo_move(pv[0]);
    return pv.size() > 1;
}


}  // namespace Stockfish<|MERGE_RESOLUTION|>--- conflicted
+++ resolved
@@ -54,18 +54,12 @@
 namespace {
 
 // Futility margin
-<<<<<<< HEAD
-Value futility_margin(Depth d, bool noTtCutNode, bool improving) {
-    Value futilityMult = 121 - 43 * noTtCutNode;
-    return (futilityMult * d - 3 * futilityMult / 2 * improving);
-=======
 Value futility_margin(Depth d, bool noTtCutNode, bool improving, bool oppWorsening) {
-    Value futilityMult       = 117 - 44 * noTtCutNode;
+    Value futilityMult       = 121 - 43 * noTtCutNode;
     Value improvingDeduction = 3 * improving * futilityMult / 2;
     Value worseningDeduction = (331 + 45 * improving) * oppWorsening * futilityMult / 1024;
 
     return futilityMult * d - improvingDeduction - worseningDeduction;
->>>>>>> 632f1c21
 }
 
 constexpr int futility_move_count(bool improving, Depth depth) {
@@ -769,15 +763,9 @@
 
     // Step 8. Futility pruning: child node (~40 Elo)
     // The depth condition is important for mate finding.
-<<<<<<< HEAD
     if (!ss->ttPv && depth < 12
-        && eval - futility_margin(depth, cutNode && !ss->ttHit, improving)
+        && eval - futility_margin(depth, cutNode && !ss->ttHit, improving, opponentWorsening)
                - (ss - 1)->statScore / 287
-=======
-    if (!ss->ttPv && depth < 11
-        && eval - futility_margin(depth, cutNode && !ss->ttHit, improving, opponentWorsening)
-               - (ss - 1)->statScore / 314
->>>>>>> 632f1c21
              >= beta
         && eval >= beta && eval < VALUE_TB_WIN_IN_MAX_PLY
         && (!ttMove || ttCapture))
