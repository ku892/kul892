/*
  Stockfish, a UCI chess playing engine derived from Glaurung 2.1
  Copyright (C) 2004-2008 Tord Romstad (Glaurung author)
  Copyright (C) 2008-2015 Marco Costalba, Joona Kiiski, Tord Romstad
  Copyright (C) 2015-2018 Marco Costalba, Joona Kiiski, Gary Linscott, Tord Romstad

  Stockfish is free software: you can redistribute it and/or modify
  it under the terms of the GNU General Public License as published by
  the Free Software Foundation, either version 3 of the License, or
  (at your option) any later version.

  Stockfish is distributed in the hope that it will be useful,
  but WITHOUT ANY WARRANTY; without even the implied warranty of
  MERCHANTABILITY or FITNESS FOR A PARTICULAR PURPOSE.  See the
  GNU General Public License for more details.

  You should have received a copy of the GNU General Public License
  along with this program.  If not, see <http://www.gnu.org/licenses/>.
*/

#include <algorithm>
#include <cassert>
#include <cmath>
#include <cstring>   // For std::memset
#include <iostream>
#include <sstream>

#include "evaluate.h"
#include "misc.h"
#include "movegen.h"
#include "movepick.h"
#include "position.h"
#include "search.h"
#include "timeman.h"
#include "thread.h"
#include "tt.h"
#include "uci.h"
#include "syzygy/tbprobe.h"

namespace Search {

  LimitsType Limits;
}

namespace Tablebases {

  int Cardinality;
  bool RootInTB;
  bool UseRule50;
  Depth ProbeDepth;
  Value Score;
}

namespace TB = Tablebases;

using std::string;
using Eval::evaluate;
using namespace Search;

namespace {

  // Different node types, used as a template parameter
  enum NodeType { NonPV, PV };

  // Sizes and phases of the skip-blocks, used for distributing search depths across the threads
  const int SkipSize[]  = { 1, 1, 2, 2, 2, 2, 3, 3, 3, 3, 3, 3, 4, 4, 4, 4, 4, 4, 4, 4 };
  const int SkipPhase[] = { 0, 1, 0, 1, 2, 3, 0, 1, 2, 3, 4, 5, 0, 1, 2, 3, 4, 5, 6, 7 };

  // Razoring and futility margins
  const int RazorMargin = 600;
  Value futility_margin(Depth d) { return Value(150 * d / ONE_PLY); }

  // Futility and reductions lookup tables, initialized at startup
  int FutilityMoveCounts[2][16]; // [improving][depth]
  int Reductions[2][2][64][64];  // [pv][improving][depth][moveNumber]

  template <bool PvNode> Depth reduction(bool i, Depth d, int mn) {
    return Reductions[PvNode][i][std::min(d / ONE_PLY, 63)][std::min(mn, 63)] * ONE_PLY;
  }

  // History and stats update bonus, based on depth
  int stat_bonus(Depth depth) {
    int d = depth / ONE_PLY;
    return d > 17 ? 0 : d * d + 2 * d - 2;
  }

  // Skill structure is used to implement strength limit
  struct Skill {
    explicit Skill(int l) : level(l) {}
    bool enabled() const { return level < 20; }
    bool time_to_pick(Depth depth) const { return depth / ONE_PLY == 1 + level; }
    Move pick_best(size_t multiPV);

    int level;
    Move best = MOVE_NONE;
  };

  template <NodeType NT>
  Value search(Position& pos, Stack* ss, Value alpha, Value beta, Depth depth, bool cutNode, bool skipEarlyPruning);

  template <NodeType NT, bool InCheck>
  Value qsearch(Position& pos, Stack* ss, Value alpha, Value beta, Depth depth = DEPTH_ZERO);

  Value value_to_tt(Value v, int ply);
  Value value_from_tt(Value v, int ply);
  void update_pv(Move* pv, Move move, Move* childPv);
  void update_continuation_histories(Stack* ss, Piece pc, Square to, int bonus);
  void update_quiet_stats(const Position& pos, Stack* ss, Move move, Move* quiets, int quietsCnt, int bonus);
  void update_capture_stats(const Position& pos, Move move, Move* captures, int captureCnt, int bonus);

  // perft() is our utility to verify move generation. All the leaf nodes up
  // to the given depth are generated and counted, and the sum is returned.
  template<bool Root>
  uint64_t perft(Position& pos, Depth depth) {

    StateInfo st;
    uint64_t cnt, nodes = 0;
    const bool leaf = (depth == 2 * ONE_PLY);

    for (const auto& m : MoveList<LEGAL>(pos))
    {
        if (Root && depth <= ONE_PLY)
            cnt = 1, nodes++;
        else
        {
            pos.do_move(m, st);
            cnt = leaf ? MoveList<LEGAL>(pos).size() : perft<false>(pos, depth - ONE_PLY);
            nodes += cnt;
            pos.undo_move(m);
        }
        if (Root)
            sync_cout << UCI::move(m, pos.is_chess960()) << ": " << cnt << sync_endl;
    }
    return nodes;
  }

} // namespace


/// Search::init() is called at startup to initialize various lookup tables

void Search::init() {

  for (int imp = 0; imp <= 1; ++imp)
      for (int d = 1; d < 64; ++d)
          for (int mc = 1; mc < 64; ++mc)
          {
              double r = log(d) * log(mc) / 1.95;

              Reductions[NonPV][imp][d][mc] = int(std::round(r));
              Reductions[PV][imp][d][mc] = std::max(Reductions[NonPV][imp][d][mc] - 1, 0);

              // Increase reduction for non-PV nodes when eval is not improving
              if (!imp && Reductions[NonPV][imp][d][mc] >= 2)
                Reductions[NonPV][imp][d][mc]++;
          }

  for (int d = 0; d < 16; ++d)
  {
      FutilityMoveCounts[0][d] = int(2.4 + 0.74 * pow(d, 1.78));
      FutilityMoveCounts[1][d] = int(5.0 + 1.00 * pow(d, 2.00));
  }
}


/// Search::clear() resets search state to its initial value

void Search::clear() {

  Threads.main()->wait_for_search_finished();

  Time.availableNodes = 0;
  TT.clear();
  Threads.clear();
}


/// MainThread::search() is called by the main thread when the program receives
/// the UCI 'go' command. It searches from the root position and outputs the "bestmove".

void MainThread::search() {

  if (Limits.perft)
  {
      nodes = perft<true>(rootPos, Limits.perft * ONE_PLY);
      sync_cout << "\nNodes searched: " << nodes << "\n" << sync_endl;
      return;
  }

  Color us = rootPos.side_to_move();
  Time.init(Limits, us, rootPos.game_ply());
  TT.new_search();

  if (rootMoves.empty())
  {
      rootMoves.emplace_back(MOVE_NONE);
      sync_cout << "info depth 0 score "
                << UCI::value(rootPos.checkers() ? -VALUE_MATE : VALUE_DRAW)
                << sync_endl;
  }
  else
  {
      for (Thread* th : Threads)
          if (th != this)
              th->start_searching();

      Thread::search(); // Let's start searching!
  }

  // When we reach the maximum depth, we can arrive here without a raise of
  // Threads.stop. However, if we are pondering or in an infinite search,
  // the UCI protocol states that we shouldn't print the best move before the
  // GUI sends a "stop" or "ponderhit" command. We therefore simply wait here
  // until the GUI sends one of those commands (which also raises Threads.stop).
  Threads.stopOnPonderhit = true;

  while (!Threads.stop && (Threads.ponder || Limits.infinite))
  {} // Busy wait for a stop or a ponder reset

  // Stop the threads if not already stopped (also raise the stop if
  // "ponderhit" just reset Threads.ponder).
  Threads.stop = true;

  // Wait until all threads have finished
  for (Thread* th : Threads)
      if (th != this)
          th->wait_for_search_finished();

  // When playing in 'nodes as time' mode, subtract the searched nodes from
  // the available ones before exiting.
  if (Limits.npmsec)
      Time.availableNodes += Limits.inc[us] - Threads.nodes_searched();

  // Check if there are threads with a better score than main thread
  Thread* bestThread = this;
  if (    Options["MultiPV"] == 1
      && !Limits.depth
      && !Skill(Options["Skill Level"]).enabled()
      &&  rootMoves[0].pv[0] != MOVE_NONE)
  {
      for (Thread* th : Threads)
      {
          Depth depthDiff = th->completedDepth - bestThread->completedDepth;
          Value scoreDiff = th->rootMoves[0].score - bestThread->rootMoves[0].score;

          // Select the thread with the best score, always if it is a mate
          if (    scoreDiff > 0
              && (depthDiff >= 0 || th->rootMoves[0].score >= VALUE_MATE_IN_MAX_PLY))
              bestThread = th;
      }
  }

  previousScore = bestThread->rootMoves[0].score;

  // Send again PV info if we have a new best thread
  if (bestThread != this)
      sync_cout << UCI::pv(bestThread->rootPos, bestThread->completedDepth, -VALUE_INFINITE, VALUE_INFINITE) << sync_endl;

  sync_cout << "bestmove " << UCI::move(bestThread->rootMoves[0].pv[0], rootPos.is_chess960());

  if (bestThread->rootMoves[0].pv.size() > 1 || bestThread->rootMoves[0].extract_ponder_from_tt(rootPos))
      std::cout << " ponder " << UCI::move(bestThread->rootMoves[0].pv[1], rootPos.is_chess960());

  std::cout << sync_endl;
}


/// Thread::search() is the main iterative deepening loop. It calls search()
/// repeatedly with increasing depth until the allocated thinking time has been
/// consumed, the user stops the search, or the maximum search depth is reached.

void Thread::search() {

  Stack stack[MAX_PLY+7], *ss = stack+4; // To reference from (ss-4) to (ss+2)
  Value bestValue, alpha, beta, delta;
  Move  lastBestMove = MOVE_NONE;
  Depth lastBestMoveDepth = DEPTH_ZERO;
  MainThread* mainThread = (this == Threads.main() ? Threads.main() : nullptr);
  double timeReduction = 1.0;
  Color us = rootPos.side_to_move();

  std::memset(ss-4, 0, 7 * sizeof(Stack));
  for (int i = 4; i > 0; i--)
     (ss-i)->contHistory = &this->contHistory[NO_PIECE][0]; // Use as sentinel

  bestValue = delta = alpha = -VALUE_INFINITE;
  beta = VALUE_INFINITE;

  if (mainThread)
      mainThread->bestMoveChanges = 0, mainThread->failedLow = false;

  size_t multiPV = Options["MultiPV"];
  Skill skill(Options["Skill Level"]);

  // When playing with strength handicap enable MultiPV search that we will
  // use behind the scenes to retrieve a set of possible moves.
  if (skill.enabled())
      multiPV = std::max(multiPV, (size_t)4);

  multiPV = std::min(multiPV, rootMoves.size());

<<<<<<< HEAD
  int contempt = Options["Contempt"] * PawnValueEg / 100; // From centipawns

  // In analysis mode, adjust contempt in accordance with user preference
  if (Limits.infinite || Options["UCI_AnalyseMode"])
      contempt =  Options["Analysis Contempt"] == "Off" ?  0
                : Options["Analysis Contempt"] == "White" && us == BLACK ? -contempt
                : Options["Analysis Contempt"] == "Black" && us == WHITE ? -contempt
                : contempt; // contempt remains with the side to move

  // Eval::Contempt is from white's point of view
  Eval::Contempt = (us == WHITE ?  make_score(contempt, contempt / 2)
                                : -make_score(contempt, contempt / 2));
=======
  int ct = Options["Contempt"] * PawnValueEg / 100; // From centipawns
  Eval::Contempt = (us == WHITE ?  make_score(ct, ct / 2)
                                : -make_score(ct, ct / 2));
>>>>>>> 860223c5

  // Iterative deepening loop until requested to stop or the target depth is reached
  while (   (rootDepth += ONE_PLY) < DEPTH_MAX
         && !Threads.stop
         && !(Limits.depth && mainThread && rootDepth / ONE_PLY > Limits.depth))
  {
      // Distribute search depths across the helper threads
      if (idx > 0)
      {
          int i = (idx - 1) % 20;
          if (((rootDepth / ONE_PLY + rootPos.game_ply() + SkipPhase[i]) / SkipSize[i]) % 2)
              continue;  // Retry with an incremented rootDepth
      }

      // Age out PV variability metric
      if (mainThread)
          mainThread->bestMoveChanges *= 0.505, mainThread->failedLow = false;

      // Save the last iteration's scores before first PV line is searched and
      // all the move scores except the (new) PV are set to -VALUE_INFINITE.
      for (RootMove& rm : rootMoves)
          rm.previousScore = rm.score;

      // MultiPV loop. We perform a full root search for each PV line
      for (PVIdx = 0; PVIdx < multiPV && !Threads.stop; ++PVIdx)
      {
          // Reset UCI info selDepth for each depth and each PV line
          selDepth = 0;

          // Reset aspiration window starting size
          if (rootDepth >= 5 * ONE_PLY)
          {
              delta = Value(18);
              alpha = std::max(rootMoves[PVIdx].previousScore - delta,-VALUE_INFINITE);
              beta  = std::min(rootMoves[PVIdx].previousScore + delta, VALUE_INFINITE);

<<<<<<< HEAD
              // Adjust contempt based on current situation
              int dynContempt = contempt + (  bestValue >  500 ?  50
                                            : bestValue < -500 ? -50
                                            : bestValue / 10);

              Eval::Contempt = (us == WHITE ?  make_score(dynContempt, dynContempt / 2)
                                            : -make_score(dynContempt, dynContempt / 2));
=======
              // Adjust contempt based on current bestValue
              ct =  Options["Contempt"] * PawnValueEg / 100 // From centipawns
                  + (bestValue >  500 ?  50:                // Dynamic contempt
                     bestValue < -500 ? -50:
                     bestValue / 10);

              Eval::Contempt = (us == WHITE ?  make_score(ct, ct / 2)
                                            : -make_score(ct, ct / 2));
>>>>>>> 860223c5
          }

          // Start with a small aspiration window and, in the case of a fail
          // high/low, re-search with a bigger window until we don't fail
          // high/low anymore.
          while (true)
          {
              bestValue = ::search<PV>(rootPos, ss, alpha, beta, rootDepth, false, false);

              // Bring the best move to the front. It is critical that sorting
              // is done with a stable algorithm because all the values but the
              // first and eventually the new best one are set to -VALUE_INFINITE
              // and we want to keep the same order for all the moves except the
              // new PV that goes to the front. Note that in case of MultiPV
              // search the already searched PV lines are preserved.
              std::stable_sort(rootMoves.begin() + PVIdx, rootMoves.end());

              // If search has been stopped, we break immediately. Sorting is
              // safe because RootMoves is still valid, although it refers to
              // the previous iteration.
              if (Threads.stop)
                  break;

              // When failing high/low give some update (without cluttering
              // the UI) before a re-search.
              if (   mainThread
                  && multiPV == 1
                  && (bestValue <= alpha || bestValue >= beta)
                  && Time.elapsed() > 3000)
                  sync_cout << UCI::pv(rootPos, rootDepth, alpha, beta) << sync_endl;

              // In case of failing low/high increase aspiration window and
              // re-search, otherwise exit the loop.
              if (bestValue <= alpha)
              {
                  beta = (alpha + beta) / 2;
                  alpha = std::max(bestValue - delta, -VALUE_INFINITE);

                  if (mainThread)
                  {
                      mainThread->failedLow = true;
                      Threads.stopOnPonderhit = false;
                  }
              }
              else if (bestValue >= beta)
                  beta = std::min(bestValue + delta, VALUE_INFINITE);
              else
                  break;

              delta += delta / 4 + 5;

              assert(alpha >= -VALUE_INFINITE && beta <= VALUE_INFINITE);
          }

          // Sort the PV lines searched so far and update the GUI
          std::stable_sort(rootMoves.begin(), rootMoves.begin() + PVIdx + 1);

          if (    mainThread
              && (Threads.stop || PVIdx + 1 == multiPV || Time.elapsed() > 3000))
              sync_cout << UCI::pv(rootPos, rootDepth, alpha, beta) << sync_endl;
      }

      if (!Threads.stop)
          completedDepth = rootDepth;

      if (rootMoves[0].pv[0] != lastBestMove) {
         lastBestMove = rootMoves[0].pv[0];
         lastBestMoveDepth = rootDepth;
      }

      // Have we found a "mate in x"?
      if (   Limits.mate
          && bestValue >= VALUE_MATE_IN_MAX_PLY
          && VALUE_MATE - bestValue <= 2 * Limits.mate)
          Threads.stop = true;

      if (!mainThread)
          continue;

      // If skill level is enabled and time is up, pick a sub-optimal best move
      if (skill.enabled() && skill.time_to_pick(rootDepth))
          skill.pick_best(multiPV);

      // Do we have time for the next iteration? Can we stop searching now?
      if (    Limits.use_time_management()
          && !Threads.stop
          && !Threads.stopOnPonderhit)
          {
              const int F[] = { mainThread->failedLow,
                                bestValue - mainThread->previousScore };

              int improvingFactor = std::max(229, std::min(715, 357 + 119 * F[0] - 6 * F[1]));

              // If the bestMove is stable over several iterations, reduce time accordingly
              timeReduction = 1.0;
              for (int i : {3, 4, 5})
                  if (lastBestMoveDepth * i < completedDepth)
                     timeReduction *= 1.3;

              // Use part of the gained time from a previous stable move for the current move
              double unstablePvFactor = 1.0 + mainThread->bestMoveChanges;
              unstablePvFactor *= std::pow(mainThread->previousTimeReduction, 0.51) / timeReduction;

              // Stop the search if we have only one legal move, or if available time elapsed
              if (   rootMoves.size() == 1
                  || Time.elapsed() > Time.optimum() * unstablePvFactor * improvingFactor / 605)
              {
                  // If we are allowed to ponder do not stop the search now but
                  // keep pondering until the GUI sends "ponderhit" or "stop".
                  if (Threads.ponder)
                      Threads.stopOnPonderhit = true;
                  else
                      Threads.stop = true;
              }
          }
  }

  if (!mainThread)
      return;

  mainThread->previousTimeReduction = timeReduction;

  // If skill level is enabled, swap best PV line with the sub-optimal one
  if (skill.enabled())
      std::swap(rootMoves[0], *std::find(rootMoves.begin(), rootMoves.end(),
                skill.best ? skill.best : skill.pick_best(multiPV)));
}


namespace {

  // search<>() is the main search function for both PV and non-PV nodes

  template <NodeType NT>
  Value search(Position& pos, Stack* ss, Value alpha, Value beta, Depth depth, bool cutNode, bool skipEarlyPruning) {

    const bool PvNode = NT == PV;
    const bool rootNode = PvNode && ss->ply == 0;

    assert(-VALUE_INFINITE <= alpha && alpha < beta && beta <= VALUE_INFINITE);
    assert(PvNode || (alpha == beta - 1));
    assert(DEPTH_ZERO < depth && depth < DEPTH_MAX);
    assert(!(PvNode && cutNode));
    assert(depth / ONE_PLY * ONE_PLY == depth);

    Move pv[MAX_PLY+1], capturesSearched[32], quietsSearched[64];
    StateInfo st;
    TTEntry* tte;
    Key posKey;
    Move ttMove, move, excludedMove, bestMove;
    Depth extension, newDepth;
    Value bestValue, value, ttValue, eval, maxValue;
    bool ttHit, inCheck, givesCheck, singularExtensionNode, improving;
    bool captureOrPromotion, doFullDepthSearch, moveCountPruning, skipQuiets, ttCapture, pvExact;
    Piece movedPiece;
    int moveCount, captureCount, quietCount;

    // Step 1. Initialize node
    Thread* thisThread = pos.this_thread();
    inCheck = pos.checkers();
    moveCount = captureCount = quietCount = ss->moveCount = 0;
    ss->statScore = 0;
    bestValue = -VALUE_INFINITE;
    maxValue = VALUE_INFINITE;

    // Check for the available remaining time
    if (thisThread == Threads.main())
        static_cast<MainThread*>(thisThread)->check_time();

    // Used to send selDepth info to GUI (selDepth counts from 1, ply from 0)
    if (PvNode && thisThread->selDepth < ss->ply + 1)
        thisThread->selDepth = ss->ply + 1;

    if (!rootNode)
    {
        // Step 2. Check for aborted search and immediate draw
        if (   Threads.stop.load(std::memory_order_relaxed)
            || pos.is_draw(ss->ply)
            || ss->ply >= MAX_PLY)
            return (ss->ply >= MAX_PLY && !inCheck) ? evaluate(pos) : VALUE_DRAW;

        // Step 3. Mate distance pruning. Even if we mate at the next move our score
        // would be at best mate_in(ss->ply+1), but if alpha is already bigger because
        // a shorter mate was found upward in the tree then there is no need to search
        // because we will never beat the current alpha. Same logic but with reversed
        // signs applies also in the opposite condition of being mated instead of giving
        // mate. In this case return a fail-high score.
        alpha = std::max(mated_in(ss->ply), alpha);
        beta = std::min(mate_in(ss->ply+1), beta);
        if (alpha >= beta)
            return alpha;
    }

    assert(0 <= ss->ply && ss->ply < MAX_PLY);

    (ss+1)->ply = ss->ply + 1;
    ss->currentMove = (ss+1)->excludedMove = bestMove = MOVE_NONE;
    ss->contHistory = &thisThread->contHistory[NO_PIECE][0];
    (ss+2)->killers[0] = (ss+2)->killers[1] = MOVE_NONE;
    Square prevSq = to_sq((ss-1)->currentMove);

    // Step 4. Transposition table lookup. We don't want the score of a partial
    // search to overwrite a previous full search TT value, so we use a different
    // position key in case of an excluded move.
    excludedMove = ss->excludedMove;
    posKey = pos.key() ^ Key(excludedMove << 16); // Isn't a very good hash
    tte = TT.probe(posKey, ttHit);
    ttValue = ttHit ? value_from_tt(tte->value(), ss->ply) : VALUE_NONE;
    ttMove =  rootNode ? thisThread->rootMoves[thisThread->PVIdx].pv[0]
            : ttHit    ? tte->move() : MOVE_NONE;

    // At non-PV nodes we check for an early TT cutoff
    if (  !PvNode
        && ttHit
        && tte->depth() >= depth
        && ttValue != VALUE_NONE // Possible in case of TT access race
        && (ttValue >= beta ? (tte->bound() & BOUND_LOWER)
                            : (tte->bound() & BOUND_UPPER)))
    {
        // If ttMove is quiet, update move sorting heuristics on TT hit
        if (ttMove)
        {
            if (ttValue >= beta)
            {
                if (!pos.capture_or_promotion(ttMove))
                    update_quiet_stats(pos, ss, ttMove, nullptr, 0, stat_bonus(depth));

                // Extra penalty for a quiet TT move in previous ply when it gets refuted
                if ((ss-1)->moveCount == 1 && !pos.captured_piece())
                    update_continuation_histories(ss-1, pos.piece_on(prevSq), prevSq, -stat_bonus(depth + ONE_PLY));
            }
            // Penalty for a quiet ttMove that fails low
            else if (!pos.capture_or_promotion(ttMove))
            {
                int penalty = -stat_bonus(depth);
                thisThread->mainHistory.update(pos.side_to_move(), ttMove, penalty);
                update_continuation_histories(ss, pos.moved_piece(ttMove), to_sq(ttMove), penalty);
            }
        }
        return ttValue;
    }

    // Step 5. Tablebases probe
    if (!rootNode && TB::Cardinality)
    {
        int piecesCount = pos.count<ALL_PIECES>();

        if (    piecesCount <= TB::Cardinality
            && (piecesCount <  TB::Cardinality || depth >= TB::ProbeDepth)
            &&  pos.rule50_count() == 0
            && !pos.can_castle(ANY_CASTLING))
        {
            TB::ProbeState err;
            TB::WDLScore wdl = Tablebases::probe_wdl(pos, &err);

            if (err != TB::ProbeState::FAIL)
            {
                thisThread->tbHits.fetch_add(1, std::memory_order_relaxed);

                int drawScore = TB::UseRule50 ? 1 : 0;

                value =  wdl < -drawScore ? -VALUE_MATE + MAX_PLY + ss->ply + 1
                       : wdl >  drawScore ?  VALUE_MATE - MAX_PLY - ss->ply - 1
                                          :  VALUE_DRAW + 2 * wdl * drawScore;

                Bound b =  wdl < -drawScore ? BOUND_UPPER
                         : wdl >  drawScore ? BOUND_LOWER : BOUND_EXACT;

                if (    b == BOUND_EXACT
                    || (b == BOUND_LOWER ? value >= beta : value <= alpha))
                {
                    tte->save(posKey, value_to_tt(value, ss->ply), b,
                              std::min(DEPTH_MAX - ONE_PLY, depth + 6 * ONE_PLY),
                              MOVE_NONE, VALUE_NONE, TT.generation());

                    return value;
                }

                if (PvNode)
                {
                    if (b == BOUND_LOWER)
                        bestValue = value, alpha = std::max(alpha, bestValue);
                    else
                        maxValue = value;
                }
            }
        }
    }

    // Step 6. Evaluate the position statically
    if (inCheck)
    {
        ss->staticEval = eval = VALUE_NONE;
        goto moves_loop;
    }
    else if (ttHit)
    {
        // Never assume anything on values stored in TT
        if ((ss->staticEval = eval = tte->eval()) == VALUE_NONE)
            eval = ss->staticEval = evaluate(pos);

        // Can ttValue be used as a better position evaluation?
        if (    ttValue != VALUE_NONE
            && (tte->bound() & (ttValue > eval ? BOUND_LOWER : BOUND_UPPER)))
            eval = ttValue;
    }
    else
    {
        ss->staticEval = eval =
        (ss-1)->currentMove != MOVE_NULL ? evaluate(pos)
                                         : -(ss-1)->staticEval + 2 * Eval::Tempo;

        tte->save(posKey, VALUE_NONE, BOUND_NONE, DEPTH_NONE, MOVE_NONE,
                  ss->staticEval, TT.generation());
    }

    if (skipEarlyPruning || !pos.non_pawn_material(pos.side_to_move()))
        goto moves_loop;

    // Step 7. Razoring (skipped when in check)
    if (   !PvNode
        &&  depth < 4 * ONE_PLY
        &&  eval + RazorMargin <= alpha)
    {
        if (depth <= ONE_PLY)
            return qsearch<NonPV, false>(pos, ss, alpha, alpha+1);

        Value ralpha = alpha - RazorMargin;
        Value v = qsearch<NonPV, false>(pos, ss, ralpha, ralpha+1);
        if (v <= ralpha)
            return v;
    }

    // Step 8. Futility pruning: child node (skipped when in check)
    if (   !rootNode
        &&  depth < 7 * ONE_PLY
        &&  eval - futility_margin(depth) >= beta
        &&  eval < VALUE_KNOWN_WIN) // Do not return unproven wins
        return eval;

    // Step 9. Null move search with verification search
    if (   !PvNode
        &&  eval >= beta
        &&  ss->staticEval >= beta - 36 * depth / ONE_PLY + 225
        && (ss->ply >= thisThread->nmp_ply || ss->ply % 2 != thisThread->nmp_odd))
    {
        assert(eval - beta >= 0);

        // Null move dynamic reduction based on depth and value
        Depth R = ((823 + 67 * depth / ONE_PLY) / 256 + std::min((eval - beta) / PawnValueMg, 3)) * ONE_PLY;

        ss->currentMove = MOVE_NULL;
        ss->contHistory = &thisThread->contHistory[NO_PIECE][0];

        pos.do_null_move(st);
        Value nullValue = depth-R < ONE_PLY ? -qsearch<NonPV, false>(pos, ss+1, -beta, -beta+1)
                                            : - search<NonPV>(pos, ss+1, -beta, -beta+1, depth-R, !cutNode, true);
        pos.undo_null_move();

        if (nullValue >= beta)
        {
            // Do not return unproven mate scores
            if (nullValue >= VALUE_MATE_IN_MAX_PLY)
                nullValue = beta;

            if (abs(beta) < VALUE_KNOWN_WIN && (depth < 12 * ONE_PLY || thisThread->nmp_ply))
                return nullValue;

            // Do verification search at high depths. Disable null move pruning
            // for side to move for the first part of the remaining search tree.
            thisThread->nmp_ply = ss->ply + 3 * (depth-R) / 4;
            thisThread->nmp_odd = ss->ply % 2;

            Value v = depth-R < ONE_PLY ? qsearch<NonPV, false>(pos, ss, beta-1, beta)
                                        :  search<NonPV>(pos, ss, beta-1, beta, depth-R, false, true);

            thisThread->nmp_odd = thisThread->nmp_ply = 0;

            if (v >= beta)
                return nullValue;
        }
    }

    // Step 10. ProbCut (skipped when in check)
    // If we have a good enough capture and a reduced search returns a value
    // much above beta, we can (almost) safely prune the previous move.
    if (   !PvNode
        &&  depth >= 5 * ONE_PLY
        &&  abs(beta) < VALUE_MATE_IN_MAX_PLY)
    {
        assert(is_ok((ss-1)->currentMove));

        Value rbeta = std::min(beta + 200, VALUE_INFINITE);
        MovePicker mp(pos, ttMove, rbeta - ss->staticEval, &thisThread->captureHistory);

        while ((move = mp.next_move()) != MOVE_NONE)
            if (pos.legal(move))
            {
                ss->currentMove = move;
                ss->contHistory = &thisThread->contHistory[pos.moved_piece(move)][to_sq(move)];

                assert(depth >= 5 * ONE_PLY);

                pos.do_move(move, st);
                value = -search<NonPV>(pos, ss+1, -rbeta, -rbeta+1, depth - 4 * ONE_PLY, !cutNode, false);
                pos.undo_move(move);
                if (value >= rbeta)
                    return value;
            }
    }

    // Step 11. Internal iterative deepening (skipped when in check)
    if (    depth >= 6 * ONE_PLY
        && !ttMove
        && (PvNode || ss->staticEval + 256 >= beta))
    {
        Depth d = 3 * depth / 4 - 2 * ONE_PLY;
        search<NT>(pos, ss, alpha, beta, d, cutNode, true);

        tte = TT.probe(posKey, ttHit);
        ttMove = ttHit ? tte->move() : MOVE_NONE;
    }

moves_loop: // When in check, search starts from here

    const PieceToHistory* contHist[] = { (ss-1)->contHistory, (ss-2)->contHistory, nullptr, (ss-4)->contHistory };
    Move countermove = thisThread->counterMoves[pos.piece_on(prevSq)][prevSq];

    MovePicker mp(pos, ttMove, depth, &thisThread->mainHistory, &thisThread->captureHistory, contHist, countermove, ss->killers);
    value = bestValue; // Workaround a bogus 'uninitialized' warning under gcc
    improving =   ss->staticEval >= (ss-2)->staticEval
            /* || ss->staticEval == VALUE_NONE Already implicit in the previous condition */
               ||(ss-2)->staticEval == VALUE_NONE;

    singularExtensionNode =   !rootNode
                           &&  depth >= 8 * ONE_PLY
                           &&  ttMove != MOVE_NONE
                           &&  ttValue != VALUE_NONE
                           && !excludedMove // Recursive singular search is not allowed
                           && (tte->bound() & BOUND_LOWER)
                           &&  tte->depth() >= depth - 3 * ONE_PLY;
    skipQuiets = false;
    ttCapture = false;
    pvExact = PvNode && ttHit && tte->bound() == BOUND_EXACT;

    // Step 12. Loop through all pseudo-legal moves until no moves remain
    // or a beta cutoff occurs.
    while ((move = mp.next_move(skipQuiets)) != MOVE_NONE)
    {
      assert(is_ok(move));

      if (move == excludedMove)
          continue;

      // At root obey the "searchmoves" option and skip moves not listed in Root
      // Move List. As a consequence any illegal move is also skipped. In MultiPV
      // mode we also skip PV moves which have been already searched.
      if (rootNode && !std::count(thisThread->rootMoves.begin() + thisThread->PVIdx,
                                  thisThread->rootMoves.end(), move))
          continue;

      ss->moveCount = ++moveCount;

      if (rootNode && thisThread == Threads.main() && Time.elapsed() > 3000)
          sync_cout << "info depth " << depth / ONE_PLY
                    << " currmove " << UCI::move(move, pos.is_chess960())
                    << " currmovenumber " << moveCount + thisThread->PVIdx << sync_endl;
      if (PvNode)
          (ss+1)->pv = nullptr;

      extension = DEPTH_ZERO;
      captureOrPromotion = pos.capture_or_promotion(move);
      movedPiece = pos.moved_piece(move);

      givesCheck =  type_of(move) == NORMAL && !pos.discovered_check_candidates()
                  ? pos.check_squares(type_of(movedPiece)) & to_sq(move)
                  : pos.gives_check(move);

      moveCountPruning =   depth < 16 * ONE_PLY
                        && moveCount >= FutilityMoveCounts[improving][depth / ONE_PLY];

      // Step 13. Extensions

      // Singular extension search. If all moves but one fail low on a search
      // of (alpha-s, beta-s), and just one fails high on (alpha, beta), then
      // that move is singular and should be extended. To verify this we do a
      // reduced search on on all the other moves but the ttMove and if the
      // result is lower than ttValue minus a margin then we will extend the ttMove.
      if (    singularExtensionNode
          &&  move == ttMove
          &&  pos.legal(move))
      {
          Value rBeta = std::max(ttValue - 2 * depth / ONE_PLY, -VALUE_MATE);
          ss->excludedMove = move;
          value = search<NonPV>(pos, ss, rBeta - 1, rBeta, depth / 2, cutNode, true);
          ss->excludedMove = MOVE_NONE;

          if (value < rBeta)
              extension = ONE_PLY;
      }
      else if (    givesCheck // Check extension
               && !moveCountPruning
               &&  pos.see_ge(move))
          extension = ONE_PLY;

      // Calculate new depth for this move
      newDepth = depth - ONE_PLY + extension;

      // Step 14. Pruning at shallow depth
      if (  !rootNode
          && pos.non_pawn_material(pos.side_to_move())
          && bestValue > VALUE_MATED_IN_MAX_PLY)
      {
          if (   !captureOrPromotion
              && !givesCheck
              && (!pos.advanced_pawn_push(move) || pos.non_pawn_material() >= Value(5000)))
          {
              // Move count based pruning
              if (moveCountPruning)
              {
                  skipQuiets = true;
                  continue;
              }

              // Reduced depth of the next LMR search
              int lmrDepth = std::max(newDepth - reduction<PvNode>(improving, depth, moveCount), DEPTH_ZERO) / ONE_PLY;

              // Countermoves based pruning
              if (   lmrDepth < 3
                  && (*contHist[0])[movedPiece][to_sq(move)] < CounterMovePruneThreshold
                  && (*contHist[1])[movedPiece][to_sq(move)] < CounterMovePruneThreshold)
                  continue;

              // Futility pruning: parent node
              if (   lmrDepth < 7
                  && !inCheck
                  && ss->staticEval + 256 + 200 * lmrDepth <= alpha)
                  continue;

              // Prune moves with negative SEE
              if (   lmrDepth < 8
                  && !pos.see_ge(move, Value(-35 * lmrDepth * lmrDepth)))
                  continue;
          }
          else if (    depth < 7 * ONE_PLY
                   && !extension
                   && !pos.see_ge(move, -PawnValueEg * (depth / ONE_PLY)))
                  continue;
      }

      // Speculative prefetch as early as possible
      prefetch(TT.first_entry(pos.key_after(move)));

      // Check for legality just before making the move
      if (!rootNode && !pos.legal(move))
      {
          ss->moveCount = --moveCount;
          continue;
      }

      if (move == ttMove && captureOrPromotion)
          ttCapture = true;

      // Update the current move (this must be done after singular extension search)
      ss->currentMove = move;
      ss->contHistory = &thisThread->contHistory[movedPiece][to_sq(move)];

      // Step 15. Make the move
      pos.do_move(move, st, givesCheck);

      // Step 16. Reduced depth search (LMR). If the move fails high it will be
      // re-searched at full depth.
      if (    depth >= 3 * ONE_PLY
          &&  moveCount > 1
          && (!captureOrPromotion || moveCountPruning))
      {
          Depth r = reduction<PvNode>(improving, depth, moveCount);

          if (captureOrPromotion)
              r -= r ? ONE_PLY : DEPTH_ZERO;
          else
          {
              // Decrease reduction if opponent's move count is high
              if ((ss-1)->moveCount > 15)
                  r -= ONE_PLY;

              // Decrease reduction for exact PV nodes
              if (pvExact)
                  r -= ONE_PLY;

              // Increase reduction if ttMove is a capture
              if (ttCapture)
                  r += ONE_PLY;

              // Increase reduction for cut nodes
              if (cutNode)
                  r += 2 * ONE_PLY;

              // Decrease reduction for moves that escape a capture. Filter out
              // castling moves, because they are coded as "king captures rook" and
              // hence break make_move().
              else if (    type_of(move) == NORMAL
                       && !pos.see_ge(make_move(to_sq(move), from_sq(move))))
                  r -= 2 * ONE_PLY;

              ss->statScore =  thisThread->mainHistory[~pos.side_to_move()][from_to(move)]
                             + (*contHist[0])[movedPiece][to_sq(move)]
                             + (*contHist[1])[movedPiece][to_sq(move)]
                             + (*contHist[3])[movedPiece][to_sq(move)]
                             - 4000;

              // Decrease/increase reduction by comparing opponent's stat score
              if (ss->statScore >= 0 && (ss-1)->statScore < 0)
                  r -= ONE_PLY;

              else if ((ss-1)->statScore >= 0 && ss->statScore < 0)
                  r += ONE_PLY;

              // Decrease/increase reduction for moves with a good/bad history
              r = std::max(DEPTH_ZERO, (r / ONE_PLY - ss->statScore / 20000) * ONE_PLY);
          }

          Depth d = std::max(newDepth - r, ONE_PLY);

          value = -search<NonPV>(pos, ss+1, -(alpha+1), -alpha, d, true, false);

          doFullDepthSearch = (value > alpha && d != newDepth);
      }
      else
          doFullDepthSearch = !PvNode || moveCount > 1;

      // Step 17. Full depth search when LMR is skipped or fails high
      if (doFullDepthSearch)
          value = newDepth <   ONE_PLY ?
                            givesCheck ? -qsearch<NonPV,  true>(pos, ss+1, -(alpha+1), -alpha)
                                       : -qsearch<NonPV, false>(pos, ss+1, -(alpha+1), -alpha)
                                       : - search<NonPV>(pos, ss+1, -(alpha+1), -alpha, newDepth, !cutNode, false);

      // For PV nodes only, do a full PV search on the first move or after a fail
      // high (in the latter case search only if value < beta), otherwise let the
      // parent node fail low with value <= alpha and try another move.
      if (PvNode && (moveCount == 1 || (value > alpha && (rootNode || value < beta))))
      {
          (ss+1)->pv = pv;
          (ss+1)->pv[0] = MOVE_NONE;

          value = newDepth <   ONE_PLY ?
                            givesCheck ? -qsearch<PV,  true>(pos, ss+1, -beta, -alpha)
                                       : -qsearch<PV, false>(pos, ss+1, -beta, -alpha)
                                       : - search<PV>(pos, ss+1, -beta, -alpha, newDepth, false, false);
      }

      // Step 18. Undo move
      pos.undo_move(move);

      assert(value > -VALUE_INFINITE && value < VALUE_INFINITE);

      // Step 19. Check for a new best move
      // Finished searching the move. If a stop occurred, the return value of
      // the search cannot be trusted, and we return immediately without
      // updating best move, PV and TT.
      if (Threads.stop.load(std::memory_order_relaxed))
          return VALUE_ZERO;

      if (rootNode)
      {
          RootMove& rm = *std::find(thisThread->rootMoves.begin(),
                                    thisThread->rootMoves.end(), move);

          // PV move or new best move?
          if (moveCount == 1 || value > alpha)
          {
              rm.score = value;
              rm.selDepth = thisThread->selDepth;
              rm.pv.resize(1);

              assert((ss+1)->pv);

              for (Move* m = (ss+1)->pv; *m != MOVE_NONE; ++m)
                  rm.pv.push_back(*m);

              // We record how often the best move has been changed in each
              // iteration. This information is used for time management: When
              // the best move changes frequently, we allocate some more time.
              if (moveCount > 1 && thisThread == Threads.main())
                  ++static_cast<MainThread*>(thisThread)->bestMoveChanges;
          }
          else
              // All other moves but the PV are set to the lowest value: this
              // is not a problem when sorting because the sort is stable and the
              // move position in the list is preserved - just the PV is pushed up.
              rm.score = -VALUE_INFINITE;
      }

      if (value > bestValue)
      {
          bestValue = value;

          if (value > alpha)
          {
              bestMove = move;

              if (PvNode && !rootNode) // Update pv even in fail-high case
                  update_pv(ss->pv, move, (ss+1)->pv);

              if (PvNode && value < beta) // Update alpha! Always alpha < beta
                  alpha = value;
              else
              {
                  assert(value >= beta); // Fail high
                  break;
              }
          }
      }

      if (move != bestMove)
      {
          if (captureOrPromotion && captureCount < 32)
              capturesSearched[captureCount++] = move;

          else if (!captureOrPromotion && quietCount < 64)
              quietsSearched[quietCount++] = move;
      }
    }

    // The following condition would detect a stop only after move loop has been
    // completed. But in this case bestValue is valid because we have fully
    // searched our subtree, and we can anyhow save the result in TT.
    /*
       if (Threads.stop)
        return VALUE_DRAW;
    */

    // Step 20. Check for mate and stalemate
    // All legal moves have been searched and if there are no legal moves, it
    // must be a mate or a stalemate. If we are in a singular extension search then
    // return a fail low score.

    assert(moveCount || !inCheck || excludedMove || !MoveList<LEGAL>(pos).size());

    if (!moveCount)
        bestValue = excludedMove ? alpha
                   :     inCheck ? mated_in(ss->ply) : VALUE_DRAW;
    else if (bestMove)
    {
        // Quiet best move: update move sorting heuristics
        if (!pos.capture_or_promotion(bestMove))
            update_quiet_stats(pos, ss, bestMove, quietsSearched, quietCount, stat_bonus(depth));
        else
            update_capture_stats(pos, bestMove, capturesSearched, captureCount, stat_bonus(depth));

        // Extra penalty for a quiet TT move in previous ply when it gets refuted
        if ((ss-1)->moveCount == 1 && !pos.captured_piece())
            update_continuation_histories(ss-1, pos.piece_on(prevSq), prevSq, -stat_bonus(depth + ONE_PLY));
    }
    // Bonus for prior countermove that caused the fail low
    else if (    depth >= 3 * ONE_PLY
             && !pos.captured_piece()
             && is_ok((ss-1)->currentMove))
        update_continuation_histories(ss-1, pos.piece_on(prevSq), prevSq, stat_bonus(depth));

    if (PvNode)
        bestValue = std::min(bestValue, maxValue);

    if (!excludedMove)
        tte->save(posKey, value_to_tt(bestValue, ss->ply),
                  bestValue >= beta ? BOUND_LOWER :
                  PvNode && bestMove ? BOUND_EXACT : BOUND_UPPER,
                  depth, bestMove, ss->staticEval, TT.generation());

    assert(bestValue > -VALUE_INFINITE && bestValue < VALUE_INFINITE);

    return bestValue;
  }


  // qsearch() is the quiescence search function, which is called by the main
  // search function with depth zero, or recursively with depth less than ONE_PLY.

  template <NodeType NT, bool InCheck>
  Value qsearch(Position& pos, Stack* ss, Value alpha, Value beta, Depth depth) {

    const bool PvNode = NT == PV;

    assert(alpha >= -VALUE_INFINITE && alpha < beta && beta <= VALUE_INFINITE);
    assert(PvNode || (alpha == beta - 1));
    assert(depth <= DEPTH_ZERO);
    assert(depth / ONE_PLY * ONE_PLY == depth);
    assert(InCheck == bool(pos.checkers()));

    Move pv[MAX_PLY+1];
    StateInfo st;
    TTEntry* tte;
    Key posKey;
    Move ttMove, move, bestMove;
    Depth ttDepth;
    Value bestValue, value, ttValue, futilityValue, futilityBase, oldAlpha;
    bool ttHit, givesCheck, evasionPrunable;
    int moveCount;

    if (PvNode)
    {
        oldAlpha = alpha; // To flag BOUND_EXACT when eval above alpha and no available moves
        (ss+1)->pv = pv;
        ss->pv[0] = MOVE_NONE;
    }

    (ss+1)->ply = ss->ply + 1;
    ss->currentMove = bestMove = MOVE_NONE;
    moveCount = 0;

    // Check for an immediate draw or maximum ply reached
    if (   pos.is_draw(ss->ply)
        || ss->ply >= MAX_PLY)
        return (ss->ply >= MAX_PLY && !InCheck) ? evaluate(pos) : VALUE_DRAW;

    assert(0 <= ss->ply && ss->ply < MAX_PLY);

    // Decide whether or not to include checks: this fixes also the type of
    // TT entry depth that we are going to use. Note that in qsearch we use
    // only two types of depth in TT: DEPTH_QS_CHECKS or DEPTH_QS_NO_CHECKS.
    ttDepth = InCheck || depth >= DEPTH_QS_CHECKS ? DEPTH_QS_CHECKS
                                                  : DEPTH_QS_NO_CHECKS;
    // Transposition table lookup
    posKey = pos.key();
    tte = TT.probe(posKey, ttHit);
    ttMove = ttHit ? tte->move() : MOVE_NONE;
    ttValue = ttHit ? value_from_tt(tte->value(), ss->ply) : VALUE_NONE;

    if (  !PvNode
        && ttHit
        && tte->depth() >= ttDepth
        && ttValue != VALUE_NONE // Only in case of TT access race
        && (ttValue >= beta ? (tte->bound() &  BOUND_LOWER)
                            : (tte->bound() &  BOUND_UPPER)))
        return ttValue;

    // Evaluate the position statically
    if (InCheck)
    {
        ss->staticEval = VALUE_NONE;
        bestValue = futilityBase = -VALUE_INFINITE;
    }
    else
    {
        if (ttHit)
        {
            // Never assume anything on values stored in TT
            if ((ss->staticEval = bestValue = tte->eval()) == VALUE_NONE)
                ss->staticEval = bestValue = evaluate(pos);

            // Can ttValue be used as a better position evaluation?
            if (   ttValue != VALUE_NONE
                && (tte->bound() & (ttValue > bestValue ? BOUND_LOWER : BOUND_UPPER)))
                bestValue = ttValue;
        }
        else
            ss->staticEval = bestValue =
            (ss-1)->currentMove != MOVE_NULL ? evaluate(pos)
                                             : -(ss-1)->staticEval + 2 * Eval::Tempo;

        // Stand pat. Return immediately if static value is at least beta
        if (bestValue >= beta)
        {
            if (!ttHit)
                tte->save(posKey, value_to_tt(bestValue, ss->ply), BOUND_LOWER,
                          DEPTH_NONE, MOVE_NONE, ss->staticEval, TT.generation());

            return bestValue;
        }

        if (PvNode && bestValue > alpha)
            alpha = bestValue;

        futilityBase = bestValue + 128;
    }

    // Initialize a MovePicker object for the current position, and prepare
    // to search the moves. Because the depth is <= 0 here, only captures,
    // queen promotions and checks (only if depth >= DEPTH_QS_CHECKS) will
    // be generated.
    MovePicker mp(pos, ttMove, depth, &pos.this_thread()->mainHistory, &pos.this_thread()->captureHistory, to_sq((ss-1)->currentMove));

    // Loop through the moves until no moves remain or a beta cutoff occurs
    while ((move = mp.next_move()) != MOVE_NONE)
    {
      assert(is_ok(move));

      givesCheck =  type_of(move) == NORMAL && !pos.discovered_check_candidates()
                  ? pos.check_squares(type_of(pos.moved_piece(move))) & to_sq(move)
                  : pos.gives_check(move);

      moveCount++;

      // Futility pruning
      if (   !InCheck
          && !givesCheck
          &&  futilityBase > -VALUE_KNOWN_WIN
          && !pos.advanced_pawn_push(move))
      {
          assert(type_of(move) != ENPASSANT); // Due to !pos.advanced_pawn_push

          futilityValue = futilityBase + PieceValue[EG][pos.piece_on(to_sq(move))];

          if (futilityValue <= alpha)
          {
              bestValue = std::max(bestValue, futilityValue);
              continue;
          }

          if (futilityBase <= alpha && !pos.see_ge(move, VALUE_ZERO + 1))
          {
              bestValue = std::max(bestValue, futilityBase);
              continue;
          }
      }

      // Detect non-capture evasions that are candidates to be pruned
      evasionPrunable =    InCheck
                       &&  (depth != DEPTH_ZERO || moveCount > 2)
                       &&  bestValue > VALUE_MATED_IN_MAX_PLY
                       && !pos.capture(move);

      // Don't search moves with negative SEE values
      if (  (!InCheck || evasionPrunable)
          && !pos.see_ge(move))
          continue;

      // Speculative prefetch as early as possible
      prefetch(TT.first_entry(pos.key_after(move)));

      // Check for legality just before making the move
      if (!pos.legal(move))
      {
          moveCount--;
          continue;
      }

      ss->currentMove = move;

      // Make and search the move
      pos.do_move(move, st, givesCheck);
      value = givesCheck ? -qsearch<NT,  true>(pos, ss+1, -beta, -alpha, depth - ONE_PLY)
                         : -qsearch<NT, false>(pos, ss+1, -beta, -alpha, depth - ONE_PLY);
      pos.undo_move(move);

      assert(value > -VALUE_INFINITE && value < VALUE_INFINITE);

      // Check for a new best move
      if (value > bestValue)
      {
          bestValue = value;

          if (value > alpha)
          {
              if (PvNode) // Update pv even in fail-high case
                  update_pv(ss->pv, move, (ss+1)->pv);

              if (PvNode && value < beta) // Update alpha here!
              {
                  alpha = value;
                  bestMove = move;
              }
              else // Fail high
              {
                  tte->save(posKey, value_to_tt(value, ss->ply), BOUND_LOWER,
                            ttDepth, move, ss->staticEval, TT.generation());

                  return value;
              }
          }
       }
    }

    // All legal moves have been searched. A special case: If we're in check
    // and no legal moves were found, it is checkmate.
    if (InCheck && bestValue == -VALUE_INFINITE)
        return mated_in(ss->ply); // Plies to mate from the root

    tte->save(posKey, value_to_tt(bestValue, ss->ply),
              PvNode && bestValue > oldAlpha ? BOUND_EXACT : BOUND_UPPER,
              ttDepth, bestMove, ss->staticEval, TT.generation());

    assert(bestValue > -VALUE_INFINITE && bestValue < VALUE_INFINITE);

    return bestValue;
  }


  // value_to_tt() adjusts a mate score from "plies to mate from the root" to
  // "plies to mate from the current position". Non-mate scores are unchanged.
  // The function is called before storing a value in the transposition table.

  Value value_to_tt(Value v, int ply) {

    assert(v != VALUE_NONE);

    return  v >= VALUE_MATE_IN_MAX_PLY  ? v + ply
          : v <= VALUE_MATED_IN_MAX_PLY ? v - ply : v;
  }


  // value_from_tt() is the inverse of value_to_tt(): It adjusts a mate score
  // from the transposition table (which refers to the plies to mate/be mated
  // from current position) to "plies to mate/be mated from the root".

  Value value_from_tt(Value v, int ply) {

    return  v == VALUE_NONE             ? VALUE_NONE
          : v >= VALUE_MATE_IN_MAX_PLY  ? v - ply
          : v <= VALUE_MATED_IN_MAX_PLY ? v + ply : v;
  }


  // update_pv() adds current move and appends child pv[]

  void update_pv(Move* pv, Move move, Move* childPv) {

    for (*pv++ = move; childPv && *childPv != MOVE_NONE; )
        *pv++ = *childPv++;
    *pv = MOVE_NONE;
  }


  // update_continuation_histories() updates histories of the move pairs formed
  // by moves at ply -1, -2, and -4 with current move.

  void update_continuation_histories(Stack* ss, Piece pc, Square to, int bonus) {

    for (int i : {1, 2, 4})
        if (is_ok((ss-i)->currentMove))
            (ss-i)->contHistory->update(pc, to, bonus);
  }


  // update_capture_stats() updates move sorting heuristics when a new capture best move is found

  void update_capture_stats(const Position& pos, Move move,
                            Move* captures, int captureCnt, int bonus) {

      CapturePieceToHistory& captureHistory =  pos.this_thread()->captureHistory;
      Piece moved_piece = pos.moved_piece(move);
      PieceType captured = type_of(pos.piece_on(to_sq(move)));
      captureHistory.update(moved_piece, to_sq(move), captured, bonus);

      // Decrease all the other played capture moves
      for (int i = 0; i < captureCnt; ++i)
      {
          moved_piece = pos.moved_piece(captures[i]);
          captured = type_of(pos.piece_on(to_sq(captures[i])));
          captureHistory.update(moved_piece, to_sq(captures[i]), captured, -bonus);
      }
  }


  // update_quiet_stats() updates move sorting heuristics when a new quiet best move is found

  void update_quiet_stats(const Position& pos, Stack* ss, Move move,
                          Move* quiets, int quietsCnt, int bonus) {

    if (ss->killers[0] != move)
    {
        ss->killers[1] = ss->killers[0];
        ss->killers[0] = move;
    }

    Color us = pos.side_to_move();
    Thread* thisThread = pos.this_thread();
    thisThread->mainHistory.update(us, move, bonus);
    update_continuation_histories(ss, pos.moved_piece(move), to_sq(move), bonus);

    if (is_ok((ss-1)->currentMove))
    {
        Square prevSq = to_sq((ss-1)->currentMove);
        thisThread->counterMoves[pos.piece_on(prevSq)][prevSq] = move;
    }

    // Decrease all the other played quiet moves
    for (int i = 0; i < quietsCnt; ++i)
    {
        thisThread->mainHistory.update(us, quiets[i], -bonus);
        update_continuation_histories(ss, pos.moved_piece(quiets[i]), to_sq(quiets[i]), -bonus);
    }
  }

  // When playing with strength handicap, choose best move among a set of RootMoves
  // using a statistical rule dependent on 'level'. Idea by Heinz van Saanen.

  Move Skill::pick_best(size_t multiPV) {

    const RootMoves& rootMoves = Threads.main()->rootMoves;
    static PRNG rng(now()); // PRNG sequence should be non-deterministic

    // RootMoves are already sorted by score in descending order
    Value topScore = rootMoves[0].score;
    int delta = std::min(topScore - rootMoves[multiPV - 1].score, PawnValueMg);
    int weakness = 120 - 2 * level;
    int maxScore = -VALUE_INFINITE;

    // Choose best move. For each move score we add two terms, both dependent on
    // weakness. One is deterministic and bigger for weaker levels, and one is
    // random. Then we choose the move with the resulting highest score.
    for (size_t i = 0; i < multiPV; ++i)
    {
        // This is our magic formula
        int push = (  weakness * int(topScore - rootMoves[i].score)
                    + delta * (rng.rand<unsigned>() % weakness)) / 128;

        if (rootMoves[i].score + push >= maxScore)
        {
            maxScore = rootMoves[i].score + push;
            best = rootMoves[i].pv[0];
        }
    }

    return best;
  }

} // namespace

/// MainThread::check_time() is used to print debug info and, more importantly,
/// to detect when we are out of available time and thus stop the search.

void MainThread::check_time() {

  if (--callsCnt > 0)
      return;

  // When using nodes, ensure checking rate is not lower than 0.1% of nodes
  callsCnt = Limits.nodes ? std::min(4096, int(Limits.nodes / 1024)) : 4096;

  static TimePoint lastInfoTime = now();

  int elapsed = Time.elapsed();
  TimePoint tick = Limits.startTime + elapsed;

  if (tick - lastInfoTime >= 1000)
  {
      lastInfoTime = tick;
      dbg_print();
  }

  // We should not stop pondering until told so by the GUI
  if (Threads.ponder)
      return;

  if (   (Limits.use_time_management() && elapsed > Time.maximum() - 10)
      || (Limits.movetime && elapsed >= Limits.movetime)
      || (Limits.nodes && Threads.nodes_searched() >= (uint64_t)Limits.nodes))
      Threads.stop = true;
}


/// UCI::pv() formats PV information according to the UCI protocol. UCI requires
/// that all (if any) unsearched PV lines are sent using a previous search score.

string UCI::pv(const Position& pos, Depth depth, Value alpha, Value beta) {

  std::stringstream ss;
  int elapsed = Time.elapsed() + 1;
  const RootMoves& rootMoves = pos.this_thread()->rootMoves;
  size_t PVIdx = pos.this_thread()->PVIdx;
  size_t multiPV = std::min((size_t)Options["MultiPV"], rootMoves.size());
  uint64_t nodesSearched = Threads.nodes_searched();
  uint64_t tbHits = Threads.tb_hits() + (TB::RootInTB ? rootMoves.size() : 0);

  for (size_t i = 0; i < multiPV; ++i)
  {
      bool updated = (i <= PVIdx && rootMoves[i].score != -VALUE_INFINITE);

      if (depth == ONE_PLY && !updated)
          continue;

      Depth d = updated ? depth : depth - ONE_PLY;
      Value v = updated ? rootMoves[i].score : rootMoves[i].previousScore;

      bool tb = TB::RootInTB && abs(v) < VALUE_MATE - MAX_PLY;
      v = tb ? TB::Score : v;

      if (ss.rdbuf()->in_avail()) // Not at first line
          ss << "\n";

      ss << "info"
         << " depth "    << d / ONE_PLY
         << " seldepth " << rootMoves[i].selDepth
         << " multipv "  << i + 1
         << " score "    << UCI::value(v);

      if (!tb && i == PVIdx)
          ss << (v >= beta ? " lowerbound" : v <= alpha ? " upperbound" : "");

      ss << " nodes "    << nodesSearched
         << " nps "      << nodesSearched * 1000 / elapsed;

      if (elapsed > 1000) // Earlier makes little sense
          ss << " hashfull " << TT.hashfull();

      ss << " tbhits "   << tbHits
         << " time "     << elapsed
         << " pv";

      for (Move m : rootMoves[i].pv)
          ss << " " << UCI::move(m, pos.is_chess960());
  }

  return ss.str();
}


/// RootMove::extract_ponder_from_tt() is called in case we have no ponder move
/// before exiting the search, for instance, in case we stop the search during a
/// fail high at root. We try hard to have a ponder move to return to the GUI,
/// otherwise in case of 'ponder on' we have nothing to think on.

bool RootMove::extract_ponder_from_tt(Position& pos) {

    StateInfo st;
    bool ttHit;

    assert(pv.size() == 1);

    if (!pv[0])
        return false;

    pos.do_move(pv[0], st);
    TTEntry* tte = TT.probe(pos.key(), ttHit);

    if (ttHit)
    {
        Move m = tte->move(); // Local copy to be SMP safe
        if (MoveList<LEGAL>(pos).contains(m))
            pv.push_back(m);
    }

    pos.undo_move(pv[0]);
    return pv.size() > 1;
}


void Tablebases::filter_root_moves(Position& pos, Search::RootMoves& rootMoves) {

    RootInTB = false;
    UseRule50 = Options["Syzygy50MoveRule"];
    ProbeDepth = Options["SyzygyProbeDepth"] * ONE_PLY;
    Cardinality = Options["SyzygyProbeLimit"];

    // Skip TB probing when no TB found: !TBLargest -> !TB::Cardinality
    if (Cardinality > MaxCardinality)
    {
        Cardinality = MaxCardinality;
        ProbeDepth = DEPTH_ZERO;
    }

    if (Cardinality < popcount(pos.pieces()) || pos.can_castle(ANY_CASTLING))
        return;

    // Don't filter any moves if the user requested analysis on multiple
    if (Options["MultiPV"] != 1)
        return;

    // If the current root position is in the tablebases, then RootMoves
    // contains only moves that preserve the draw or the win.
    RootInTB = root_probe(pos, rootMoves, TB::Score);

    if (RootInTB)
        Cardinality = 0; // Do not probe tablebases during the search

    else // If DTZ tables are missing, use WDL tables as a fallback
    {
        // Filter out moves that do not preserve the draw or the win.
        RootInTB = root_probe_wdl(pos, rootMoves, TB::Score);

        // Only probe during search if winning
        if (RootInTB && TB::Score <= VALUE_DRAW)
            Cardinality = 0;
    }

    if (RootInTB && !UseRule50)
        TB::Score =  TB::Score > VALUE_DRAW ?  VALUE_MATE - MAX_PLY - 1
                   : TB::Score < VALUE_DRAW ? -VALUE_MATE + MAX_PLY + 1
                                            :  VALUE_DRAW;

    // Since root_probe() and root_probe_wdl() dirty the root move scores,
    // we reset them to -VALUE_INFINITE
    for (RootMove& rm : rootMoves)
        rm.score = -VALUE_INFINITE;
}<|MERGE_RESOLUTION|>--- conflicted
+++ resolved
@@ -299,24 +299,18 @@
 
   multiPV = std::min(multiPV, rootMoves.size());
 
-<<<<<<< HEAD
-  int contempt = Options["Contempt"] * PawnValueEg / 100; // From centipawns
+  int ct = Options["Contempt"] * PawnValueEg / 100; // From centipawns
 
   // In analysis mode, adjust contempt in accordance with user preference
   if (Limits.infinite || Options["UCI_AnalyseMode"])
-      contempt =  Options["Analysis Contempt"] == "Off" ?  0
-                : Options["Analysis Contempt"] == "White" && us == BLACK ? -contempt
-                : Options["Analysis Contempt"] == "Black" && us == WHITE ? -contempt
-                : contempt; // contempt remains with the side to move
+      ct =  Options["Analysis Contempt"] == "Off" ?  0
+          : Options["Analysis Contempt"] == "White" && us == BLACK ? -ct
+          : Options["Analysis Contempt"] == "Black" && us == WHITE ? -ct
+          : ct; // contempt remains with the side to move
 
   // Eval::Contempt is from white's point of view
-  Eval::Contempt = (us == WHITE ?  make_score(contempt, contempt / 2)
-                                : -make_score(contempt, contempt / 2));
-=======
-  int ct = Options["Contempt"] * PawnValueEg / 100; // From centipawns
   Eval::Contempt = (us == WHITE ?  make_score(ct, ct / 2)
                                 : -make_score(ct, ct / 2));
->>>>>>> 860223c5
 
   // Iterative deepening loop until requested to stop or the target depth is reached
   while (   (rootDepth += ONE_PLY) < DEPTH_MAX
@@ -353,24 +347,13 @@
               alpha = std::max(rootMoves[PVIdx].previousScore - delta,-VALUE_INFINITE);
               beta  = std::min(rootMoves[PVIdx].previousScore + delta, VALUE_INFINITE);
 
-<<<<<<< HEAD
-              // Adjust contempt based on current situation
-              int dynContempt = contempt + (  bestValue >  500 ?  50
-                                            : bestValue < -500 ? -50
-                                            : bestValue / 10);
-
-              Eval::Contempt = (us == WHITE ?  make_score(dynContempt, dynContempt / 2)
-                                            : -make_score(dynContempt, dynContempt / 2));
-=======
               // Adjust contempt based on current bestValue
-              ct =  Options["Contempt"] * PawnValueEg / 100 // From centipawns
-                  + (bestValue >  500 ?  50:                // Dynamic contempt
-                     bestValue < -500 ? -50:
-                     bestValue / 10);
-
-              Eval::Contempt = (us == WHITE ?  make_score(ct, ct / 2)
-                                            : -make_score(ct, ct / 2));
->>>>>>> 860223c5
+              int dynCt = ct + (  bestValue >  500 ?  50
+                                : bestValue < -500 ? -50
+                                : bestValue / 10);
+
+              Eval::Contempt = (us == WHITE ?  make_score(dynCt, dynCt / 2)
+                                            : -make_score(dynCt, dynCt / 2));
           }
 
           // Start with a small aspiration window and, in the case of a fail
