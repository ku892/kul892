--- conflicted
+++ resolved
@@ -766,12 +766,8 @@
     // Step 7. Razoring (~1 Elo)
     // If eval is really low check with qsearch if it can exceed alpha, if it can't,
     // return a fail low.
-<<<<<<< HEAD
-    if (eval < alpha - 492 - 257 * depth * depth)
-=======
     // Adjust razor margin according to cutoffCnt. (~1 Elo)
-    if (eval < alpha - 456 - (252 - 200 * ((ss+1)->cutoffCnt > 3)) * depth * depth)
->>>>>>> 7a4de961
+    if (eval < alpha - 492 - (257 - 200 * ((ss+1)->cutoffCnt > 3)) * depth * depth)
     {
         value = qsearch<NonPV>(pos, ss, alpha - 1, alpha);
         if (value < alpha)
@@ -784,14 +780,10 @@
         &&  depth < 9
         &&  eval - futility_margin(depth, cutNode && !ss->ttHit, improving) - (ss-1)->statScore / 321 >= beta
         &&  eval >= beta
-<<<<<<< HEAD
-        &&  eval < 29462) // smaller than TB wins
-=======
-        &&  eval < 24923 // smaller than TB wins
+        &&  eval < 29462 // smaller than TB wins
         && !(  !ttCapture
              && ttMove
              && thisThread->mainHistory[us][from_to(ttMove)] < 989))
->>>>>>> 7a4de961
         return eval;
 
     // Step 9. Null move search with verification search (~35 Elo)
