--- conflicted
+++ resolved
@@ -300,12 +300,8 @@
 
   chess960 = isChess960;
   thisThread = th;
-<<<<<<< HEAD
-  set_state(st);
-=======
   st->accumulator.state[WHITE] = Eval::NNUE::INIT;
   st->accumulator.state[BLACK] = Eval::NNUE::INIT;
->>>>>>> a7ab92ec
 
   assert(pos_is_ok());
 
@@ -1365,7 +1361,6 @@
   return true;
 }
 
-<<<<<<< HEAD
 // Add a function that directly unpacks for speed. It's pretty tough.
 // Write it by combining packer::unpack() and Position::set().
 // If there is a problem with the passed phase and there is an error, non-zero is returned.
@@ -1379,6 +1374,5 @@
 {
   sfen = Tools::sfen_pack(*this);
 }
-=======
-} // namespace Stockfish
->>>>>>> a7ab92ec
+
+} // namespace Stockfish