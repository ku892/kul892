/*
  Stockfish, a UCI chess playing engine derived from Glaurung 2.1
  Copyright (C) 2004-2008 Tord Romstad (Glaurung author)
  Copyright (C) 2008-2015 Marco Costalba, Joona Kiiski, Tord Romstad
  Copyright (C) 2015-2019 Marco Costalba, Joona Kiiski, Gary Linscott, Tord Romstad

  Stockfish is free software: you can redistribute it and/or modify
  it under the terms of the GNU General Public License as published by
  the Free Software Foundation, either version 3 of the License, or
  (at your option) any later version.

  Stockfish is distributed in the hope that it will be useful,
  but WITHOUT ANY WARRANTY; without even the implied warranty of
  MERCHANTABILITY or FITNESS FOR A PARTICULAR PURPOSE.  See the
  GNU General Public License for more details.

  You should have received a copy of the GNU General Public License
  along with this program.  If not, see <http://www.gnu.org/licenses/>.
*/

#include <algorithm>
#include <cassert>
#include <cstring>   // For std::memset
#include <iomanip>
#include <sstream>

#include "bitboard.h"
#include "evaluate.h"
#include "material.h"
#include "pawns.h"
#include "thread.h"

namespace Trace {

  enum Tracing { NO_TRACE, TRACE };

  enum Term { // The first 8 entries are reserved for PieceType
    MATERIAL = 8, IMBALANCE, MOBILITY, THREAT, PASSED, SPACE, INITIATIVE, TOTAL, TERM_NB
  };

  Score scores[TERM_NB][COLOR_NB];

  double to_cp(Value v) { return double(v) / PawnValueEg; }

  void add(int idx, Color c, Score s) {
    scores[idx][c] = s;
  }

  void add(int idx, Score w, Score b = SCORE_ZERO) {
    scores[idx][WHITE] = w;
    scores[idx][BLACK] = b;
  }

  std::ostream& operator<<(std::ostream& os, Score s) {
    os << std::setw(5) << to_cp(mg_value(s)) << " "
       << std::setw(5) << to_cp(eg_value(s));
    return os;
  }

  std::ostream& operator<<(std::ostream& os, Term t) {

    if (t == MATERIAL || t == IMBALANCE || t == INITIATIVE || t == TOTAL)
        os << " ----  ----"    << " | " << " ----  ----";
    else
        os << scores[t][WHITE] << " | " << scores[t][BLACK];

    os << " | " << scores[t][WHITE] - scores[t][BLACK] << "\n";
    return os;
  }
}

using namespace Trace;

namespace {

  constexpr Bitboard QueenSide   = FileABB | FileBBB | FileCBB | FileDBB;
  constexpr Bitboard CenterFiles = FileCBB | FileDBB | FileEBB | FileFBB;
  constexpr Bitboard KingSide    = FileEBB | FileFBB | FileGBB | FileHBB;
  constexpr Bitboard Center      = (FileDBB | FileEBB) & (Rank4BB | Rank5BB);

  constexpr Bitboard KingFlank[FILE_NB] = {
    QueenSide ^ FileDBB, QueenSide, QueenSide,
    CenterFiles, CenterFiles,
    KingSide, KingSide, KingSide ^ FileEBB
  };

  // Threshold for lazy and space evaluation
  constexpr Value LazyThreshold  = Value(1500);
  constexpr Value SpaceThreshold = Value(12222);

  // KingAttackWeights[PieceType] contains king attack weights by piece type
  constexpr int KingAttackWeights[PIECE_TYPE_NB] = { 0, 0, 77, 55, 44, 10 };

  // Penalties for enemy's safe checks
  constexpr int QueenSafeCheck  = 780;
  constexpr int RookSafeCheck   = 880;
  constexpr int BishopSafeCheck = 435;
  constexpr int KnightSafeCheck = 790;

#define S(mg, eg) make_score(mg, eg)

  // MobilityBonus[PieceType-2][attacked] contains bonuses for middle and end game,
  // indexed by piece type and number of attacked squares in the mobility area.
  constexpr Score MobilityBonus[][32] = {
    { S(-62,-81), S(-53,-56), S(-12,-30), S( -4,-14), S(  3,  8), S( 13, 15), // Knights
      S( 22, 23), S( 28, 27), S( 33, 33) },
    { S(-48,-59), S(-20,-23), S( 16, -3), S( 26, 13), S( 38, 24), S( 51, 42), // Bishops
      S( 55, 54), S( 63, 57), S( 63, 65), S( 68, 73), S( 81, 78), S( 81, 86),
      S( 91, 88), S( 98, 97) },
    { S(-58,-76), S(-27,-18), S(-15, 28), S(-10, 55), S( -5, 69), S( -2, 82), // Rooks
      S(  9,112), S( 16,118), S( 30,132), S( 29,142), S( 32,155), S( 38,165),
      S( 46,166), S( 48,169), S( 58,171) },
    { S(-39,-36), S(-21,-15), S(  3,  8), S(  3, 18), S( 14, 34), S( 22, 54), // Queens
      S( 28, 61), S( 41, 73), S( 43, 79), S( 48, 92), S( 56, 94), S( 60,104),
      S( 60,113), S( 66,120), S( 67,123), S( 70,126), S( 71,133), S( 73,136),
      S( 79,140), S( 88,143), S( 88,148), S( 99,166), S(102,170), S(102,175),
      S(106,184), S(109,191), S(113,206), S(116,212) }
  };

  // Outpost[knight/bishop][supported by pawn] contains bonuses for minor
  // pieces if they occupy or can reach an outpost square, bigger if that
  // square is supported by a pawn.
  constexpr Score Outpost[][2] = {
    { S(22, 6), S(36,12) }, // Knight
    { S( 9, 2), S(15, 5) }  // Bishop
  };

  // RookOnFile[semiopen/open] contains bonuses for each rook when there is
  // no (friendly) pawn on the rook file.
  constexpr Score RookOnFile[] = { S(18, 7), S(44, 20) };

  // ThreatByMinor/ByRook[attacked PieceType] contains bonuses according to
  // which piece type attacks which one. Attacks on lesser pieces which are
  // pawn-defended are not considered.
  constexpr Score ThreatByMinor[PIECE_TYPE_NB] = {
    S(0, 0), S(0, 31), S(39, 42), S(57, 44), S(68, 112), S(62, 120)
  };

  constexpr Score ThreatByRook[PIECE_TYPE_NB] = {
    S(0, 0), S(0, 24), S(38, 71), S(38, 61), S(0, 38), S(51, 38)
  };

  // PassedRank[Rank] contains a bonus according to the rank of a passed pawn
  constexpr Score PassedRank[RANK_NB] = {
    S(0, 0), S(5, 18), S(12, 23), S(10, 31), S(57, 62), S(163, 167), S(271, 250)
  };

  // PassedFile[File] contains a bonus according to the file of a passed pawn
  constexpr Score PassedFile[FILE_NB] = {
    S( -1,  7), S( 0,  9), S(-9, -8), S(-30,-14),
    S(-30,-14), S(-9, -8), S( 0,  9), S( -1,  7)
  };

  // Assorted bonuses and penalties
  constexpr Score BishopPawns        = S(  3,  8);
  constexpr Score CloseEnemies       = S(  7,  0);
  constexpr Score CorneredBishop     = S( 50, 50);
  constexpr Score Hanging            = S( 62, 34);
  constexpr Score KingProtector      = S(  6,  7);
  constexpr Score KnightOnQueen      = S( 20, 12);
  constexpr Score LongDiagonalBishop = S( 44,  0);
  constexpr Score MinorBehindPawn    = S( 16,  0);
  constexpr Score Overload           = S( 12,  6);
  constexpr Score PawnlessFlank      = S( 18, 94);
  constexpr Score RookOnPawn         = S( 10, 28);
  constexpr Score SliderOnQueen      = S( 49, 21);
  constexpr Score ThreatByKing       = S( 21, 84);
  constexpr Score ThreatByPawnPush   = S( 48, 42);
  constexpr Score ThreatByRank       = S( 14,  3);
  constexpr Score ThreatBySafePawn   = S(169, 99);
  constexpr Score TrappedRook        = S( 98,  5);
  constexpr Score WeakQueen          = S( 51, 10);
  constexpr Score WeakUnopposedPawn  = S( 14, 20);

#undef S

  // Evaluation class computes and stores attacks tables and other working data
  template<Tracing T>
  class Evaluation {

  public:
    Evaluation() = delete;
    explicit Evaluation(const Position& p) : pos(p) {}
    Evaluation& operator=(const Evaluation&) = delete;
    Value value();

  private:
    template<Color Us> void initialize();
    template<Color Us, PieceType Pt> Score pieces();
    template<Color Us> Score king() const;
    template<Color Us> Score threats() const;
    template<Color Us> Score passed() const;
    template<Color Us> Score space() const;
    ScaleFactor scale_factor(Value eg) const;
    Score initiative(Value eg) const;

    const Position& pos;
    Material::Entry* me;
    Pawns::Entry* pe;
    Bitboard mobilityArea[COLOR_NB];
    Score mobility[COLOR_NB] = { SCORE_ZERO, SCORE_ZERO };

    // attackedBy[color][piece type] is a bitboard representing all squares
    // attacked by a given color and piece type. Special "piece types" which
    // is also calculated is ALL_PIECES.
    Bitboard attackedBy[COLOR_NB][PIECE_TYPE_NB];

    // attackedBy2[color] are the squares attacked by 2 pieces of a given color,
    // possibly via x-ray or by one pawn and one piece. Diagonal x-ray through
    // pawn or squares attacked by 2 pawns are not explicitly added.
    Bitboard attackedBy2[COLOR_NB];

    // kingAttackersCount[color] is the number of pieces of the given color
    // which attack a square in the kingRing of the enemy king.
    int kingAttackersCount[COLOR_NB];

    // kingAttackersWeight[color] is the sum of the "weights" of the pieces of
    // the given color which attack a square in the kingRing of the enemy king.
    // The weights of the individual piece types are given by the elements in
    // the KingAttackWeights array.
    int kingAttackersWeight[COLOR_NB];

    // kingAttacksCount[color] is the number of attacks by the given color to
    // squares directly adjacent to the enemy king. Pieces which attack more
    // than one square are counted multiple times. For instance, if there is
    // a white knight on g5 and black's king is on g8, this white knight adds 2
    // to kingAttacksCount[WHITE].
    int kingAttacksCount[COLOR_NB];
  };


  // Evaluation::initialize() computes king and pawn attacks, and the king ring
  // bitboard for a given color. This is done at the beginning of the evaluation.
  template<Tracing T> template<Color Us>
  void Evaluation<T>::initialize() {

    constexpr Color     Them = (Us == WHITE ? BLACK : WHITE);
    constexpr Direction Down = (Us == WHITE ? SOUTH : NORTH);
    constexpr Bitboard LowRanks = (Us == WHITE ? Rank2BB | Rank3BB: Rank7BB | Rank6BB);

    // Find our pawns that are blocked or on the first two ranks
    Bitboard b = pos.pieces(Us, PAWN) & (shift<Down>(pos.pieces()) | LowRanks);

    // Squares occupied by those pawns, by our king or queen, or controlled by enemy pawns
    // are excluded from the mobility area.
    mobilityArea[Us] = ~(b | pos.pieces(Us, KING, QUEEN) | pe->pawn_attacks(Them));

    // Initialise attackedBy bitboards for kings and pawns
    attackedBy[Us][KING] = pos.attacks_from<KING>(pos.square<KING>(Us));
    attackedBy[Us][PAWN] = pe->pawn_attacks(Us);
    attackedBy[Us][ALL_PIECES] = attackedBy[Us][KING] | attackedBy[Us][PAWN];
    attackedBy2[Us]            = attackedBy[Us][KING] & attackedBy[Us][PAWN];

<<<<<<< HEAD
    kingAttackersCount[Them] = popcount(KingRing[pos.square<KING>(Us)] & pe->pawn_attacks(Them));
    kingAttacksCount[Them] = kingAttackersWeight[Them] = 0;
=======
    kingRing[Us] = kingAttackersCount[Them] = 0;

    // Init our king safety tables only if we are going to use them
    if (pos.non_pawn_material(Them) >= RookValueMg + KnightValueMg)
    {
        kingRing[Us] = attackedBy[Us][KING];
        if (relative_rank(Us, pos.square<KING>(Us)) == RANK_1)
            kingRing[Us] |= shift<Up>(kingRing[Us]);

        if (file_of(pos.square<KING>(Us)) == FILE_H)
            kingRing[Us] |= shift<WEST>(kingRing[Us]);

        else if (file_of(pos.square<KING>(Us)) == FILE_A)
            kingRing[Us] |= shift<EAST>(kingRing[Us]);

        kingAttackersCount[Them] = popcount(kingRing[Us] & pe->pawn_attacks(Them));
        kingAttacksCount[Them] = kingAttackersWeight[Them] = 0;
    }
>>>>>>> cf5d6834
  }

  // Evaluation::pieces() scores pieces of a given color and type
  template<Tracing T> template<Color Us, PieceType Pt>
  Score Evaluation<T>::pieces() {

    constexpr Color     Them = (Us == WHITE ? BLACK : WHITE);
    constexpr Direction Down = (Us == WHITE ? SOUTH : NORTH);
    constexpr Bitboard OutpostRanks = (Us == WHITE ? Rank4BB | Rank5BB | Rank6BB
                                                   : Rank5BB | Rank4BB | Rank3BB);
    const Square* pl = pos.squares<Pt>(Us);

    Bitboard b, bb;
    Square s;
    Score score = SCORE_ZERO;

    attackedBy[Us][Pt] = 0;

    while ((s = *pl++) != SQ_NONE)
    {
        // Find attacked squares, including x-ray attacks for bishops and rooks
        b = Pt == BISHOP ? attacks_bb<BISHOP>(s, pos.pieces() ^ pos.pieces(QUEEN))
          : Pt ==   ROOK ? attacks_bb<  ROOK>(s, pos.pieces() ^ pos.pieces(QUEEN) ^ pos.pieces(Us, ROOK))
                         : pos.attacks_from<Pt>(s);

        if (pos.blockers_for_king(Us) & s)
            b &= LineBB[pos.square<KING>(Us)][s];

        attackedBy2[Us] |= attackedBy[Us][ALL_PIECES] & b;
        attackedBy[Us][Pt] |= b;
        attackedBy[Us][ALL_PIECES] |= b;

        if (b & KingRing[pos.square<KING>(Them)])
        {
            kingAttackersCount[Us]++;
            kingAttackersWeight[Us] += KingAttackWeights[Pt];
            kingAttacksCount[Us] += popcount(b & attackedBy[Them][KING]);
        }

        int mob = popcount(b & mobilityArea[Us]);

        mobility[Us] += MobilityBonus[Pt - 2][mob];

        if (Pt == BISHOP || Pt == KNIGHT)
        {
            // Bonus if piece is on an outpost square or can reach one
            bb = OutpostRanks & ~pe->pawn_attacks_span(Them);
            if (bb & s)
                score += Outpost[Pt == BISHOP][bool(attackedBy[Us][PAWN] & s)] * 2;

            else if (bb &= b & ~pos.pieces(Us))
                score += Outpost[Pt == BISHOP][bool(attackedBy[Us][PAWN] & bb)];

            // Knight and Bishop bonus for being right behind a pawn
            if (shift<Down>(pos.pieces(PAWN)) & s)
                score += MinorBehindPawn;

            // Penalty if the piece is far from the king
            score -= KingProtector * distance(s, pos.square<KING>(Us));

            if (Pt == BISHOP)
            {
                // Penalty according to number of pawns on the same color square as the
                // bishop, bigger when the center files are blocked with pawns.
                Bitboard blocked = pos.pieces(Us, PAWN) & shift<Down>(pos.pieces());

                score -= BishopPawns * pe->pawns_on_same_color_squares(Us, s)
                                     * (1 + popcount(blocked & CenterFiles));

                // Bonus for bishop on a long diagonal which can "see" both center squares
                if (more_than_one(attacks_bb<BISHOP>(s, pos.pieces(PAWN)) & Center))
                    score += LongDiagonalBishop;
            }

            // An important Chess960 pattern: A cornered bishop blocked by a friendly
            // pawn diagonally in front of it is a very serious problem, especially
            // when that pawn is also blocked.
            if (   Pt == BISHOP
                && pos.is_chess960()
                && (s == relative_square(Us, SQ_A1) || s == relative_square(Us, SQ_H1)))
            {
                Direction d = pawn_push(Us) + (file_of(s) == FILE_A ? EAST : WEST);
                if (pos.piece_on(s + d) == make_piece(Us, PAWN))
                    score -= !pos.empty(s + d + pawn_push(Us))                ? CorneredBishop * 4
                            : pos.piece_on(s + d + d) == make_piece(Us, PAWN) ? CorneredBishop * 2
                                                                              : CorneredBishop;
            }
        }

        if (Pt == ROOK)
        {
            // Bonus for aligning rook with enemy pawns on the same rank/file
            if (relative_rank(Us, s) >= RANK_5)
                score += RookOnPawn * popcount(pos.pieces(Them, PAWN) & PseudoAttacks[ROOK][s]);

            // Bonus for rook on an open or semi-open file
            if (pe->semiopen_file(Us, file_of(s)))
                score += RookOnFile[bool(pe->semiopen_file(Them, file_of(s)))];

            // Penalty when trapped by the king, even more if the king cannot castle
            else if (mob <= 3)
            {
                File kf = file_of(pos.square<KING>(Us));
                if ((kf < FILE_E) == (file_of(s) < kf))
                    score -= (TrappedRook - make_score(mob * 22, 0)) * (1 + !pos.can_castle(Us));
            }
        }

        if (Pt == QUEEN)
        {
            // Penalty if any relative pin or discovered attack against the queen
            Bitboard queenPinners;
            if (pos.slider_blockers(pos.pieces(Them, ROOK, BISHOP), s, queenPinners))
                score -= WeakQueen;
        }
    }
    if (T)
        Trace::add(Pt, Us, score);

    return score;
  }


  // Evaluation::king() assigns bonuses and penalties to a king of a given color
  template<Tracing T> template<Color Us>
  Score Evaluation<T>::king() const {

    constexpr Color    Them = (Us == WHITE ? BLACK : WHITE);
    constexpr Bitboard Camp = (Us == WHITE ? AllSquares ^ Rank6BB ^ Rank7BB ^ Rank8BB
                                           : AllSquares ^ Rank1BB ^ Rank2BB ^ Rank3BB);

    const Square ksq = pos.square<KING>(Us);
    Bitboard kingFlank, weak, b, b1, b2, safe, unsafeChecks;

    // King shelter and enemy pawns storm
    Score score = pe->king_safety<Us>(pos);

    // Find the squares that opponent attacks in our king flank, and the squares
    // which are attacked twice in that flank.
    kingFlank = KingFlank[file_of(ksq)];
    b1 = attackedBy[Them][ALL_PIECES] & kingFlank & Camp;
    b2 = b1 & attackedBy2[Them];

    int tropism = popcount(b1) + popcount(b2);

    // Main king safety evaluation
    if (kingAttackersCount[Them] > 1 - pos.count<QUEEN>(Them))
    {
        int kingDanger = 0;
        unsafeChecks = 0;

        // Attacked squares defended at most once by our queen or king
        weak =  attackedBy[Them][ALL_PIECES]
              & ~attackedBy2[Us]
              & (~attackedBy[Us][ALL_PIECES] | attackedBy[Us][KING] | attackedBy[Us][QUEEN]);

        // Analyse the safe enemy's checks which are possible on next move
        safe  = ~pos.pieces(Them);
        safe &= ~attackedBy[Us][ALL_PIECES] | (weak & attackedBy2[Them]);

        b1 = attacks_bb<ROOK  >(ksq, pos.pieces() ^ pos.pieces(Us, QUEEN));
        b2 = attacks_bb<BISHOP>(ksq, pos.pieces() ^ pos.pieces(Us, QUEEN));

        // Enemy queen safe checks
        if ((b1 | b2) & attackedBy[Them][QUEEN] & safe & ~attackedBy[Us][QUEEN])
            kingDanger += QueenSafeCheck;

        b1 &= attackedBy[Them][ROOK];
        b2 &= attackedBy[Them][BISHOP];

        // Enemy rooks checks
        if (b1 & safe)
            kingDanger += RookSafeCheck;
        else
            unsafeChecks |= b1;

        // Enemy bishops checks
        if (b2 & safe)
            kingDanger += BishopSafeCheck;
        else
            unsafeChecks |= b2;

        // Enemy knights checks
        b = pos.attacks_from<KNIGHT>(ksq) & attackedBy[Them][KNIGHT];
        if (b & safe)
            kingDanger += KnightSafeCheck;
        else
            unsafeChecks |= b;

        // Unsafe or occupied checking squares will also be considered, as long as
        // the square is in the attacker's mobility area.
        unsafeChecks &= mobilityArea[Them];

        kingDanger +=        kingAttackersCount[Them] * kingAttackersWeight[Them]
                     +  69 * kingAttacksCount[Them]
                     + 190 * popcount(KingRing[pos.square<KING>(Us)] & weak)
                     + 150 * popcount(pos.blockers_for_king(Us) | unsafeChecks)
                     +   4 * tropism
                     - 873 * !pos.count<QUEEN>(Them)
                     -   6 * mg_value(score) / 8
                     +       mg_value(mobility[Them] - mobility[Us])
                     -   30;

        // Transform the kingDanger units into a Score, and subtract it from the evaluation
        if (kingDanger > 0)
            score -= make_score(kingDanger * kingDanger / 4096, kingDanger / 16);
    }

    // Penalty when our king is on a pawnless flank
    if (!(pos.pieces(PAWN) & kingFlank))
        score -= PawnlessFlank;

    // King tropism bonus, to anticipate slow motion attacks on our king
    score -= CloseEnemies * tropism;

    if (T)
        Trace::add(KING, Us, score);

    return score;
  }


  // Evaluation::threats() assigns bonuses according to the types of the
  // attacking and the attacked pieces.
  template<Tracing T> template<Color Us>
  Score Evaluation<T>::threats() const {

    constexpr Color     Them     = (Us == WHITE ? BLACK   : WHITE);
    constexpr Direction Up       = (Us == WHITE ? NORTH   : SOUTH);
    constexpr Bitboard  TRank3BB = (Us == WHITE ? Rank3BB : Rank6BB);

    Bitboard b, weak, defended, nonPawnEnemies, stronglyProtected, safe;
    Score score = SCORE_ZERO;

    // Non-pawn enemies
    nonPawnEnemies = pos.pieces(Them) ^ pos.pieces(Them, PAWN);

    // Squares strongly protected by the enemy, either because they defend the
    // square with a pawn, or because they defend the square twice and we don't.
    stronglyProtected =  attackedBy[Them][PAWN]
                       | (attackedBy2[Them] & ~attackedBy2[Us]);

    // Non-pawn enemies, strongly protected
    defended = nonPawnEnemies & stronglyProtected;

    // Enemies not strongly protected and under our attack
    weak = pos.pieces(Them) & ~stronglyProtected & attackedBy[Us][ALL_PIECES];

    // Safe or protected squares
    safe = ~attackedBy[Them][ALL_PIECES] | attackedBy[Us][ALL_PIECES];

    // Bonus according to the kind of attacking pieces
    if (defended | weak)
    {
        b = (defended | weak) & (attackedBy[Us][KNIGHT] | attackedBy[Us][BISHOP]);
        while (b)
        {
            Square s = pop_lsb(&b);
            score += ThreatByMinor[type_of(pos.piece_on(s))];
            if (type_of(pos.piece_on(s)) != PAWN)
                score += ThreatByRank * (int)relative_rank(Them, s);
        }

        b = weak & attackedBy[Us][ROOK];
        while (b)
        {
            Square s = pop_lsb(&b);
            score += ThreatByRook[type_of(pos.piece_on(s))];
            if (type_of(pos.piece_on(s)) != PAWN)
                score += ThreatByRank * (int)relative_rank(Them, s);
        }

        if (weak & attackedBy[Us][KING])
            score += ThreatByKing;

        score += Hanging * popcount(weak & ~attackedBy[Them][ALL_PIECES]);

        b = weak & nonPawnEnemies & attackedBy[Them][ALL_PIECES];
        score += Overload * popcount(b);
    }

    // Bonus for enemy unopposed weak pawns
    if (pos.pieces(Us, ROOK, QUEEN))
        score += WeakUnopposedPawn * pe->weak_unopposed(Them);

    // Find squares where our pawns can push on the next move
    b  = shift<Up>(pos.pieces(Us, PAWN)) & ~pos.pieces();
    b |= shift<Up>(b & TRank3BB) & ~pos.pieces();

    // Keep only the squares which are relatively safe
    b &= ~attackedBy[Them][PAWN] & safe;

    // Bonus for safe pawn threats on the next move
    b = pawn_attacks_bb<Us>(b) & pos.pieces(Them);
    score += ThreatByPawnPush * popcount(b);

    // Our safe or protected pawns
    b = pos.pieces(Us, PAWN) & safe;

    b = pawn_attacks_bb<Us>(b) & nonPawnEnemies;
    score += ThreatBySafePawn * popcount(b);

    // Bonus for threats on the next moves against enemy queen
    if (pos.count<QUEEN>(Them) == 1)
    {
        Square s = pos.square<QUEEN>(Them);
        safe = mobilityArea[Us] & ~stronglyProtected;

        b = attackedBy[Us][KNIGHT] & pos.attacks_from<KNIGHT>(s);

        score += KnightOnQueen * popcount(b & safe);

        b =  (attackedBy[Us][BISHOP] & pos.attacks_from<BISHOP>(s))
           | (attackedBy[Us][ROOK  ] & pos.attacks_from<ROOK  >(s));

        score += SliderOnQueen * popcount(b & safe & attackedBy2[Us]);
    }

    if (T)
        Trace::add(THREAT, Us, score);

    return score;
  }

  // Evaluation::passed() evaluates the passed pawns and candidate passed
  // pawns of the given color.

  template<Tracing T> template<Color Us>
  Score Evaluation<T>::passed() const {

    constexpr Color     Them = (Us == WHITE ? BLACK : WHITE);
    constexpr Direction Up   = (Us == WHITE ? NORTH : SOUTH);

    auto king_proximity = [&](Color c, Square s) {
      return std::min(distance(pos.square<KING>(c), s), 5);
    };

    Bitboard b, bb, squaresToQueen, defendedSquares, unsafeSquares;
    Score score = SCORE_ZERO;

    b = pe->passed_pawns(Us);

    while (b)
    {
        Square s = pop_lsb(&b);

        assert(!(pos.pieces(Them, PAWN) & forward_file_bb(Us, s + Up)));

        int r = relative_rank(Us, s);

        Score bonus = PassedRank[r];

        if (r > RANK_3)
        {
            int w = (r-2) * (r-2) + 2;
            Square blockSq = s + Up;

            // Adjust bonus based on the king's proximity
            bonus += make_score(0, (  king_proximity(Them, blockSq) * 5
                                    - king_proximity(Us,   blockSq) * 2) * w);

            // If blockSq is not the queening square then consider also a second push
            if (r != RANK_7)
                bonus -= make_score(0, king_proximity(Us, blockSq + Up) * w);

            // If the pawn is free to advance, then increase the bonus
            if (pos.empty(blockSq))
            {
                // If there is a rook or queen attacking/defending the pawn from behind,
                // consider all the squaresToQueen. Otherwise consider only the squares
                // in the pawn's path attacked or occupied by the enemy.
                defendedSquares = unsafeSquares = squaresToQueen = forward_file_bb(Us, s);

                bb = forward_file_bb(Them, s) & pos.pieces(ROOK, QUEEN) & pos.attacks_from<ROOK>(s);

                if (!(pos.pieces(Us) & bb))
                    defendedSquares &= attackedBy[Us][ALL_PIECES];

                if (!(pos.pieces(Them) & bb))
                    unsafeSquares &= attackedBy[Them][ALL_PIECES] | pos.pieces(Them);

                // If there aren't any enemy attacks, assign a big bonus. Otherwise
                // assign a smaller bonus if the block square isn't attacked.
                int k = !unsafeSquares ? 20 : !(unsafeSquares & blockSq) ? 9 : 0;

                // If the path to the queen is fully defended, assign a big bonus.
                // Otherwise assign a smaller bonus if the block square is defended.
                if (defendedSquares == squaresToQueen)
                    k += 6;

                else if (defendedSquares & blockSq)
                    k += 4;

                bonus += make_score(k * w, k * w);
            }
        } // rank > RANK_3

        // Scale down bonus for candidate passers which need more than one
        // pawn push to become passed, or have a pawn in front of them.
        if (   !pos.pawn_passed(Us, s + Up)
            || (pos.pieces(PAWN) & forward_file_bb(Us, s)))
            bonus = bonus / 2;

        score += bonus + PassedFile[file_of(s)];
    }

    if (T)
        Trace::add(PASSED, Us, score);

    return score;
  }


  // Evaluation::space() computes the space evaluation for a given side. The
  // space evaluation is a simple bonus based on the number of safe squares
  // available for minor pieces on the central four files on ranks 2--4. Safe
  // squares one, two or three squares behind a friendly pawn are counted
  // twice. Finally, the space bonus is multiplied by a weight. The aim is to
  // improve play on game opening.

  template<Tracing T> template<Color Us>
  Score Evaluation<T>::space() const {

    if (pos.non_pawn_material() < SpaceThreshold)
        return SCORE_ZERO;

    constexpr Color Them = (Us == WHITE ? BLACK : WHITE);
    constexpr Bitboard SpaceMask =
      Us == WHITE ? CenterFiles & (Rank2BB | Rank3BB | Rank4BB)
                  : CenterFiles & (Rank7BB | Rank6BB | Rank5BB);

    // Find the available squares for our pieces inside the area defined by SpaceMask
    Bitboard safe =   SpaceMask
                   & ~pos.pieces(Us, PAWN)
                   & ~attackedBy[Them][PAWN];

    // Find all squares which are at most three squares behind some friendly pawn
    Bitboard behind = pos.pieces(Us, PAWN);
    behind |= (Us == WHITE ? behind >>  8 : behind <<  8);
    behind |= (Us == WHITE ? behind >> 16 : behind << 16);

    int bonus = popcount(safe) + popcount(behind & safe);
    int weight = pos.count<ALL_PIECES>(Us) - 2 * pe->open_files();

    Score score = make_score(bonus * weight * weight / 16, 0);

    if (T)
        Trace::add(SPACE, Us, score);

    return score;
  }


  // Evaluation::initiative() computes the initiative correction value
  // for the position. It is a second order bonus/malus based on the
  // known attacking/defending status of the players.

  template<Tracing T>
  Score Evaluation<T>::initiative(Value eg) const {

    int outflanking =  distance<File>(pos.square<KING>(WHITE), pos.square<KING>(BLACK))
                     - distance<Rank>(pos.square<KING>(WHITE), pos.square<KING>(BLACK));

    bool pawnsOnBothFlanks =   (pos.pieces(PAWN) & QueenSide)
                            && (pos.pieces(PAWN) & KingSide);

    // Compute the initiative bonus for the attacking side
    int complexity =   8 * pe->pawn_asymmetry()
                    + 12 * pos.count<PAWN>()
                    + 12 * outflanking
                    + 16 * pawnsOnBothFlanks
                    + 48 * !pos.non_pawn_material()
                    -118 ;

    // Now apply the bonus: note that we find the attacking side by extracting
    // the sign of the endgame value, and that we carefully cap the bonus so
    // that the endgame score will never change sign after the bonus.
    int v = ((eg > 0) - (eg < 0)) * std::max(complexity, -abs(eg));

    if (T)
        Trace::add(INITIATIVE, make_score(0, v));

    return make_score(0, v);
  }


  // Evaluation::scale_factor() computes the scale factor for the winning side

  template<Tracing T>
  ScaleFactor Evaluation<T>::scale_factor(Value eg) const {

    Color strongSide = eg > VALUE_DRAW ? WHITE : BLACK;
    int sf = me->scale_factor(pos, strongSide);

    // If scale is not already specific, scale down the endgame via general heuristics
    if (sf == SCALE_FACTOR_NORMAL)
    {
        if (   pos.opposite_bishops()
            && pos.non_pawn_material(WHITE) == BishopValueMg
            && pos.non_pawn_material(BLACK) == BishopValueMg)
            sf = 8 + 4 * pe->pawn_asymmetry();
        else
            sf = std::min(40 + (pos.opposite_bishops() ? 2 : 7) * pos.count<PAWN>(strongSide), sf);

    }

    return ScaleFactor(sf);
  }


  // Evaluation::value() is the main function of the class. It computes the various
  // parts of the evaluation and returns the value of the position from the point
  // of view of the side to move.

  template<Tracing T>
  Value Evaluation<T>::value() {

    assert(!pos.checkers());

    // Probe the material hash table
    me = Material::probe(pos);

    // If we have a specialized evaluation function for the current material
    // configuration, call it and return.
    if (me->specialized_eval_exists())
        return me->evaluate(pos);

    // Initialize score by reading the incrementally updated scores included in
    // the position object (material + piece square tables) and the material
    // imbalance. Score is computed internally from the white point of view.
    Score score = pos.psq_score() + me->imbalance() + pos.this_thread()->contempt;

    // Probe the pawn hash table
    pe = Pawns::probe(pos);
    score += pe->pawn_score(WHITE) - pe->pawn_score(BLACK);

    // Early exit if score is high
    Value v = (mg_value(score) + eg_value(score)) / 2;
    if (abs(v) > LazyThreshold)
       return pos.side_to_move() == WHITE ? v : -v;

    // Main evaluation begins here

    initialize<WHITE>();
    initialize<BLACK>();

    // Pieces should be evaluated first (populate attack tables)
    score +=  pieces<WHITE, KNIGHT>() - pieces<BLACK, KNIGHT>()
            + pieces<WHITE, BISHOP>() - pieces<BLACK, BISHOP>()
            + pieces<WHITE, ROOK  >() - pieces<BLACK, ROOK  >()
            + pieces<WHITE, QUEEN >() - pieces<BLACK, QUEEN >();

    score += mobility[WHITE] - mobility[BLACK];

    score +=  king<   WHITE>() - king<   BLACK>()
            + threats<WHITE>() - threats<BLACK>()
            + passed< WHITE>() - passed< BLACK>()
            + space<  WHITE>() - space<  BLACK>();

    score += initiative(eg_value(score));

    // Interpolate between a middlegame and a (scaled by 'sf') endgame score
    ScaleFactor sf = scale_factor(eg_value(score));
    v =  mg_value(score) * int(me->game_phase())
       + eg_value(score) * int(PHASE_MIDGAME - me->game_phase()) * sf / SCALE_FACTOR_NORMAL;

    v /= int(PHASE_MIDGAME);

    // In case of tracing add all remaining individual evaluation terms
    if (T)
    {
        Trace::add(MATERIAL, pos.psq_score());
        Trace::add(IMBALANCE, me->imbalance());
        Trace::add(PAWN, pe->pawn_score(WHITE), pe->pawn_score(BLACK));
        Trace::add(MOBILITY, mobility[WHITE], mobility[BLACK]);
        Trace::add(TOTAL, score);
    }

    return  (pos.side_to_move() == WHITE ? v : -v) // Side to move point of view
           + Eval::Tempo;
  }

} // namespace


/// evaluate() is the evaluator for the outer world. It returns a static
/// evaluation of the position from the point of view of the side to move.

Value Eval::evaluate(const Position& pos) {
  return Evaluation<NO_TRACE>(pos).value();
}


/// trace() is like evaluate(), but instead of returning a value, it returns
/// a string (suitable for outputting to stdout) that contains the detailed
/// descriptions and values of each evaluation term. Useful for debugging.

std::string Eval::trace(const Position& pos) {

  std::memset(scores, 0, sizeof(scores));

  pos.this_thread()->contempt = SCORE_ZERO; // Reset any dynamic contempt

  Value v = Evaluation<TRACE>(pos).value();

  v = pos.side_to_move() == WHITE ? v : -v; // Trace scores are from white's point of view

  std::stringstream ss;
  ss << std::showpoint << std::noshowpos << std::fixed << std::setprecision(2)
     << "     Term    |    White    |    Black    |    Total   \n"
     << "             |   MG    EG  |   MG    EG  |   MG    EG \n"
     << " ------------+-------------+-------------+------------\n"
     << "    Material | " << Term(MATERIAL)
     << "   Imbalance | " << Term(IMBALANCE)
     << "  Initiative | " << Term(INITIATIVE)
     << "       Pawns | " << Term(PAWN)
     << "     Knights | " << Term(KNIGHT)
     << "     Bishops | " << Term(BISHOP)
     << "       Rooks | " << Term(ROOK)
     << "      Queens | " << Term(QUEEN)
     << "    Mobility | " << Term(MOBILITY)
     << " King safety | " << Term(KING)
     << "     Threats | " << Term(THREAT)
     << "      Passed | " << Term(PASSED)
     << "       Space | " << Term(SPACE)
     << " ------------+-------------+-------------+------------\n"
     << "       Total | " << Term(TOTAL);

  ss << "\nTotal evaluation: " << to_cp(v) << " (white side)\n";

  return ss.str();
}<|MERGE_RESOLUTION|>--- conflicted
+++ resolved
@@ -250,30 +250,9 @@
     attackedBy[Us][PAWN] = pe->pawn_attacks(Us);
     attackedBy[Us][ALL_PIECES] = attackedBy[Us][KING] | attackedBy[Us][PAWN];
     attackedBy2[Us]            = attackedBy[Us][KING] & attackedBy[Us][PAWN];
-
-<<<<<<< HEAD
+    kingAttacksCount[Them] = kingAttackersWeight[Them] = 0;
     kingAttackersCount[Them] = popcount(KingRing[pos.square<KING>(Us)] & pe->pawn_attacks(Them));
-    kingAttacksCount[Them] = kingAttackersWeight[Them] = 0;
-=======
-    kingRing[Us] = kingAttackersCount[Them] = 0;
-
-    // Init our king safety tables only if we are going to use them
-    if (pos.non_pawn_material(Them) >= RookValueMg + KnightValueMg)
-    {
-        kingRing[Us] = attackedBy[Us][KING];
-        if (relative_rank(Us, pos.square<KING>(Us)) == RANK_1)
-            kingRing[Us] |= shift<Up>(kingRing[Us]);
-
-        if (file_of(pos.square<KING>(Us)) == FILE_H)
-            kingRing[Us] |= shift<WEST>(kingRing[Us]);
-
-        else if (file_of(pos.square<KING>(Us)) == FILE_A)
-            kingRing[Us] |= shift<EAST>(kingRing[Us]);
-
-        kingAttackersCount[Them] = popcount(kingRing[Us] & pe->pawn_attacks(Them));
-        kingAttacksCount[Them] = kingAttackersWeight[Them] = 0;
     }
->>>>>>> cf5d6834
   }
 
   // Evaluation::pieces() scores pieces of a given color and type
@@ -469,7 +448,7 @@
 
         kingDanger +=        kingAttackersCount[Them] * kingAttackersWeight[Them]
                      +  69 * kingAttacksCount[Them]
-                     + 190 * popcount(KingRing[pos.square<KING>(Us)] & weak)
+                     + 185 * popcount(KingRing[ksq] & weak)
                      + 150 * popcount(pos.blockers_for_king(Us) | unsafeChecks)
                      +   4 * tropism
                      - 873 * !pos.count<QUEEN>(Them)
