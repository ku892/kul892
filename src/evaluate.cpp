/*
  Stockfish, a UCI chess playing engine derived from Glaurung 2.1
  Copyright (C) 2004-2020 The Stockfish developers (see AUTHORS file)

  Stockfish is free software: you can redistribute it and/or modify
  it under the terms of the GNU General Public License as published by
  the Free Software Foundation, either version 3 of the License, or
  (at your option) any later version.

  Stockfish is distributed in the hope that it will be useful,
  but WITHOUT ANY WARRANTY; without even the implied warranty of
  MERCHANTABILITY or FITNESS FOR A PARTICULAR PURPOSE.  See the
  GNU General Public License for more details.

  You should have received a copy of the GNU General Public License
  along with this program.  If not, see <http://www.gnu.org/licenses/>.
*/

#include <algorithm>
#include <cassert>
#include <cstdlib>
#include <cstring>   // For std::memset
#include <fstream>
#include <iomanip>
#include <sstream>
#include <iostream>
#include <streambuf>
#include <vector>

#include "bitboard.h"
#include "evaluate.h"
#include "material.h"
#include "misc.h"
#include "pawns.h"
#include "thread.h"
#include "uci.h"
#include "incbin/incbin.h"


// Macro to embed the default NNUE file data in the engine binary (using incbin.h, by Dale Weiler).
// This macro invocation will declare the following three variables
//     const unsigned char        gEmbeddedNNUEData[];  // a pointer to the embedded data
//     const unsigned char *const gEmbeddedNNUEEnd;     // a marker to the end
//     const unsigned int         gEmbeddedNNUESize;    // the size of the embedded file
// Note that this does not work in Microsof Visual Studio.
#if !defined(_MSC_VER) && !defined(NNUE_EMBEDDING_OFF)
  INCBIN(EmbeddedNNUE, EvalFileDefaultName);
#else
  const unsigned char        gEmbeddedNNUEData[1] = {0x0};
  const unsigned char *const gEmbeddedNNUEEnd = &gEmbeddedNNUEData[1];
  const unsigned int         gEmbeddedNNUESize = 1;
#endif


using namespace std;
using namespace Eval::NNUE;

namespace Eval {

  bool useNNUE;
  string eval_file_loaded = "None";

  /// init_NNUE() tries to load a nnue network at startup time, or when the engine
  /// receives a UCI command "setoption name EvalFile value nn-[a-z0-9]{12}.nnue"
  /// The name of the nnue network is always retrieved from the EvalFile option.
  /// We search the given network in three locations: internally (the default
  /// network may be embedded in the binary), in the active working directory and
  /// in the engine directory. Distro packagers may define the DEFAULT_NNUE_DIRECTORY
  /// variable to have the engine search in a special directory in their distro.

  void init_NNUE() {

<<<<<<< HEAD
    useNNUE = Options["UseNN"];
    std::string eval_file = std::string(Options["EvalFile"]);
    if (useNNUE && eval_file_loaded != eval_file)
        if (Eval::NNUE::load_eval_file(eval_file))
            eval_file_loaded = eval_file;
=======
    useNNUE = Options["Use NNUE"];
    if (!useNNUE)
        return;

    string eval_file = string(Options["EvalFile"]);

    #if defined(DEFAULT_NNUE_DIRECTORY)
    #define stringify2(x) #x
    #define stringify(x) stringify2(x)
    vector<string> dirs = { "<internal>" , "" , CommandLine::binaryDirectory , stringify(DEFAULT_NNUE_DIRECTORY) };
    #else
    vector<string> dirs = { "<internal>" , "" , CommandLine::binaryDirectory };
    #endif

    for (string directory : dirs)
        if (eval_file_loaded != eval_file)
        {
            if (directory != "<internal>")
            {
                ifstream stream(directory + eval_file, ios::binary);
                if (load_eval(eval_file, stream))
                    eval_file_loaded = eval_file;
            }

            if (directory == "<internal>" && eval_file == EvalFileDefaultName)
            {
                // C++ way to prepare a buffer for a memory stream
                class MemoryBuffer : public basic_streambuf<char> {
                    public: MemoryBuffer(char* p, size_t n) { setg(p, p, p + n); setp(p, p + n); }
                };

                MemoryBuffer buffer(const_cast<char*>(reinterpret_cast<const char*>(gEmbeddedNNUEData)),
                                    size_t(gEmbeddedNNUESize));

                istream stream(&buffer);
                if (load_eval(eval_file, stream))
                    eval_file_loaded = eval_file;
            }
        }
>>>>>>> 406979ea
  }

  /// verify_NNUE() verifies that the last net used was loaded successfully
  void verify_NNUE() {

<<<<<<< HEAD
    std::string eval_file = std::string(Options["EvalFile"]);
    /*if (useNNUE && eval_file_loaded != eval_file)
=======
    string eval_file = string(Options["EvalFile"]);

    if (useNNUE && eval_file_loaded != eval_file)
>>>>>>> 406979ea
    {
        UCI::OptionsMap defaults;
        UCI::init(defaults);

<<<<<<< HEAD
        sync_cout << "info string ERROR: NNUE evaluation used, but the network file " << eval_file << " was not loaded successfully." << sync_endl;
        sync_cout << "info string ERROR: The UCI option EvalFile might need to specify the full path, including the directory/folder name, to the file." << sync_endl;
        sync_cout << "info string ERROR: The default net can be downloaded from: https://tests.stockfishchess.org/api/nn/"+std::string(defaults["EvalFile"]) << sync_endl;
        sync_cout << "info string ERROR: If the UCI option Use NNUE is set to true, network evaluation parameters compatible with the program must be available." << sync_endl;
        sync_cout << "info string ERROR: The engine will be terminated now." << sync_endl;
        std::exit(EXIT_FAILURE);
    }*/
=======
        string msg1 = "If the UCI option \"Use NNUE\" is set to true, network evaluation parameters compatible with the engine must be available.";
        string msg2 = "The option is set to true, but the network file " + eval_file + " was not loaded successfully.";
        string msg3 = "The UCI option EvalFile might need to specify the full path, including the directory name, to the network file.";
        string msg4 = "The default net can be downloaded from: https://tests.stockfishchess.org/api/nn/" + string(defaults["EvalFile"]);
        string msg5 = "The engine will be terminated now.";

        sync_cout << "info string ERROR: " << msg1 << sync_endl;
        sync_cout << "info string ERROR: " << msg2 << sync_endl;
        sync_cout << "info string ERROR: " << msg3 << sync_endl;
        sync_cout << "info string ERROR: " << msg4 << sync_endl;
        sync_cout << "info string ERROR: " << msg5 << sync_endl;

        exit(EXIT_FAILURE);
    }
>>>>>>> 406979ea

    if (useNNUE)
        sync_cout << "info string NNUE evaluation using " << eval_file << " enabled" << sync_endl;
    else
        sync_cout << "info string classical evaluation enabled" << sync_endl;
  }
}

namespace Trace {

  enum Tracing { NO_TRACE, TRACE };

  enum Term { // The first 8 entries are reserved for PieceType
    MATERIAL = 8, IMBALANCE, MOBILITY, THREAT, PASSED, SPACE, WINNABLE, TOTAL, TERM_NB
  };

  Score scores[TERM_NB][COLOR_NB];

  double to_cp(Value v) { return double(v) / PawnValueEg; }

  void add(int idx, Color c, Score s) {
    scores[idx][c] = s;
  }

  void add(int idx, Score w, Score b = SCORE_ZERO) {
    scores[idx][WHITE] = w;
    scores[idx][BLACK] = b;
  }

  std::ostream& operator<<(std::ostream& os, Score s) {
    os << std::setw(5) << to_cp(mg_value(s)) << " "
       << std::setw(5) << to_cp(eg_value(s));
    return os;
  }

  std::ostream& operator<<(std::ostream& os, Term t) {

    if (t == MATERIAL || t == IMBALANCE || t == WINNABLE || t == TOTAL)
        os << " ----  ----"    << " | " << " ----  ----";
    else
        os << scores[t][WHITE] << " | " << scores[t][BLACK];

    os << " | " << scores[t][WHITE] - scores[t][BLACK] << "\n";
    return os;
  }
}

using namespace Trace;

namespace {

  // Threshold for lazy and space evaluation
  constexpr Value LazyThreshold1 =  Value(1400);
  constexpr Value LazyThreshold2 =  Value(1300);
  constexpr Value SpaceThreshold = Value(12222);
  constexpr Value NNUEThreshold1 =   Value(550);
  constexpr Value NNUEThreshold2 =   Value(150);

  // KingAttackWeights[PieceType] contains king attack weights by piece type
  constexpr int KingAttackWeights[PIECE_TYPE_NB] = { 0, 0, 81, 52, 44, 10 };

  // SafeCheck[PieceType][single/multiple] contains safe check bonus by piece type,
  // higher if multiple safe checks are possible for that piece type.
  constexpr int SafeCheck[][2] = {
      {}, {}, {792, 1283}, {645, 967}, {1084, 1897}, {772, 1119}
  };

#define S(mg, eg) make_score(mg, eg)

  // MobilityBonus[PieceType-2][attacked] contains bonuses for middle and end game,
  // indexed by piece type and number of attacked squares in the mobility area.
  constexpr Score MobilityBonus[][32] = {
    { S(-62,-81), S(-53,-56), S(-12,-31), S( -4,-16), S(  3,  5), S( 13, 11), // Knight
      S( 22, 17), S( 28, 20), S( 33, 25) },
    { S(-48,-59), S(-20,-23), S( 16, -3), S( 26, 13), S( 38, 24), S( 51, 42), // Bishop
      S( 55, 54), S( 63, 57), S( 63, 65), S( 68, 73), S( 81, 78), S( 81, 86),
      S( 91, 88), S( 98, 97) },
    { S(-60,-78), S(-20,-17), S(  2, 23), S(  3, 39), S(  3, 70), S( 11, 99), // Rook
      S( 22,103), S( 31,121), S( 40,134), S( 40,139), S( 41,158), S( 48,164),
      S( 57,168), S( 57,169), S( 62,172) },
    { S(-30,-48), S(-12,-30), S( -8, -7), S( -9, 19), S( 20, 40), S( 23, 55), // Queen
      S( 23, 59), S( 35, 75), S( 38, 78), S( 53, 96), S( 64, 96), S( 65,100),
      S( 65,121), S( 66,127), S( 67,131), S( 67,133), S( 72,136), S( 72,141),
      S( 77,147), S( 79,150), S( 93,151), S(108,168), S(108,168), S(108,171),
      S(110,182), S(114,182), S(114,192), S(116,219) }
  };

  // KingProtector[knight/bishop] contains penalty for each distance unit to own king
  constexpr Score KingProtector[] = { S(8, 9), S(6, 9) };

  // Outpost[knight/bishop] contains bonuses for each knight or bishop occupying a
  // pawn protected square on rank 4 to 6 which is also safe from a pawn attack.
  constexpr Score Outpost[] = { S(56, 36), S(30, 23) };

  // PassedRank[Rank] contains a bonus according to the rank of a passed pawn
  constexpr Score PassedRank[RANK_NB] = {
    S(0, 0), S(10, 28), S(17, 33), S(15, 41), S(62, 72), S(168, 177), S(276, 260)
  };

  // RookOnFile[semiopen/open] contains bonuses for each rook when there is
  // no (friendly) pawn on the rook file.
  constexpr Score RookOnFile[] = { S(19, 7), S(48, 29) };

  // ThreatByMinor/ByRook[attacked PieceType] contains bonuses according to
  // which piece type attacks which one. Attacks on lesser pieces which are
  // pawn-defended are not considered.
  constexpr Score ThreatByMinor[PIECE_TYPE_NB] = {
    S(0, 0), S(5, 32), S(57, 41), S(77, 56), S(88, 119), S(79, 161)
  };

  constexpr Score ThreatByRook[PIECE_TYPE_NB] = {
    S(0, 0), S(3, 46), S(37, 68), S(42, 60), S(0, 38), S(58, 41)
  };

  // Assorted bonuses and penalties
  constexpr Score BadOutpost          = S( -7, 36);
  constexpr Score BishopOnKingRing    = S( 24,  0);
  constexpr Score BishopPawns         = S(  3,  7);
  constexpr Score BishopXRayPawns     = S(  4,  5);
  constexpr Score CorneredBishop      = S( 50, 50);
  constexpr Score FlankAttacks        = S(  8,  0);
  constexpr Score Hanging             = S( 69, 36);
  constexpr Score KnightOnQueen       = S( 16, 11);
  constexpr Score LongDiagonalBishop  = S( 45,  0);
  constexpr Score MinorBehindPawn     = S( 18,  3);
  constexpr Score PassedFile          = S( 11,  8);
  constexpr Score PawnlessFlank       = S( 17, 95);
  constexpr Score ReachableOutpost    = S( 31, 22);
  constexpr Score RestrictedPiece     = S(  7,  7);
  constexpr Score RookOnKingRing      = S( 16,  0);
  constexpr Score RookOnQueenFile     = S(  6, 11);
  constexpr Score SliderOnQueen       = S( 60, 18);
  constexpr Score ThreatByKing        = S( 24, 89);
  constexpr Score ThreatByPawnPush    = S( 48, 39);
  constexpr Score ThreatBySafePawn    = S(173, 94);
  constexpr Score TrappedRook         = S( 55, 13);
  constexpr Score WeakQueenProtection = S( 14,  0);
  constexpr Score WeakQueen           = S( 56, 15);


#undef S

  // Evaluation class computes and stores attacks tables and other working data
  template<Tracing T>
  class Evaluation {

  public:
    Evaluation() = delete;
    explicit Evaluation(const Position& p) : pos(p) {}
    Evaluation& operator=(const Evaluation&) = delete;
    Value value();

  private:
    template<Color Us> void initialize();
    template<Color Us, PieceType Pt> Score pieces();
    template<Color Us> Score king() const;
    template<Color Us> Score threats() const;
    template<Color Us> Score passed() const;
    template<Color Us> Score space() const;
    Value winnable(Score score) const;

    const Position& pos;
    Material::Entry* me;
    Pawns::Entry* pe;
    Bitboard mobilityArea[COLOR_NB];
    Score mobility[COLOR_NB] = { SCORE_ZERO, SCORE_ZERO };

    // attackedBy[color][piece type] is a bitboard representing all squares
    // attacked by a given color and piece type. Special "piece types" which
    // is also calculated is ALL_PIECES.
    Bitboard attackedBy[COLOR_NB][PIECE_TYPE_NB];

    // attackedBy2[color] are the squares attacked by at least 2 units of a given
    // color, including x-rays. But diagonal x-rays through pawns are not computed.
    Bitboard attackedBy2[COLOR_NB];

    // kingRing[color] are the squares adjacent to the king plus some other
    // very near squares, depending on king position.
    Bitboard kingRing[COLOR_NB];

    // kingAttackersCount[color] is the number of pieces of the given color
    // which attack a square in the kingRing of the enemy king.
    int kingAttackersCount[COLOR_NB];

    // kingAttackersWeight[color] is the sum of the "weights" of the pieces of
    // the given color which attack a square in the kingRing of the enemy king.
    // The weights of the individual piece types are given by the elements in
    // the KingAttackWeights array.
    int kingAttackersWeight[COLOR_NB];

    // kingAttacksCount[color] is the number of attacks by the given color to
    // squares directly adjacent to the enemy king. Pieces which attack more
    // than one square are counted multiple times. For instance, if there is
    // a white knight on g5 and black's king is on g8, this white knight adds 2
    // to kingAttacksCount[WHITE].
    int kingAttacksCount[COLOR_NB];
  };


  // Evaluation::initialize() computes king and pawn attacks, and the king ring
  // bitboard for a given color. This is done at the beginning of the evaluation.

  template<Tracing T> template<Color Us>
  void Evaluation<T>::initialize() {

    constexpr Color     Them = ~Us;
    constexpr Direction Up   = pawn_push(Us);
    constexpr Direction Down = -Up;
    constexpr Bitboard LowRanks = (Us == WHITE ? Rank2BB | Rank3BB : Rank7BB | Rank6BB);

    const Square ksq = pos.square<KING>(Us);

    Bitboard dblAttackByPawn = pawn_double_attacks_bb<Us>(pos.pieces(Us, PAWN));

    // Find our pawns that are blocked or on the first two ranks
    Bitboard b = pos.pieces(Us, PAWN) & (shift<Down>(pos.pieces()) | LowRanks);

    // Squares occupied by those pawns, by our king or queen, by blockers to attacks on our king
    // or controlled by enemy pawns are excluded from the mobility area.
    mobilityArea[Us] = ~(b | pos.pieces(Us, KING, QUEEN) | pos.blockers_for_king(Us) | pe->pawn_attacks(Them));

    // Initialize attackedBy[] for king and pawns
    attackedBy[Us][KING] = attacks_bb<KING>(ksq);
    attackedBy[Us][PAWN] = pe->pawn_attacks(Us);
    attackedBy[Us][ALL_PIECES] = attackedBy[Us][KING] | attackedBy[Us][PAWN];
    attackedBy2[Us] = dblAttackByPawn | (attackedBy[Us][KING] & attackedBy[Us][PAWN]);

    // Init our king safety tables
    Square s = make_square(std::clamp(file_of(ksq), FILE_B, FILE_G),
                           std::clamp(rank_of(ksq), RANK_2, RANK_7));
    kingRing[Us] = attacks_bb<KING>(s) | s;

    kingAttackersCount[Them] = popcount(kingRing[Us] & pe->pawn_attacks(Them));
    kingAttacksCount[Them] = kingAttackersWeight[Them] = 0;

    // Remove from kingRing[] the squares defended by two pawns
    kingRing[Us] &= ~dblAttackByPawn;
  }


  // Evaluation::pieces() scores pieces of a given color and type

  template<Tracing T> template<Color Us, PieceType Pt>
  Score Evaluation<T>::pieces() {

    constexpr Color     Them = ~Us;
    constexpr Direction Down = -pawn_push(Us);
    constexpr Bitboard OutpostRanks = (Us == WHITE ? Rank4BB | Rank5BB | Rank6BB
                                                   : Rank5BB | Rank4BB | Rank3BB);
    const Square* pl = pos.squares<Pt>(Us);

    Bitboard b, bb;
    Score score = SCORE_ZERO;

    attackedBy[Us][Pt] = 0;

    for (Square s = *pl; s != SQ_NONE; s = *++pl)
    {
        // Find attacked squares, including x-ray attacks for bishops and rooks
        b = Pt == BISHOP ? attacks_bb<BISHOP>(s, pos.pieces() ^ pos.pieces(QUEEN))
          : Pt ==   ROOK ? attacks_bb<  ROOK>(s, pos.pieces() ^ pos.pieces(QUEEN) ^ pos.pieces(Us, ROOK))
                         : attacks_bb<Pt>(s, pos.pieces());

        if (pos.blockers_for_king(Us) & s)
            b &= line_bb(pos.square<KING>(Us), s);

        attackedBy2[Us] |= attackedBy[Us][ALL_PIECES] & b;
        attackedBy[Us][Pt] |= b;
        attackedBy[Us][ALL_PIECES] |= b;

        if (b & kingRing[Them])
        {
            kingAttackersCount[Us]++;
            kingAttackersWeight[Us] += KingAttackWeights[Pt];
            kingAttacksCount[Us] += popcount(b & attackedBy[Them][KING]);
        }

        else if (Pt == ROOK && (file_bb(s) & kingRing[Them]))
            score += RookOnKingRing;

        else if (Pt == BISHOP && (attacks_bb<BISHOP>(s, pos.pieces(PAWN)) & kingRing[Them]))
            score += BishopOnKingRing;

        int mob = popcount(b & mobilityArea[Us]);

        mobility[Us] += MobilityBonus[Pt - 2][mob];

        if (Pt == BISHOP || Pt == KNIGHT)
        {
            // Bonus if the piece is on an outpost square or can reach one
            // Reduced bonus for knights (BadOutpost) if few relevant targets
            bb = OutpostRanks & (attackedBy[Us][PAWN] | shift<Down>(pos.pieces(PAWN)))
                              & ~pe->pawn_attacks_span(Them);
            Bitboard targets = pos.pieces(Them) & ~pos.pieces(PAWN);

            if (   Pt == KNIGHT
                && bb & s & ~CenterFiles // on a side outpost
                && !(b & targets)        // no relevant attacks
                && (!more_than_one(targets & (s & QueenSide ? QueenSide : KingSide))))
                score += BadOutpost;
            else if (bb & s)
                score += Outpost[Pt == BISHOP];
            else if (Pt == KNIGHT && bb & b & ~pos.pieces(Us))
                score += ReachableOutpost;

            // Bonus for a knight or bishop shielded by pawn
            if (shift<Down>(pos.pieces(PAWN)) & s)
                score += MinorBehindPawn;

            // Penalty if the piece is far from the king
            score -= KingProtector[Pt == BISHOP] * distance(pos.square<KING>(Us), s);

            if (Pt == BISHOP)
            {
                // Penalty according to the number of our pawns on the same color square as the
                // bishop, bigger when the center files are blocked with pawns and smaller
                // when the bishop is outside the pawn chain.
                Bitboard blocked = pos.pieces(Us, PAWN) & shift<Down>(pos.pieces());

                score -= BishopPawns * pos.pawns_on_same_color_squares(Us, s)
                                     * (!(attackedBy[Us][PAWN] & s) + popcount(blocked & CenterFiles));

                // Penalty for all enemy pawns x-rayed
                score -= BishopXRayPawns * popcount(attacks_bb<BISHOP>(s) & pos.pieces(Them, PAWN));

                // Bonus for bishop on a long diagonal which can "see" both center squares
                if (more_than_one(attacks_bb<BISHOP>(s, pos.pieces(PAWN)) & Center))
                    score += LongDiagonalBishop;

                // An important Chess960 pattern: a cornered bishop blocked by a friendly
                // pawn diagonally in front of it is a very serious problem, especially
                // when that pawn is also blocked.
                if (   pos.is_chess960()
                    && (s == relative_square(Us, SQ_A1) || s == relative_square(Us, SQ_H1)))
                {
                    Direction d = pawn_push(Us) + (file_of(s) == FILE_A ? EAST : WEST);
                    if (pos.piece_on(s + d) == make_piece(Us, PAWN))
                        score -= !pos.empty(s + d + pawn_push(Us))                ? CorneredBishop * 4
                                : pos.piece_on(s + d + d) == make_piece(Us, PAWN) ? CorneredBishop * 2
                                                                                  : CorneredBishop;
                }
            }
        }

        if (Pt == ROOK)
        {
            // Bonus for rook on the same file as a queen
            if (file_bb(s) & pos.pieces(QUEEN))
                score += RookOnQueenFile;

            // Bonus for rook on an open or semi-open file
            if (pos.is_on_semiopen_file(Us, s))
                score += RookOnFile[pos.is_on_semiopen_file(Them, s)];

            // Penalty when trapped by the king, even more if the king cannot castle
            else if (mob <= 3)
            {
                File kf = file_of(pos.square<KING>(Us));
                if ((kf < FILE_E) == (file_of(s) < kf))
                    score -= TrappedRook * (1 + !pos.castling_rights(Us));
            }
        }

        if (Pt == QUEEN)
        {
            // Penalty if any relative pin or discovered attack against the queen
            Bitboard queenPinners;
            if (pos.slider_blockers(pos.pieces(Them, ROOK, BISHOP), s, queenPinners))
                score -= WeakQueen;
        }
    }
    if (T)
        Trace::add(Pt, Us, score);

    return score;
  }


  // Evaluation::king() assigns bonuses and penalties to a king of a given color

  template<Tracing T> template<Color Us>
  Score Evaluation<T>::king() const {

    constexpr Color    Them = ~Us;
    constexpr Bitboard Camp = (Us == WHITE ? AllSquares ^ Rank6BB ^ Rank7BB ^ Rank8BB
                                           : AllSquares ^ Rank1BB ^ Rank2BB ^ Rank3BB);

    Bitboard weak, b1, b2, b3, safe, unsafeChecks = 0;
    Bitboard rookChecks, queenChecks, bishopChecks, knightChecks;
    int kingDanger = 0;
    const Square ksq = pos.square<KING>(Us);

    // Init the score with king shelter and enemy pawns storm
    Score score = pe->king_safety<Us>(pos);

    // Attacked squares defended at most once by our queen or king
    weak =  attackedBy[Them][ALL_PIECES]
          & ~attackedBy2[Us]
          & (~attackedBy[Us][ALL_PIECES] | attackedBy[Us][KING] | attackedBy[Us][QUEEN]);

    // Analyse the safe enemy's checks which are possible on next move
    safe  = ~pos.pieces(Them);
    safe &= ~attackedBy[Us][ALL_PIECES] | (weak & attackedBy2[Them]);

    b1 = attacks_bb<ROOK  >(ksq, pos.pieces() ^ pos.pieces(Us, QUEEN));
    b2 = attacks_bb<BISHOP>(ksq, pos.pieces() ^ pos.pieces(Us, QUEEN));

    // Enemy rooks checks
    rookChecks = b1 & attackedBy[Them][ROOK] & safe;
    if (rookChecks)
        kingDanger += SafeCheck[ROOK][more_than_one(rookChecks)];
    else
        unsafeChecks |= b1 & attackedBy[Them][ROOK];

    // Enemy queen safe checks: count them only if the checks are from squares from
    // which opponent cannot give a rook check, because rook checks are more valuable.
    queenChecks =  (b1 | b2) & attackedBy[Them][QUEEN] & safe
                 & ~(attackedBy[Us][QUEEN] | rookChecks);
    if (queenChecks)
        kingDanger += SafeCheck[QUEEN][more_than_one(queenChecks)];

    // Enemy bishops checks: count them only if they are from squares from which
    // opponent cannot give a queen check, because queen checks are more valuable.
    bishopChecks =  b2 & attackedBy[Them][BISHOP] & safe
                  & ~queenChecks;
    if (bishopChecks)
        kingDanger += SafeCheck[BISHOP][more_than_one(bishopChecks)];

    else
        unsafeChecks |= b2 & attackedBy[Them][BISHOP];

    // Enemy knights checks
    knightChecks = attacks_bb<KNIGHT>(ksq) & attackedBy[Them][KNIGHT];
    if (knightChecks & safe)
        kingDanger += SafeCheck[KNIGHT][more_than_one(knightChecks & safe)];
    else
        unsafeChecks |= knightChecks;

    // Find the squares that opponent attacks in our king flank, the squares
    // which they attack twice in that flank, and the squares that we defend.
    b1 = attackedBy[Them][ALL_PIECES] & KingFlank[file_of(ksq)] & Camp;
    b2 = b1 & attackedBy2[Them];
    b3 = attackedBy[Us][ALL_PIECES] & KingFlank[file_of(ksq)] & Camp;

    int kingFlankAttack  = popcount(b1) + popcount(b2);
    int kingFlankDefense = popcount(b3);

    kingDanger +=        kingAttackersCount[Them] * kingAttackersWeight[Them]
                 + 185 * popcount(kingRing[Us] & weak)
                 + 148 * popcount(unsafeChecks)
                 +  98 * popcount(pos.blockers_for_king(Us))
                 +  69 * kingAttacksCount[Them]
                 +   3 * kingFlankAttack * kingFlankAttack / 8
                 +       mg_value(mobility[Them] - mobility[Us])
                 - 873 * !pos.count<QUEEN>(Them)
                 - 100 * bool(attackedBy[Us][KNIGHT] & attackedBy[Us][KING])
                 -   6 * mg_value(score) / 8
                 -   4 * kingFlankDefense
                 +  37;

    // Transform the kingDanger units into a Score, and subtract it from the evaluation
    if (kingDanger > 100)
        score -= make_score(kingDanger * kingDanger / 4096, kingDanger / 16);

    // Penalty when our king is on a pawnless flank
    if (!(pos.pieces(PAWN) & KingFlank[file_of(ksq)]))
        score -= PawnlessFlank;

    // Penalty if king flank is under attack, potentially moving toward the king
    score -= FlankAttacks * kingFlankAttack;

    if (T)
        Trace::add(KING, Us, score);

    return score;
  }


  // Evaluation::threats() assigns bonuses according to the types of the
  // attacking and the attacked pieces.

  template<Tracing T> template<Color Us>
  Score Evaluation<T>::threats() const {

    constexpr Color     Them     = ~Us;
    constexpr Direction Up       = pawn_push(Us);
    constexpr Bitboard  TRank3BB = (Us == WHITE ? Rank3BB : Rank6BB);

    Bitboard b, weak, defended, nonPawnEnemies, stronglyProtected, safe;
    Score score = SCORE_ZERO;

    // Non-pawn enemies
    nonPawnEnemies = pos.pieces(Them) & ~pos.pieces(PAWN);

    // Squares strongly protected by the enemy, either because they defend the
    // square with a pawn, or because they defend the square twice and we don't.
    stronglyProtected =  attackedBy[Them][PAWN]
                       | (attackedBy2[Them] & ~attackedBy2[Us]);

    // Non-pawn enemies, strongly protected
    defended = nonPawnEnemies & stronglyProtected;

    // Enemies not strongly protected and under our attack
    weak = pos.pieces(Them) & ~stronglyProtected & attackedBy[Us][ALL_PIECES];

    // Bonus according to the kind of attacking pieces
    if (defended | weak)
    {
        b = (defended | weak) & (attackedBy[Us][KNIGHT] | attackedBy[Us][BISHOP]);
        while (b)
            score += ThreatByMinor[type_of(pos.piece_on(pop_lsb(&b)))];

        b = weak & attackedBy[Us][ROOK];
        while (b)
            score += ThreatByRook[type_of(pos.piece_on(pop_lsb(&b)))];

        if (weak & attackedBy[Us][KING])
            score += ThreatByKing;

        b =  ~attackedBy[Them][ALL_PIECES]
           | (nonPawnEnemies & attackedBy2[Us]);
        score += Hanging * popcount(weak & b);

        // Additional bonus if weak piece is only protected by a queen
        score += WeakQueenProtection * popcount(weak & attackedBy[Them][QUEEN]);
    }

    // Bonus for restricting their piece moves
    b =   attackedBy[Them][ALL_PIECES]
       & ~stronglyProtected
       &  attackedBy[Us][ALL_PIECES];
    score += RestrictedPiece * popcount(b);

    // Protected or unattacked squares
    safe = ~attackedBy[Them][ALL_PIECES] | attackedBy[Us][ALL_PIECES];

    // Bonus for attacking enemy pieces with our relatively safe pawns
    b = pos.pieces(Us, PAWN) & safe;
    b = pawn_attacks_bb<Us>(b) & nonPawnEnemies;
    score += ThreatBySafePawn * popcount(b);

    // Find squares where our pawns can push on the next move
    b  = shift<Up>(pos.pieces(Us, PAWN)) & ~pos.pieces();
    b |= shift<Up>(b & TRank3BB) & ~pos.pieces();

    // Keep only the squares which are relatively safe
    b &= ~attackedBy[Them][PAWN] & safe;

    // Bonus for safe pawn threats on the next move
    b = pawn_attacks_bb<Us>(b) & nonPawnEnemies;
    score += ThreatByPawnPush * popcount(b);

    // Bonus for threats on the next moves against enemy queen
    if (pos.count<QUEEN>(Them) == 1)
    {
        bool queenImbalance = pos.count<QUEEN>() == 1;

        Square s = pos.square<QUEEN>(Them);
        safe =   mobilityArea[Us]
              & ~pos.pieces(Us, PAWN)
              & ~stronglyProtected;

        b = attackedBy[Us][KNIGHT] & attacks_bb<KNIGHT>(s);

        score += KnightOnQueen * popcount(b & safe) * (1 + queenImbalance);

        b =  (attackedBy[Us][BISHOP] & attacks_bb<BISHOP>(s, pos.pieces()))
           | (attackedBy[Us][ROOK  ] & attacks_bb<ROOK  >(s, pos.pieces()));

        score += SliderOnQueen * popcount(b & safe & attackedBy2[Us]) * (1 + queenImbalance);
    }

    if (T)
        Trace::add(THREAT, Us, score);

    return score;
  }

  // Evaluation::passed() evaluates the passed pawns and candidate passed
  // pawns of the given color.

  template<Tracing T> template<Color Us>
  Score Evaluation<T>::passed() const {

    constexpr Color     Them = ~Us;
    constexpr Direction Up   = pawn_push(Us);
    constexpr Direction Down = -Up;

    auto king_proximity = [&](Color c, Square s) {
      return std::min(distance(pos.square<KING>(c), s), 5);
    };

    Bitboard b, bb, squaresToQueen, unsafeSquares, blockedPassers, helpers;
    Score score = SCORE_ZERO;

    b = pe->passed_pawns(Us);

    blockedPassers = b & shift<Down>(pos.pieces(Them, PAWN));
    if (blockedPassers)
    {
        helpers =  shift<Up>(pos.pieces(Us, PAWN))
                 & ~pos.pieces(Them)
                 & (~attackedBy2[Them] | attackedBy[Us][ALL_PIECES]);

        // Remove blocked candidate passers that don't have help to pass
        b &=  ~blockedPassers
            | shift<WEST>(helpers)
            | shift<EAST>(helpers);
    }

    while (b)
    {
        Square s = pop_lsb(&b);

        assert(!(pos.pieces(Them, PAWN) & forward_file_bb(Us, s + Up)));

        int r = relative_rank(Us, s);

        Score bonus = PassedRank[r];

        if (r > RANK_3)
        {
            int w = 5 * r - 13;
            Square blockSq = s + Up;

            // Adjust bonus based on the king's proximity
            bonus += make_score(0, (  king_proximity(Them, blockSq) * 19 / 4
                                    - king_proximity(Us,   blockSq) *  2) * w);

            // If blockSq is not the queening square then consider also a second push
            if (r != RANK_7)
                bonus -= make_score(0, king_proximity(Us, blockSq + Up) * w);

            // If the pawn is free to advance, then increase the bonus
            if (pos.empty(blockSq))
            {
                squaresToQueen = forward_file_bb(Us, s);
                unsafeSquares = passed_pawn_span(Us, s);

                bb = forward_file_bb(Them, s) & pos.pieces(ROOK, QUEEN);

                if (!(pos.pieces(Them) & bb))
                    unsafeSquares &= attackedBy[Them][ALL_PIECES];

                // If there are no enemy attacks on passed pawn span, assign a big bonus.
                // Otherwise assign a smaller bonus if the path to queen is not attacked
                // and even smaller bonus if it is attacked but block square is not.
                int k = !unsafeSquares                    ? 35 :
                        !(unsafeSquares & squaresToQueen) ? 20 :
                        !(unsafeSquares & blockSq)        ?  9 :
                                                             0 ;

                // Assign a larger bonus if the block square is defended
                if ((pos.pieces(Us) & bb) || (attackedBy[Us][ALL_PIECES] & blockSq))
                    k += 5;

                bonus += make_score(k * w, k * w);
            }
        } // r > RANK_3

        score += bonus - PassedFile * edge_distance(file_of(s));
    }

    if (T)
        Trace::add(PASSED, Us, score);

    return score;
  }


  // Evaluation::space() computes a space evaluation for a given side, aiming to improve game
  // play in the opening. It is based on the number of safe squares on the four central files
  // on ranks 2 to 4. Completely safe squares behind a friendly pawn are counted twice.
  // Finally, the space bonus is multiplied by a weight which decreases according to occupancy.

  template<Tracing T> template<Color Us>
  Score Evaluation<T>::space() const {

    // Early exit if, for example, both queens or 6 minor pieces have been exchanged
    if (pos.non_pawn_material() < SpaceThreshold)
        return SCORE_ZERO;

    constexpr Color Them     = ~Us;
    constexpr Direction Down = -pawn_push(Us);
    constexpr Bitboard SpaceMask =
      Us == WHITE ? CenterFiles & (Rank2BB | Rank3BB | Rank4BB)
                  : CenterFiles & (Rank7BB | Rank6BB | Rank5BB);

    // Find the available squares for our pieces inside the area defined by SpaceMask
    Bitboard safe =   SpaceMask
                   & ~pos.pieces(Us, PAWN)
                   & ~attackedBy[Them][PAWN];

    // Find all squares which are at most three squares behind some friendly pawn
    Bitboard behind = pos.pieces(Us, PAWN);
    behind |= shift<Down>(behind);
    behind |= shift<Down+Down>(behind);

    int bonus = popcount(safe) + popcount(behind & safe & ~attackedBy[Them][ALL_PIECES]);
    int weight = pos.count<ALL_PIECES>(Us) - 3 + std::min(pe->blocked_count(), 9);
    Score score = make_score(bonus * weight * weight / 16, 0);

    if (T)
        Trace::add(SPACE, Us, score);

    return score;
  }


  // Evaluation::winnable() adjusts the midgame and endgame score components, based on
  // the known attacking/defending status of the players. The final value is derived
  // by interpolation from the midgame and endgame values.

  template<Tracing T>
  Value Evaluation<T>::winnable(Score score) const {

    int outflanking =  distance<File>(pos.square<KING>(WHITE), pos.square<KING>(BLACK))
                     - distance<Rank>(pos.square<KING>(WHITE), pos.square<KING>(BLACK));

    bool pawnsOnBothFlanks =   (pos.pieces(PAWN) & QueenSide)
                            && (pos.pieces(PAWN) & KingSide);

    bool almostUnwinnable =   outflanking < 0
                           && !pawnsOnBothFlanks;

    bool infiltration =   rank_of(pos.square<KING>(WHITE)) > RANK_4
                       || rank_of(pos.square<KING>(BLACK)) < RANK_5;

    // Compute the initiative bonus for the attacking side
    int complexity =   9 * pe->passed_count()
                    + 12 * pos.count<PAWN>()
                    +  9 * outflanking
                    + 21 * pawnsOnBothFlanks
                    + 24 * infiltration
                    + 51 * !pos.non_pawn_material()
                    - 43 * almostUnwinnable
                    -110 ;

    Value mg = mg_value(score);
    Value eg = eg_value(score);

    // Now apply the bonus: note that we find the attacking side by extracting the
    // sign of the midgame or endgame values, and that we carefully cap the bonus
    // so that the midgame and endgame scores do not change sign after the bonus.
    int u = ((mg > 0) - (mg < 0)) * std::clamp(complexity + 50, -abs(mg), 0);
    int v = ((eg > 0) - (eg < 0)) * std::max(complexity, -abs(eg));

    mg += u;
    eg += v;

    // Compute the scale factor for the winning side
    Color strongSide = eg > VALUE_DRAW ? WHITE : BLACK;
    int sf = me->scale_factor(pos, strongSide);

    // If scale factor is not already specific, scale down via general heuristics
    if (sf == SCALE_FACTOR_NORMAL)
    {
        if (pos.opposite_bishops())
        {
            if (   pos.non_pawn_material(WHITE) == BishopValueMg
                && pos.non_pawn_material(BLACK) == BishopValueMg)
                sf = 18 + 4 * popcount(pe->passed_pawns(strongSide));
            else
                sf = 22 + 3 * pos.count<ALL_PIECES>(strongSide);
        }
        else if (  pos.non_pawn_material(WHITE) == RookValueMg
                && pos.non_pawn_material(BLACK) == RookValueMg
                && pos.count<PAWN>(strongSide) - pos.count<PAWN>(~strongSide) <= 1
                && bool(KingSide & pos.pieces(strongSide, PAWN)) != bool(QueenSide & pos.pieces(strongSide, PAWN))
                && (attacks_bb<KING>(pos.square<KING>(~strongSide)) & pos.pieces(~strongSide, PAWN)))
            sf = 36;
        else if (pos.count<QUEEN>() == 1)
            sf = 37 + 3 * (pos.count<QUEEN>(WHITE) == 1 ? pos.count<BISHOP>(BLACK) + pos.count<KNIGHT>(BLACK)
                                                        : pos.count<BISHOP>(WHITE) + pos.count<KNIGHT>(WHITE));
        else
            sf = std::min(sf, 36 + 7 * pos.count<PAWN>(strongSide));
    }

    // Interpolate between the middlegame and (scaled by 'sf') endgame score
    v =  mg * int(me->game_phase())
       + eg * int(PHASE_MIDGAME - me->game_phase()) * ScaleFactor(sf) / SCALE_FACTOR_NORMAL;
    v /= PHASE_MIDGAME;

    if (T)
    {
        Trace::add(WINNABLE, make_score(u, eg * ScaleFactor(sf) / SCALE_FACTOR_NORMAL - eg_value(score)));
        Trace::add(TOTAL, make_score(mg, eg * ScaleFactor(sf) / SCALE_FACTOR_NORMAL));
    }

    return Value(v);
  }


  // Evaluation::value() is the main function of the class. It computes the various
  // parts of the evaluation and returns the value of the position from the point
  // of view of the side to move.

  template<Tracing T>
  Value Evaluation<T>::value() {

    assert(!pos.checkers());

    // Probe the material hash table
    me = Material::probe(pos);

    // If we have a specialized evaluation function for the current material
    // configuration, call it and return.
    if (me->specialized_eval_exists())
        return me->evaluate(pos);

    // Initialize score by reading the incrementally updated scores included in
    // the position object (material + piece square tables) and the material
    // imbalance. Score is computed internally from the white point of view.
    Score score = pos.psq_score() + me->imbalance() + pos.this_thread()->contempt;

    // Probe the pawn hash table
    pe = Pawns::probe(pos);
    score += pe->pawn_score(WHITE) - pe->pawn_score(BLACK);

    // Early exit if score is high
    auto lazy_skip = [&](Value lazyThreshold) {
        return abs(mg_value(score) + eg_value(score)) / 2 > lazyThreshold + pos.non_pawn_material() / 64;
    };

    if (lazy_skip(LazyThreshold1))
        goto make_v;

    // Main evaluation begins here
    initialize<WHITE>();
    initialize<BLACK>();

    // Pieces evaluated first (also populates attackedBy, attackedBy2).
    // Note that the order of evaluation of the terms is left unspecified.
    score +=  pieces<WHITE, KNIGHT>() - pieces<BLACK, KNIGHT>()
            + pieces<WHITE, BISHOP>() - pieces<BLACK, BISHOP>()
            + pieces<WHITE, ROOK  >() - pieces<BLACK, ROOK  >()
            + pieces<WHITE, QUEEN >() - pieces<BLACK, QUEEN >();

    score += mobility[WHITE] - mobility[BLACK];

    // More complex interactions that require fully populated attack bitboards
    score +=  king<   WHITE>() - king<   BLACK>()
            + passed< WHITE>() - passed< BLACK>();

    if (lazy_skip(LazyThreshold2))
        goto make_v;

    score +=  threats<WHITE>() - threats<BLACK>()
            + space<  WHITE>() - space<  BLACK>();

make_v:
    // Derive single value from mg and eg parts of score
    Value v = winnable(score);

    // In case of tracing add all remaining individual evaluation terms
    if (T)
    {
        Trace::add(MATERIAL, pos.psq_score());
        Trace::add(IMBALANCE, me->imbalance());
        Trace::add(PAWN, pe->pawn_score(WHITE), pe->pawn_score(BLACK));
        Trace::add(MOBILITY, mobility[WHITE], mobility[BLACK]);
    }

    // Evaluation grain
    v = (v / 16) * 16;

    // Side to move point of view
    v = (pos.side_to_move() == WHITE ? v : -v) + Tempo;

    return v;
  }

} // namespace


/// evaluate() is the evaluator for the outer world. It returns a static
/// evaluation of the position from the point of view of the side to move.

Value Eval::evaluate(const Position& pos) {

  bool classical = !Eval::useNNUE
                ||  abs(eg_value(pos.psq_score())) * 16 > NNUEThreshold1 * (16 + pos.rule50_count());
  Value v = classical ? Evaluation<NO_TRACE>(pos).value()
                      : NNUE::evaluate(pos) * 5 / 4 + Tempo;

  if (classical && Eval::useNNUE && abs(v) * 16 < NNUEThreshold2 * (16 + pos.rule50_count()))
      v = NNUE::evaluate(pos) * 5 / 4 + Tempo;

  // Damp down the evaluation linearly when shuffling
  v = v * (100 - pos.rule50_count()) / 100;

  // Guarantee evaluation does not hit the tablebase range
  v = std::clamp(v, VALUE_TB_LOSS_IN_MAX_PLY + 1, VALUE_TB_WIN_IN_MAX_PLY - 1);

  return v;
}

/// trace() is like evaluate(), but instead of returning a value, it returns
/// a string (suitable for outputting to stdout) that contains the detailed
/// descriptions and values of each evaluation term. Useful for debugging.
/// Trace scores are from white's point of view

std::string Eval::trace(const Position& pos) {

  if (pos.checkers())
      return "Final evaluation: none (in check)";

  std::stringstream ss;
  ss << std::showpoint << std::noshowpos << std::fixed << std::setprecision(2);

  Value v;

  std::memset(scores, 0, sizeof(scores));

  pos.this_thread()->contempt = SCORE_ZERO; // Reset any dynamic contempt

  v = Evaluation<TRACE>(pos).value();

  ss << std::showpoint << std::noshowpos << std::fixed << std::setprecision(2)
     << "     Term    |    White    |    Black    |    Total   \n"
     << "             |   MG    EG  |   MG    EG  |   MG    EG \n"
     << " ------------+-------------+-------------+------------\n"
     << "    Material | " << Term(MATERIAL)
     << "   Imbalance | " << Term(IMBALANCE)
     << "       Pawns | " << Term(PAWN)
     << "     Knights | " << Term(KNIGHT)
     << "     Bishops | " << Term(BISHOP)
     << "       Rooks | " << Term(ROOK)
     << "      Queens | " << Term(QUEEN)
     << "    Mobility | " << Term(MOBILITY)
     << " King safety | " << Term(KING)
     << "     Threats | " << Term(THREAT)
     << "      Passed | " << Term(PASSED)
     << "       Space | " << Term(SPACE)
     << "    Winnable | " << Term(WINNABLE)
     << " ------------+-------------+-------------+------------\n"
     << "       Total | " << Term(TOTAL);

  v = pos.side_to_move() == WHITE ? v : -v;

  ss << "\nClassical evaluation: " << to_cp(v) << " (white side)\n";

  if (Eval::useNNUE)
  {
      v = NNUE::evaluate(pos);
      v = pos.side_to_move() == WHITE ? v : -v;
      ss << "\nNNUE evaluation:      " << to_cp(v) << " (white side)\n";
  }

  v = evaluate(pos);
  v = pos.side_to_move() == WHITE ? v : -v;
  ss << "\nFinal evaluation:     " << to_cp(v) << " (white side)\n";

  return ss.str();
}<|MERGE_RESOLUTION|>--- conflicted
+++ resolved
@@ -70,14 +70,7 @@
 
   void init_NNUE() {
 
-<<<<<<< HEAD
     useNNUE = Options["UseNN"];
-    std::string eval_file = std::string(Options["EvalFile"]);
-    if (useNNUE && eval_file_loaded != eval_file)
-        if (Eval::NNUE::load_eval_file(eval_file))
-            eval_file_loaded = eval_file;
-=======
-    useNNUE = Options["Use NNUE"];
     if (!useNNUE)
         return;
 
@@ -116,33 +109,18 @@
                     eval_file_loaded = eval_file;
             }
         }
->>>>>>> 406979ea
   }
 
   /// verify_NNUE() verifies that the last net used was loaded successfully
   void verify_NNUE() {
 
-<<<<<<< HEAD
-    std::string eval_file = std::string(Options["EvalFile"]);
-    /*if (useNNUE && eval_file_loaded != eval_file)
-=======
     string eval_file = string(Options["EvalFile"]);
 
     if (useNNUE && eval_file_loaded != eval_file)
->>>>>>> 406979ea
     {
         UCI::OptionsMap defaults;
         UCI::init(defaults);
 
-<<<<<<< HEAD
-        sync_cout << "info string ERROR: NNUE evaluation used, but the network file " << eval_file << " was not loaded successfully." << sync_endl;
-        sync_cout << "info string ERROR: The UCI option EvalFile might need to specify the full path, including the directory/folder name, to the file." << sync_endl;
-        sync_cout << "info string ERROR: The default net can be downloaded from: https://tests.stockfishchess.org/api/nn/"+std::string(defaults["EvalFile"]) << sync_endl;
-        sync_cout << "info string ERROR: If the UCI option Use NNUE is set to true, network evaluation parameters compatible with the program must be available." << sync_endl;
-        sync_cout << "info string ERROR: The engine will be terminated now." << sync_endl;
-        std::exit(EXIT_FAILURE);
-    }*/
-=======
         string msg1 = "If the UCI option \"Use NNUE\" is set to true, network evaluation parameters compatible with the engine must be available.";
         string msg2 = "The option is set to true, but the network file " + eval_file + " was not loaded successfully.";
         string msg3 = "The UCI option EvalFile might need to specify the full path, including the directory name, to the network file.";
@@ -157,7 +135,6 @@
 
         exit(EXIT_FAILURE);
     }
->>>>>>> 406979ea
 
     if (useNNUE)
         sync_cout << "info string NNUE evaluation using " << eval_file << " enabled" << sync_endl;
