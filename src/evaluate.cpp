/*
  Stockfish, a UCI chess playing engine derived from Glaurung 2.1
  Copyright (C) 2004-2020 The Stockfish developers (see AUTHORS file)

  Stockfish is free software: you can redistribute it and/or modify
  it under the terms of the GNU General Public License as published by
  the Free Software Foundation, either version 3 of the License, or
  (at your option) any later version.

  Stockfish is distributed in the hope that it will be useful,
  but WITHOUT ANY WARRANTY; without even the implied warranty of
  MERCHANTABILITY or FITNESS FOR A PARTICULAR PURPOSE.  See the
  GNU General Public License for more details.

  You should have received a copy of the GNU General Public License
  along with this program.  If not, see <http://www.gnu.org/licenses/>.
*/

#include <algorithm>
#include <cassert>
#include <cstdlib>
#include <cstring>   // For std::memset
#include <fstream>
#include <iomanip>
#include <sstream>
#include <iostream>
#include <streambuf>
#include <vector>

#include "bitboard.h"
#include "evaluate.h"
#include "material.h"
#include "misc.h"
#include "pawns.h"
#include "thread.h"
#include "uci.h"
#include "incbin/incbin.h"

using namespace std;
using namespace Eval::NNUE;

namespace Eval {

  UseNNUEMode useNNUE;
  string eval_file_loaded = "None";

<<<<<<< HEAD
  static UseNNUEMode nnue_mode_from_option(const UCI::Option& mode)
  {
    if (mode == "false")
      return UseNNUEMode::False;
    else if (mode == "true")
      return UseNNUEMode::True;
    else if (mode == "pure")
      return UseNNUEMode::Pure;

    return UseNNUEMode::False;
  }
=======
  /// NNUE::init() tries to load a nnue network at startup time, or when the engine
  /// receives a UCI command "setoption name EvalFile value nn-[a-z0-9]{12}.nnue"
  /// The name of the nnue network is always retrieved from the EvalFile option.
  /// We search the given network in three locations: internally (the default
  /// network may be embedded in the binary), in the active working directory and
  /// in the engine directory. Distro packagers may define the DEFAULT_NNUE_DIRECTORY
  /// variable to have the engine search in a special directory in their distro.
>>>>>>> 9a64e737

  void NNUE::init() {

    useNNUE = nnue_mode_from_option(Options["Use NNUE"]);
    if (useNNUE == UseNNUEMode::False)
        return;

    string eval_file = string(Options["EvalFile"]);

    #if defined(DEFAULT_NNUE_DIRECTORY)
    #define stringify2(x) #x
    #define stringify(x) stringify2(x)
    vector<string> dirs = { "" , CommandLine::binaryDirectory , stringify(DEFAULT_NNUE_DIRECTORY) };
    #else
    vector<string> dirs = { "" , CommandLine::binaryDirectory };
    #endif

    for (string directory : dirs)
        if (eval_file_loaded != eval_file)
        {
            ifstream stream(directory + eval_file, ios::binary);
            if (load_eval(eval_file, stream))
                eval_file_loaded = eval_file;
        }
  }

  /// NNUE::verify() verifies that the last net used was loaded successfully
  void NNUE::verify() {

    string eval_file = string(Options["EvalFile"]);

    if (useNNUE != UseNNUEMode::False && eval_file_loaded != eval_file)
    {
        UCI::OptionsMap defaults;
        UCI::init(defaults);

        string msg1 = "If the UCI option \"Use NNUE\" is set to true, network evaluation parameters compatible with the engine must be available.";
        string msg2 = "The option is set to true, but the network file " + eval_file + " was not loaded successfully.";
        string msg3 = "The UCI option EvalFile might need to specify the full path, including the directory name, to the network file.";
        string msg4 = "The default net can be downloaded from: https://tests.stockfishchess.org/api/nn/" + string(defaults["EvalFile"]);
        string msg5 = "The engine will be terminated now.";

        sync_cout << "info string ERROR: " << msg1 << sync_endl;
        sync_cout << "info string ERROR: " << msg2 << sync_endl;
        sync_cout << "info string ERROR: " << msg3 << sync_endl;
        sync_cout << "info string ERROR: " << msg4 << sync_endl;
        sync_cout << "info string ERROR: " << msg5 << sync_endl;

        exit(EXIT_FAILURE);
    }

    if (useNNUE != UseNNUEMode::False)
        sync_cout << "info string NNUE evaluation using " << eval_file << " enabled" << sync_endl;
    else
        sync_cout << "info string classical evaluation enabled" << sync_endl;
  }
}

namespace Trace {

  enum Tracing { NO_TRACE, TRACE };

  enum Term { // The first 8 entries are reserved for PieceType
    MATERIAL = 8, IMBALANCE, MOBILITY, THREAT, PASSED, SPACE, WINNABLE, TOTAL, TERM_NB
  };

  Score scores[TERM_NB][COLOR_NB];

  double to_cp(Value v) { return double(v) / PawnValueEg; }

  void add(int idx, Color c, Score s) {
    scores[idx][c] = s;
  }

  void add(int idx, Score w, Score b = SCORE_ZERO) {
    scores[idx][WHITE] = w;
    scores[idx][BLACK] = b;
  }

  std::ostream& operator<<(std::ostream& os, Score s) {
    os << std::setw(5) << to_cp(mg_value(s)) << " "
       << std::setw(5) << to_cp(eg_value(s));
    return os;
  }

  std::ostream& operator<<(std::ostream& os, Term t) {

    if (t == MATERIAL || t == IMBALANCE || t == WINNABLE || t == TOTAL)
        os << " ----  ----"    << " | " << " ----  ----";
    else
        os << scores[t][WHITE] << " | " << scores[t][BLACK];

    os << " | " << scores[t][WHITE] - scores[t][BLACK] << "\n";
    return os;
  }
}

using namespace Trace;

namespace {

  // Threshold for lazy and space evaluation
  constexpr Value LazyThreshold1 =  Value(1400);
  constexpr Value LazyThreshold2 =  Value(1300);
  constexpr Value SpaceThreshold = Value(12222);
  constexpr Value NNUEThreshold1 =   Value(550);
  constexpr Value NNUEThreshold2 =   Value(150);

  // KingAttackWeights[PieceType] contains king attack weights by piece type
  constexpr int KingAttackWeights[PIECE_TYPE_NB] = { 0, 0, 81, 52, 44, 10 };

  // SafeCheck[PieceType][single/multiple] contains safe check bonus by piece type,
  // higher if multiple safe checks are possible for that piece type.
  constexpr int SafeCheck[][2] = {
      {}, {}, {792, 1283}, {645, 967}, {1084, 1897}, {772, 1119}
  };

#define S(mg, eg) make_score(mg, eg)

  // MobilityBonus[PieceType-2][attacked] contains bonuses for middle and end game,
  // indexed by piece type and number of attacked squares in the mobility area.
  constexpr Score MobilityBonus[][32] = {
    { S(-62,-81), S(-53,-56), S(-12,-31), S( -4,-16), S(  3,  5), S( 13, 11), // Knight
      S( 22, 17), S( 28, 20), S( 33, 25) },
    { S(-48,-59), S(-20,-23), S( 16, -3), S( 26, 13), S( 38, 24), S( 51, 42), // Bishop
      S( 55, 54), S( 63, 57), S( 63, 65), S( 68, 73), S( 81, 78), S( 81, 86),
      S( 91, 88), S( 98, 97) },
    { S(-60,-78), S(-20,-17), S(  2, 23), S(  3, 39), S(  3, 70), S( 11, 99), // Rook
      S( 22,103), S( 31,121), S( 40,134), S( 40,139), S( 41,158), S( 48,164),
      S( 57,168), S( 57,169), S( 62,172) },
    { S(-30,-48), S(-12,-30), S( -8, -7), S( -9, 19), S( 20, 40), S( 23, 55), // Queen
      S( 23, 59), S( 35, 75), S( 38, 78), S( 53, 96), S( 64, 96), S( 65,100),
      S( 65,121), S( 66,127), S( 67,131), S( 67,133), S( 72,136), S( 72,141),
      S( 77,147), S( 79,150), S( 93,151), S(108,168), S(108,168), S(108,171),
      S(110,182), S(114,182), S(114,192), S(116,219) }
  };

  // KingProtector[knight/bishop] contains penalty for each distance unit to own king
  constexpr Score KingProtector[] = { S(8, 9), S(6, 9) };

  // Outpost[knight/bishop] contains bonuses for each knight or bishop occupying a
  // pawn protected square on rank 4 to 6 which is also safe from a pawn attack.
  constexpr Score Outpost[] = { S(56, 34), S(31, 23) };

  // PassedRank[Rank] contains a bonus according to the rank of a passed pawn
  constexpr Score PassedRank[RANK_NB] = {
    S(0, 0), S(9, 28), S(15, 31), S(17, 39), S(64, 70), S(171, 177), S(277, 260)
  };

  // RookOnFile[semiopen/open] contains bonuses for each rook when there is
  // no (friendly) pawn on the rook file.
  constexpr Score RookOnFile[] = { S(19, 7), S(48, 27) };

  // ThreatByMinor/ByRook[attacked PieceType] contains bonuses according to
  // which piece type attacks which one. Attacks on lesser pieces which are
  // pawn-defended are not considered.
  constexpr Score ThreatByMinor[PIECE_TYPE_NB] = {
    S(0, 0), S(5, 32), S(55, 41), S(77, 56), S(89, 119), S(79, 162)
  };

  constexpr Score ThreatByRook[PIECE_TYPE_NB] = {
    S(0, 0), S(3, 44), S(37, 68), S(42, 60), S(0, 39), S(58, 43)
  };

  // Assorted bonuses and penalties
  constexpr Score BadOutpost          = S( -7, 36);
  constexpr Score BishopOnKingRing    = S( 24,  0);
  constexpr Score BishopPawns         = S(  3,  7);
  constexpr Score BishopXRayPawns     = S(  4,  5);
  constexpr Score CorneredBishop      = S( 50, 50);
  constexpr Score FlankAttacks        = S(  8,  0);
  constexpr Score Hanging             = S( 69, 36);
  constexpr Score KnightOnQueen       = S( 16, 11);
  constexpr Score LongDiagonalBishop  = S( 45,  0);
  constexpr Score MinorBehindPawn     = S( 18,  3);
  constexpr Score PassedFile          = S( 11,  8);
  constexpr Score PawnlessFlank       = S( 17, 95);
  constexpr Score ReachableOutpost    = S( 31, 22);
  constexpr Score RestrictedPiece     = S(  7,  7);
  constexpr Score RookOnKingRing      = S( 16,  0);
  constexpr Score RookOnQueenFile     = S(  6, 11);
  constexpr Score SliderOnQueen       = S( 60, 18);
  constexpr Score ThreatByKing        = S( 24, 89);
  constexpr Score ThreatByPawnPush    = S( 48, 39);
  constexpr Score ThreatBySafePawn    = S(173, 94);
  constexpr Score TrappedRook         = S( 55, 13);
  constexpr Score WeakQueenProtection = S( 14,  0);
  constexpr Score WeakQueen           = S( 56, 15);


#undef S

  // Evaluation class computes and stores attacks tables and other working data
  template<Tracing T>
  class Evaluation {

  public:
    Evaluation() = delete;
    explicit Evaluation(const Position& p) : pos(p) {}
    Evaluation& operator=(const Evaluation&) = delete;
    Value value();

  private:
    template<Color Us> void initialize();
    template<Color Us, PieceType Pt> Score pieces();
    template<Color Us> Score king() const;
    template<Color Us> Score threats() const;
    template<Color Us> Score passed() const;
    template<Color Us> Score space() const;
    Value winnable(Score score) const;

    const Position& pos;
    Material::Entry* me;
    Pawns::Entry* pe;
    Bitboard mobilityArea[COLOR_NB];
    Score mobility[COLOR_NB] = { SCORE_ZERO, SCORE_ZERO };

    // attackedBy[color][piece type] is a bitboard representing all squares
    // attacked by a given color and piece type. Special "piece types" which
    // is also calculated is ALL_PIECES.
    Bitboard attackedBy[COLOR_NB][PIECE_TYPE_NB];

    // attackedBy2[color] are the squares attacked by at least 2 units of a given
    // color, including x-rays. But diagonal x-rays through pawns are not computed.
    Bitboard attackedBy2[COLOR_NB];

    // kingRing[color] are the squares adjacent to the king plus some other
    // very near squares, depending on king position.
    Bitboard kingRing[COLOR_NB];

    // kingAttackersCount[color] is the number of pieces of the given color
    // which attack a square in the kingRing of the enemy king.
    int kingAttackersCount[COLOR_NB];

    // kingAttackersWeight[color] is the sum of the "weights" of the pieces of
    // the given color which attack a square in the kingRing of the enemy king.
    // The weights of the individual piece types are given by the elements in
    // the KingAttackWeights array.
    int kingAttackersWeight[COLOR_NB];

    // kingAttacksCount[color] is the number of attacks by the given color to
    // squares directly adjacent to the enemy king. Pieces which attack more
    // than one square are counted multiple times. For instance, if there is
    // a white knight on g5 and black's king is on g8, this white knight adds 2
    // to kingAttacksCount[WHITE].
    int kingAttacksCount[COLOR_NB];
  };


  // Evaluation::initialize() computes king and pawn attacks, and the king ring
  // bitboard for a given color. This is done at the beginning of the evaluation.

  template<Tracing T> template<Color Us>
  void Evaluation<T>::initialize() {

    constexpr Color     Them = ~Us;
    constexpr Direction Up   = pawn_push(Us);
    constexpr Direction Down = -Up;
    constexpr Bitboard LowRanks = (Us == WHITE ? Rank2BB | Rank3BB : Rank7BB | Rank6BB);

    const Square ksq = pos.square<KING>(Us);

    Bitboard dblAttackByPawn = pawn_double_attacks_bb<Us>(pos.pieces(Us, PAWN));

    // Find our pawns that are blocked or on the first two ranks
    Bitboard b = pos.pieces(Us, PAWN) & (shift<Down>(pos.pieces()) | LowRanks);

    // Squares occupied by those pawns, by our king or queen, by blockers to attacks on our king
    // or controlled by enemy pawns are excluded from the mobility area.
    mobilityArea[Us] = ~(b | pos.pieces(Us, KING, QUEEN) | pos.blockers_for_king(Us) | pe->pawn_attacks(Them));

    // Initialize attackedBy[] for king and pawns
    attackedBy[Us][KING] = attacks_bb<KING>(ksq);
    attackedBy[Us][PAWN] = pe->pawn_attacks(Us);
    attackedBy[Us][ALL_PIECES] = attackedBy[Us][KING] | attackedBy[Us][PAWN];
    attackedBy2[Us] = dblAttackByPawn | (attackedBy[Us][KING] & attackedBy[Us][PAWN]);

    // Init our king safety tables
    Square s = make_square(std::clamp(file_of(ksq), FILE_B, FILE_G),
                           std::clamp(rank_of(ksq), RANK_2, RANK_7));
    kingRing[Us] = attacks_bb<KING>(s) | s;

    kingAttackersCount[Them] = popcount(kingRing[Us] & pe->pawn_attacks(Them));
    kingAttacksCount[Them] = kingAttackersWeight[Them] = 0;

    // Remove from kingRing[] the squares defended by two pawns
    kingRing[Us] &= ~dblAttackByPawn;
  }


  // Evaluation::pieces() scores pieces of a given color and type

  template<Tracing T> template<Color Us, PieceType Pt>
  Score Evaluation<T>::pieces() {

    constexpr Color     Them = ~Us;
    constexpr Direction Down = -pawn_push(Us);
    constexpr Bitboard OutpostRanks = (Us == WHITE ? Rank4BB | Rank5BB | Rank6BB
                                                   : Rank5BB | Rank4BB | Rank3BB);
    const Square* pl = pos.squares<Pt>(Us);

    Bitboard b, bb;
    Score score = SCORE_ZERO;

    attackedBy[Us][Pt] = 0;

    for (Square s = *pl; s != SQ_NONE; s = *++pl)
    {
        // Find attacked squares, including x-ray attacks for bishops and rooks
        b = Pt == BISHOP ? attacks_bb<BISHOP>(s, pos.pieces() ^ pos.pieces(QUEEN))
          : Pt ==   ROOK ? attacks_bb<  ROOK>(s, pos.pieces() ^ pos.pieces(QUEEN) ^ pos.pieces(Us, ROOK))
                         : attacks_bb<Pt>(s, pos.pieces());

        if (pos.blockers_for_king(Us) & s)
            b &= line_bb(pos.square<KING>(Us), s);

        attackedBy2[Us] |= attackedBy[Us][ALL_PIECES] & b;
        attackedBy[Us][Pt] |= b;
        attackedBy[Us][ALL_PIECES] |= b;

        if (b & kingRing[Them])
        {
            kingAttackersCount[Us]++;
            kingAttackersWeight[Us] += KingAttackWeights[Pt];
            kingAttacksCount[Us] += popcount(b & attackedBy[Them][KING]);
        }

        else if (Pt == ROOK && (file_bb(s) & kingRing[Them]))
            score += RookOnKingRing;

        else if (Pt == BISHOP && (attacks_bb<BISHOP>(s, pos.pieces(PAWN)) & kingRing[Them]))
            score += BishopOnKingRing;

        int mob = popcount(b & mobilityArea[Us]);

        mobility[Us] += MobilityBonus[Pt - 2][mob];

        if (Pt == BISHOP || Pt == KNIGHT)
        {
            // Bonus if the piece is on an outpost square or can reach one
            // Reduced bonus for knights (BadOutpost) if few relevant targets
            bb = OutpostRanks & (attackedBy[Us][PAWN] | shift<Down>(pos.pieces(PAWN)))
                              & ~pe->pawn_attacks_span(Them);
            Bitboard targets = pos.pieces(Them) & ~pos.pieces(PAWN);

            if (   Pt == KNIGHT
                && bb & s & ~CenterFiles // on a side outpost
                && !(b & targets)        // no relevant attacks
                && (!more_than_one(targets & (s & QueenSide ? QueenSide : KingSide))))
                score += BadOutpost;
            else if (bb & s)
                score += Outpost[Pt == BISHOP];
            else if (Pt == KNIGHT && bb & b & ~pos.pieces(Us))
                score += ReachableOutpost;

            // Bonus for a knight or bishop shielded by pawn
            if (shift<Down>(pos.pieces(PAWN)) & s)
                score += MinorBehindPawn;

            // Penalty if the piece is far from the king
            score -= KingProtector[Pt == BISHOP] * distance(pos.square<KING>(Us), s);

            if (Pt == BISHOP)
            {
                // Penalty according to the number of our pawns on the same color square as the
                // bishop, bigger when the center files are blocked with pawns and smaller
                // when the bishop is outside the pawn chain.
                Bitboard blocked = pos.pieces(Us, PAWN) & shift<Down>(pos.pieces());

                score -= BishopPawns * pos.pawns_on_same_color_squares(Us, s)
                                     * (!(attackedBy[Us][PAWN] & s) + popcount(blocked & CenterFiles));

                // Penalty for all enemy pawns x-rayed
                score -= BishopXRayPawns * popcount(attacks_bb<BISHOP>(s) & pos.pieces(Them, PAWN));

                // Bonus for bishop on a long diagonal which can "see" both center squares
                if (more_than_one(attacks_bb<BISHOP>(s, pos.pieces(PAWN)) & Center))
                    score += LongDiagonalBishop;

                // An important Chess960 pattern: a cornered bishop blocked by a friendly
                // pawn diagonally in front of it is a very serious problem, especially
                // when that pawn is also blocked.
                if (   pos.is_chess960()
                    && (s == relative_square(Us, SQ_A1) || s == relative_square(Us, SQ_H1)))
                {
                    Direction d = pawn_push(Us) + (file_of(s) == FILE_A ? EAST : WEST);
                    if (pos.piece_on(s + d) == make_piece(Us, PAWN))
                        score -= !pos.empty(s + d + pawn_push(Us))                ? CorneredBishop * 4
                                : pos.piece_on(s + d + d) == make_piece(Us, PAWN) ? CorneredBishop * 2
                                                                                  : CorneredBishop;
                }
            }
        }

        if (Pt == ROOK)
        {
            // Bonus for rook on the same file as a queen
            if (file_bb(s) & pos.pieces(QUEEN))
                score += RookOnQueenFile;

            // Bonus for rook on an open or semi-open file
            if (pos.is_on_semiopen_file(Us, s))
                score += RookOnFile[pos.is_on_semiopen_file(Them, s)];

            // Penalty when trapped by the king, even more if the king cannot castle
            else if (mob <= 3)
            {
                File kf = file_of(pos.square<KING>(Us));
                if ((kf < FILE_E) == (file_of(s) < kf))
                    score -= TrappedRook * (1 + !pos.castling_rights(Us));
            }
        }

        if (Pt == QUEEN)
        {
            // Penalty if any relative pin or discovered attack against the queen
            Bitboard queenPinners;
            if (pos.slider_blockers(pos.pieces(Them, ROOK, BISHOP), s, queenPinners))
                score -= WeakQueen;
        }
    }
    if (T)
        Trace::add(Pt, Us, score);

    return score;
  }


  // Evaluation::king() assigns bonuses and penalties to a king of a given color

  template<Tracing T> template<Color Us>
  Score Evaluation<T>::king() const {

    constexpr Color    Them = ~Us;
    constexpr Bitboard Camp = (Us == WHITE ? AllSquares ^ Rank6BB ^ Rank7BB ^ Rank8BB
                                           : AllSquares ^ Rank1BB ^ Rank2BB ^ Rank3BB);

    Bitboard weak, b1, b2, b3, safe, unsafeChecks = 0;
    Bitboard rookChecks, queenChecks, bishopChecks, knightChecks;
    int kingDanger = 0;
    const Square ksq = pos.square<KING>(Us);

    // Init the score with king shelter and enemy pawns storm
    Score score = pe->king_safety<Us>(pos);

    // Attacked squares defended at most once by our queen or king
    weak =  attackedBy[Them][ALL_PIECES]
          & ~attackedBy2[Us]
          & (~attackedBy[Us][ALL_PIECES] | attackedBy[Us][KING] | attackedBy[Us][QUEEN]);

    // Analyse the safe enemy's checks which are possible on next move
    safe  = ~pos.pieces(Them);
    safe &= ~attackedBy[Us][ALL_PIECES] | (weak & attackedBy2[Them]);

    b1 = attacks_bb<ROOK  >(ksq, pos.pieces() ^ pos.pieces(Us, QUEEN));
    b2 = attacks_bb<BISHOP>(ksq, pos.pieces() ^ pos.pieces(Us, QUEEN));

    // Enemy rooks checks
    rookChecks = b1 & attackedBy[Them][ROOK] & safe;
    if (rookChecks)
        kingDanger += SafeCheck[ROOK][more_than_one(rookChecks)];
    else
        unsafeChecks |= b1 & attackedBy[Them][ROOK];

    // Enemy queen safe checks: count them only if the checks are from squares from
    // which opponent cannot give a rook check, because rook checks are more valuable.
    queenChecks =  (b1 | b2) & attackedBy[Them][QUEEN] & safe
                 & ~(attackedBy[Us][QUEEN] | rookChecks);
    if (queenChecks)
        kingDanger += SafeCheck[QUEEN][more_than_one(queenChecks)];

    // Enemy bishops checks: count them only if they are from squares from which
    // opponent cannot give a queen check, because queen checks are more valuable.
    bishopChecks =  b2 & attackedBy[Them][BISHOP] & safe
                  & ~queenChecks;
    if (bishopChecks)
        kingDanger += SafeCheck[BISHOP][more_than_one(bishopChecks)];

    else
        unsafeChecks |= b2 & attackedBy[Them][BISHOP];

    // Enemy knights checks
    knightChecks = attacks_bb<KNIGHT>(ksq) & attackedBy[Them][KNIGHT];
    if (knightChecks & safe)
        kingDanger += SafeCheck[KNIGHT][more_than_one(knightChecks & safe)];
    else
        unsafeChecks |= knightChecks;

    // Find the squares that opponent attacks in our king flank, the squares
    // which they attack twice in that flank, and the squares that we defend.
    b1 = attackedBy[Them][ALL_PIECES] & KingFlank[file_of(ksq)] & Camp;
    b2 = b1 & attackedBy2[Them];
    b3 = attackedBy[Us][ALL_PIECES] & KingFlank[file_of(ksq)] & Camp;

    int kingFlankAttack  = popcount(b1) + popcount(b2);
    int kingFlankDefense = popcount(b3);

    kingDanger +=        kingAttackersCount[Them] * kingAttackersWeight[Them]
                 + 185 * popcount(kingRing[Us] & weak)
                 + 148 * popcount(unsafeChecks)
                 +  98 * popcount(pos.blockers_for_king(Us))
                 +  69 * kingAttacksCount[Them]
                 +   3 * kingFlankAttack * kingFlankAttack / 8
                 +       mg_value(mobility[Them] - mobility[Us])
                 - 873 * !pos.count<QUEEN>(Them)
                 - 100 * bool(attackedBy[Us][KNIGHT] & attackedBy[Us][KING])
                 -   6 * mg_value(score) / 8
                 -   4 * kingFlankDefense
                 +  37;

    // Transform the kingDanger units into a Score, and subtract it from the evaluation
    if (kingDanger > 100)
        score -= make_score(kingDanger * kingDanger / 4096, kingDanger / 16);

    // Penalty when our king is on a pawnless flank
    if (!(pos.pieces(PAWN) & KingFlank[file_of(ksq)]))
        score -= PawnlessFlank;

    // Penalty if king flank is under attack, potentially moving toward the king
    score -= FlankAttacks * kingFlankAttack;

    if (T)
        Trace::add(KING, Us, score);

    return score;
  }


  // Evaluation::threats() assigns bonuses according to the types of the
  // attacking and the attacked pieces.

  template<Tracing T> template<Color Us>
  Score Evaluation<T>::threats() const {

    constexpr Color     Them     = ~Us;
    constexpr Direction Up       = pawn_push(Us);
    constexpr Bitboard  TRank3BB = (Us == WHITE ? Rank3BB : Rank6BB);

    Bitboard b, weak, defended, nonPawnEnemies, stronglyProtected, safe;
    Score score = SCORE_ZERO;

    // Non-pawn enemies
    nonPawnEnemies = pos.pieces(Them) & ~pos.pieces(PAWN);

    // Squares strongly protected by the enemy, either because they defend the
    // square with a pawn, or because they defend the square twice and we don't.
    stronglyProtected =  attackedBy[Them][PAWN]
                       | (attackedBy2[Them] & ~attackedBy2[Us]);

    // Non-pawn enemies, strongly protected
    defended = nonPawnEnemies & stronglyProtected;

    // Enemies not strongly protected and under our attack
    weak = pos.pieces(Them) & ~stronglyProtected & attackedBy[Us][ALL_PIECES];

    // Bonus according to the kind of attacking pieces
    if (defended | weak)
    {
        b = (defended | weak) & (attackedBy[Us][KNIGHT] | attackedBy[Us][BISHOP]);
        while (b)
            score += ThreatByMinor[type_of(pos.piece_on(pop_lsb(&b)))];

        b = weak & attackedBy[Us][ROOK];
        while (b)
            score += ThreatByRook[type_of(pos.piece_on(pop_lsb(&b)))];

        if (weak & attackedBy[Us][KING])
            score += ThreatByKing;

        b =  ~attackedBy[Them][ALL_PIECES]
           | (nonPawnEnemies & attackedBy2[Us]);
        score += Hanging * popcount(weak & b);

        // Additional bonus if weak piece is only protected by a queen
        score += WeakQueenProtection * popcount(weak & attackedBy[Them][QUEEN]);
    }

    // Bonus for restricting their piece moves
    b =   attackedBy[Them][ALL_PIECES]
       & ~stronglyProtected
       &  attackedBy[Us][ALL_PIECES];
    score += RestrictedPiece * popcount(b);

    // Protected or unattacked squares
    safe = ~attackedBy[Them][ALL_PIECES] | attackedBy[Us][ALL_PIECES];

    // Bonus for attacking enemy pieces with our relatively safe pawns
    b = pos.pieces(Us, PAWN) & safe;
    b = pawn_attacks_bb<Us>(b) & nonPawnEnemies;
    score += ThreatBySafePawn * popcount(b);

    // Find squares where our pawns can push on the next move
    b  = shift<Up>(pos.pieces(Us, PAWN)) & ~pos.pieces();
    b |= shift<Up>(b & TRank3BB) & ~pos.pieces();

    // Keep only the squares which are relatively safe
    b &= ~attackedBy[Them][PAWN] & safe;

    // Bonus for safe pawn threats on the next move
    b = pawn_attacks_bb<Us>(b) & nonPawnEnemies;
    score += ThreatByPawnPush * popcount(b);

    // Bonus for threats on the next moves against enemy queen
    if (pos.count<QUEEN>(Them) == 1)
    {
        bool queenImbalance = pos.count<QUEEN>() == 1;

        Square s = pos.square<QUEEN>(Them);
        safe =   mobilityArea[Us]
              & ~pos.pieces(Us, PAWN)
              & ~stronglyProtected;

        b = attackedBy[Us][KNIGHT] & attacks_bb<KNIGHT>(s);

        score += KnightOnQueen * popcount(b & safe) * (1 + queenImbalance);

        b =  (attackedBy[Us][BISHOP] & attacks_bb<BISHOP>(s, pos.pieces()))
           | (attackedBy[Us][ROOK  ] & attacks_bb<ROOK  >(s, pos.pieces()));

        score += SliderOnQueen * popcount(b & safe & attackedBy2[Us]) * (1 + queenImbalance);
    }

    if (T)
        Trace::add(THREAT, Us, score);

    return score;
  }

  // Evaluation::passed() evaluates the passed pawns and candidate passed
  // pawns of the given color.

  template<Tracing T> template<Color Us>
  Score Evaluation<T>::passed() const {

    constexpr Color     Them = ~Us;
    constexpr Direction Up   = pawn_push(Us);
    constexpr Direction Down = -Up;

    auto king_proximity = [&](Color c, Square s) {
      return std::min(distance(pos.square<KING>(c), s), 5);
    };

    Bitboard b, bb, squaresToQueen, unsafeSquares, blockedPassers, helpers;
    Score score = SCORE_ZERO;

    b = pe->passed_pawns(Us);

    blockedPassers = b & shift<Down>(pos.pieces(Them, PAWN));
    if (blockedPassers)
    {
        helpers =  shift<Up>(pos.pieces(Us, PAWN))
                 & ~pos.pieces(Them)
                 & (~attackedBy2[Them] | attackedBy[Us][ALL_PIECES]);

        // Remove blocked candidate passers that don't have help to pass
        b &=  ~blockedPassers
            | shift<WEST>(helpers)
            | shift<EAST>(helpers);
    }

    while (b)
    {
        Square s = pop_lsb(&b);

        assert(!(pos.pieces(Them, PAWN) & forward_file_bb(Us, s + Up)));

        int r = relative_rank(Us, s);

        Score bonus = PassedRank[r];

        if (r > RANK_3)
        {
            int w = 5 * r - 13;
            Square blockSq = s + Up;

            // Adjust bonus based on the king's proximity
            bonus += make_score(0, (  king_proximity(Them, blockSq) * 19 / 4
                                    - king_proximity(Us,   blockSq) *  2) * w);

            // If blockSq is not the queening square then consider also a second push
            if (r != RANK_7)
                bonus -= make_score(0, king_proximity(Us, blockSq + Up) * w);

            // If the pawn is free to advance, then increase the bonus
            if (pos.empty(blockSq))
            {
                squaresToQueen = forward_file_bb(Us, s);
                unsafeSquares = passed_pawn_span(Us, s);

                bb = forward_file_bb(Them, s) & pos.pieces(ROOK, QUEEN);

                if (!(pos.pieces(Them) & bb))
                    unsafeSquares &= attackedBy[Them][ALL_PIECES];

                // If there are no enemy attacks on passed pawn span, assign a big bonus.
                // Otherwise assign a smaller bonus if the path to queen is not attacked
                // and even smaller bonus if it is attacked but block square is not.
                int k = !unsafeSquares                    ? 35 :
                        !(unsafeSquares & squaresToQueen) ? 20 :
                        !(unsafeSquares & blockSq)        ?  9 :
                                                             0 ;

                // Assign a larger bonus if the block square is defended
                if ((pos.pieces(Us) & bb) || (attackedBy[Us][ALL_PIECES] & blockSq))
                    k += 5;

                bonus += make_score(k * w, k * w);
            }
        } // r > RANK_3

        score += bonus - PassedFile * edge_distance(file_of(s));
    }

    if (T)
        Trace::add(PASSED, Us, score);

    return score;
  }


  // Evaluation::space() computes a space evaluation for a given side, aiming to improve game
  // play in the opening. It is based on the number of safe squares on the four central files
  // on ranks 2 to 4. Completely safe squares behind a friendly pawn are counted twice.
  // Finally, the space bonus is multiplied by a weight which decreases according to occupancy.

  template<Tracing T> template<Color Us>
  Score Evaluation<T>::space() const {

    // Early exit if, for example, both queens or 6 minor pieces have been exchanged
    if (pos.non_pawn_material() < SpaceThreshold)
        return SCORE_ZERO;

    constexpr Color Them     = ~Us;
    constexpr Direction Down = -pawn_push(Us);
    constexpr Bitboard SpaceMask =
      Us == WHITE ? CenterFiles & (Rank2BB | Rank3BB | Rank4BB)
                  : CenterFiles & (Rank7BB | Rank6BB | Rank5BB);

    // Find the available squares for our pieces inside the area defined by SpaceMask
    Bitboard safe =   SpaceMask
                   & ~pos.pieces(Us, PAWN)
                   & ~attackedBy[Them][PAWN];

    // Find all squares which are at most three squares behind some friendly pawn
    Bitboard behind = pos.pieces(Us, PAWN);
    behind |= shift<Down>(behind);
    behind |= shift<Down+Down>(behind);

    int bonus = popcount(safe) + popcount(behind & safe & ~attackedBy[Them][ALL_PIECES]);
    int weight = pos.count<ALL_PIECES>(Us) - 3 + std::min(pe->blocked_count(), 9);
    Score score = make_score(bonus * weight * weight / 16, 0);

    if (T)
        Trace::add(SPACE, Us, score);

    return score;
  }


  // Evaluation::winnable() adjusts the midgame and endgame score components, based on
  // the known attacking/defending status of the players. The final value is derived
  // by interpolation from the midgame and endgame values.

  template<Tracing T>
  Value Evaluation<T>::winnable(Score score) const {

    int outflanking =  distance<File>(pos.square<KING>(WHITE), pos.square<KING>(BLACK))
                     - distance<Rank>(pos.square<KING>(WHITE), pos.square<KING>(BLACK));

    bool pawnsOnBothFlanks =   (pos.pieces(PAWN) & QueenSide)
                            && (pos.pieces(PAWN) & KingSide);

    bool almostUnwinnable =   outflanking < 0
                           && !pawnsOnBothFlanks;

    bool infiltration =   rank_of(pos.square<KING>(WHITE)) > RANK_4
                       || rank_of(pos.square<KING>(BLACK)) < RANK_5;

    // Compute the initiative bonus for the attacking side
    int complexity =   9 * pe->passed_count()
                    + 12 * pos.count<PAWN>()
                    +  9 * outflanking
                    + 21 * pawnsOnBothFlanks
                    + 24 * infiltration
                    + 51 * !pos.non_pawn_material()
                    - 43 * almostUnwinnable
                    -110 ;

    Value mg = mg_value(score);
    Value eg = eg_value(score);

    // Now apply the bonus: note that we find the attacking side by extracting the
    // sign of the midgame or endgame values, and that we carefully cap the bonus
    // so that the midgame and endgame scores do not change sign after the bonus.
    int u = ((mg > 0) - (mg < 0)) * std::clamp(complexity + 50, -abs(mg), 0);
    int v = ((eg > 0) - (eg < 0)) * std::max(complexity, -abs(eg));

    mg += u;
    eg += v;

    // Compute the scale factor for the winning side
    Color strongSide = eg > VALUE_DRAW ? WHITE : BLACK;
    int sf = me->scale_factor(pos, strongSide);

    // If scale factor is not already specific, scale down via general heuristics
    if (sf == SCALE_FACTOR_NORMAL)
    {
        if (pos.opposite_bishops())
        {
            if (   pos.non_pawn_material(WHITE) == BishopValueMg
                && pos.non_pawn_material(BLACK) == BishopValueMg)
                sf = 18 + 4 * popcount(pe->passed_pawns(strongSide));
            else
                sf = 22 + 3 * pos.count<ALL_PIECES>(strongSide);
        }
        else if (  pos.non_pawn_material(WHITE) == RookValueMg
                && pos.non_pawn_material(BLACK) == RookValueMg
                && pos.count<PAWN>(strongSide) - pos.count<PAWN>(~strongSide) <= 1
                && bool(KingSide & pos.pieces(strongSide, PAWN)) != bool(QueenSide & pos.pieces(strongSide, PAWN))
                && (attacks_bb<KING>(pos.square<KING>(~strongSide)) & pos.pieces(~strongSide, PAWN)))
            sf = 36;
        else if (pos.count<QUEEN>() == 1)
            sf = 37 + 3 * (pos.count<QUEEN>(WHITE) == 1 ? pos.count<BISHOP>(BLACK) + pos.count<KNIGHT>(BLACK)
                                                        : pos.count<BISHOP>(WHITE) + pos.count<KNIGHT>(WHITE));
        else
            sf = std::min(sf, 36 + 7 * pos.count<PAWN>(strongSide));
    }

    // Interpolate between the middlegame and (scaled by 'sf') endgame score
    v =  mg * int(me->game_phase())
       + eg * int(PHASE_MIDGAME - me->game_phase()) * ScaleFactor(sf) / SCALE_FACTOR_NORMAL;
    v /= PHASE_MIDGAME;

    if (T)
    {
        Trace::add(WINNABLE, make_score(u, eg * ScaleFactor(sf) / SCALE_FACTOR_NORMAL - eg_value(score)));
        Trace::add(TOTAL, make_score(mg, eg * ScaleFactor(sf) / SCALE_FACTOR_NORMAL));
    }

    return Value(v);
  }


  // Evaluation::value() is the main function of the class. It computes the various
  // parts of the evaluation and returns the value of the position from the point
  // of view of the side to move.

  template<Tracing T>
  Value Evaluation<T>::value() {

    assert(!pos.checkers());

    // Probe the material hash table
    me = Material::probe(pos);

    // If we have a specialized evaluation function for the current material
    // configuration, call it and return.
    if (me->specialized_eval_exists())
        return me->evaluate(pos);

    // Initialize score by reading the incrementally updated scores included in
    // the position object (material + piece square tables) and the material
    // imbalance. Score is computed internally from the white point of view.
    Score score = pos.psq_score() + me->imbalance() + pos.this_thread()->contempt;

    // Probe the pawn hash table
    pe = Pawns::probe(pos);
    score += pe->pawn_score(WHITE) - pe->pawn_score(BLACK);

    // Early exit if score is high
    auto lazy_skip = [&](Value lazyThreshold) {
        return abs(mg_value(score) + eg_value(score)) / 2 > lazyThreshold + pos.non_pawn_material() / 64;
    };

    if (lazy_skip(LazyThreshold1))
        goto make_v;

    // Main evaluation begins here
    initialize<WHITE>();
    initialize<BLACK>();

    // Pieces evaluated first (also populates attackedBy, attackedBy2).
    // Note that the order of evaluation of the terms is left unspecified.
    score +=  pieces<WHITE, KNIGHT>() - pieces<BLACK, KNIGHT>()
            + pieces<WHITE, BISHOP>() - pieces<BLACK, BISHOP>()
            + pieces<WHITE, ROOK  >() - pieces<BLACK, ROOK  >()
            + pieces<WHITE, QUEEN >() - pieces<BLACK, QUEEN >();

    score += mobility[WHITE] - mobility[BLACK];

    // More complex interactions that require fully populated attack bitboards
    score +=  king<   WHITE>() - king<   BLACK>()
            + passed< WHITE>() - passed< BLACK>();

    if (lazy_skip(LazyThreshold2))
        goto make_v;

    score +=  threats<WHITE>() - threats<BLACK>()
            + space<  WHITE>() - space<  BLACK>();

make_v:
    // Derive single value from mg and eg parts of score
    Value v = winnable(score);

    // In case of tracing add all remaining individual evaluation terms
    if (T)
    {
        Trace::add(MATERIAL, pos.psq_score());
        Trace::add(IMBALANCE, me->imbalance());
        Trace::add(PAWN, pe->pawn_score(WHITE), pe->pawn_score(BLACK));
        Trace::add(MOBILITY, mobility[WHITE], mobility[BLACK]);
    }

    // Evaluation grain
    v = (v / 16) * 16;

    // Side to move point of view
    v = (pos.side_to_move() == WHITE ? v : -v) + Tempo;

    return v;
  }

} // namespace


/// evaluate() is the evaluator for the outer world. It returns a static
/// evaluation of the position from the point of view of the side to move.

Value Eval::evaluate(const Position& pos) {
  if (useNNUE == UseNNUEMode::Pure) {
      return NNUE::evaluate(pos);
  }

<<<<<<< HEAD
  // Use classical eval if there is a large imbalance
  // If there is a moderate imbalance, use classical eval with probability (1/8),
  // as derived from the node counter.
  bool useClassical = abs(eg_value(pos.psq_score())) * 16 > NNUEThreshold1 * (16 + pos.rule50_count());
  bool classical = (useNNUE == UseNNUEMode::False)
                ||  useClassical
                || (abs(eg_value(pos.psq_score())) > PawnValueMg / 4 && !(pos.this_thread()->nodes & 0xB));
  Value v = classical ? Evaluation<NO_TRACE>(pos).value()
                      : NNUE::evaluate(pos);

  if (   useClassical
      && useNNUE != UseNNUEMode::False
      && abs(v) * 16 < NNUEThreshold2 * (16 + pos.rule50_count()))
      v = NNUE::evaluate(pos);
=======
  Value v;

  if (!Eval::useNNUE)
      v = Evaluation<NO_TRACE>(pos).value();
  else
  {
      // scale and shift NNUE for compatibility with search and classical evaluation
      auto  adjusted_NNUE = [&](){ return NNUE::evaluate(pos) * 5 / 4 + Tempo; };

      // if there is PSQ imbalance use classical eval, with small probability if it is small
      Value psq = Value(abs(eg_value(pos.psq_score())));
      int   r50 = 16 + pos.rule50_count();
      bool  largePsq = psq * 16 > (NNUEThreshold1 + pos.non_pawn_material() / 64) * r50;
      bool  classical = largePsq || (psq > PawnValueMg / 4 && !(pos.this_thread()->nodes & 0xB));

      v = classical ? Evaluation<NO_TRACE>(pos).value() : adjusted_NNUE();

      // if the classical eval is small and imbalance large, use NNUE nevertheless.
      if (   largePsq
          && abs(v) * 16 < NNUEThreshold2 * r50)
          v = adjusted_NNUE();
  }
>>>>>>> 9a64e737

  // Damp down the evaluation linearly when shuffling
  v = v * (100 - pos.rule50_count()) / 100;

  // Guarantee evaluation does not hit the tablebase range
  v = std::clamp(v, VALUE_TB_LOSS_IN_MAX_PLY + 1, VALUE_TB_WIN_IN_MAX_PLY - 1);

  return v;
}

/// trace() is like evaluate(), but instead of returning a value, it returns
/// a string (suitable for outputting to stdout) that contains the detailed
/// descriptions and values of each evaluation term. Useful for debugging.
/// Trace scores are from white's point of view

std::string Eval::trace(const Position& pos) {

  if (pos.checkers())
      return "Final evaluation: none (in check)";

  std::stringstream ss;
  ss << std::showpoint << std::noshowpos << std::fixed << std::setprecision(2);

  Value v;

  std::memset(scores, 0, sizeof(scores));

  pos.this_thread()->contempt = SCORE_ZERO; // Reset any dynamic contempt

  v = Evaluation<TRACE>(pos).value();

  ss << std::showpoint << std::noshowpos << std::fixed << std::setprecision(2)
     << "     Term    |    White    |    Black    |    Total   \n"
     << "             |   MG    EG  |   MG    EG  |   MG    EG \n"
     << " ------------+-------------+-------------+------------\n"
     << "    Material | " << Term(MATERIAL)
     << "   Imbalance | " << Term(IMBALANCE)
     << "       Pawns | " << Term(PAWN)
     << "     Knights | " << Term(KNIGHT)
     << "     Bishops | " << Term(BISHOP)
     << "       Rooks | " << Term(ROOK)
     << "      Queens | " << Term(QUEEN)
     << "    Mobility | " << Term(MOBILITY)
     << " King safety | " << Term(KING)
     << "     Threats | " << Term(THREAT)
     << "      Passed | " << Term(PASSED)
     << "       Space | " << Term(SPACE)
     << "    Winnable | " << Term(WINNABLE)
     << " ------------+-------------+-------------+------------\n"
     << "       Total | " << Term(TOTAL);

  v = pos.side_to_move() == WHITE ? v : -v;

  ss << "\nClassical evaluation: " << to_cp(v) << " (white side)\n";

  if (useNNUE != UseNNUEMode::False)
  {
      v = NNUE::evaluate(pos);
      v = pos.side_to_move() == WHITE ? v : -v;
      ss << "\nNNUE evaluation:      " << to_cp(v) << " (white side)\n";
  }

  v = evaluate(pos);
  v = pos.side_to_move() == WHITE ? v : -v;
  ss << "\nFinal evaluation:     " << to_cp(v) << " (white side)\n";

  return ss.str();
}<|MERGE_RESOLUTION|>--- conflicted
+++ resolved
@@ -44,7 +44,6 @@
   UseNNUEMode useNNUE;
   string eval_file_loaded = "None";
 
-<<<<<<< HEAD
   static UseNNUEMode nnue_mode_from_option(const UCI::Option& mode)
   {
     if (mode == "false")
@@ -56,15 +55,6 @@
 
     return UseNNUEMode::False;
   }
-=======
-  /// NNUE::init() tries to load a nnue network at startup time, or when the engine
-  /// receives a UCI command "setoption name EvalFile value nn-[a-z0-9]{12}.nnue"
-  /// The name of the nnue network is always retrieved from the EvalFile option.
-  /// We search the given network in three locations: internally (the default
-  /// network may be embedded in the binary), in the active working directory and
-  /// in the engine directory. Distro packagers may define the DEFAULT_NNUE_DIRECTORY
-  /// variable to have the engine search in a special directory in their distro.
->>>>>>> 9a64e737
 
   void NNUE::init() {
 
@@ -994,29 +984,13 @@
 /// evaluation of the position from the point of view of the side to move.
 
 Value Eval::evaluate(const Position& pos) {
-  if (useNNUE == UseNNUEMode::Pure) {
-      return NNUE::evaluate(pos);
-  }
-
-<<<<<<< HEAD
-  // Use classical eval if there is a large imbalance
-  // If there is a moderate imbalance, use classical eval with probability (1/8),
-  // as derived from the node counter.
-  bool useClassical = abs(eg_value(pos.psq_score())) * 16 > NNUEThreshold1 * (16 + pos.rule50_count());
-  bool classical = (useNNUE == UseNNUEMode::False)
-                ||  useClassical
-                || (abs(eg_value(pos.psq_score())) > PawnValueMg / 4 && !(pos.this_thread()->nodes & 0xB));
-  Value v = classical ? Evaluation<NO_TRACE>(pos).value()
-                      : NNUE::evaluate(pos);
-
-  if (   useClassical
-      && useNNUE != UseNNUEMode::False
-      && abs(v) * 16 < NNUEThreshold2 * (16 + pos.rule50_count()))
+
+  Value v;
+
+  if (Eval::useNNUE == UseNNUEMode::Pure) {
       v = NNUE::evaluate(pos);
-=======
-  Value v;
-
-  if (!Eval::useNNUE)
+  }
+  else if (Eval::useNNUE == UseNNUEMode::False)
       v = Evaluation<NO_TRACE>(pos).value();
   else
   {
@@ -1036,7 +1010,6 @@
           && abs(v) * 16 < NNUEThreshold2 * r50)
           v = adjusted_NNUE();
   }
->>>>>>> 9a64e737
 
   // Damp down the evaluation linearly when shuffling
   v = v * (100 - pos.rule50_count()) / 100;
