--- conflicted
+++ resolved
@@ -39,11 +39,7 @@
   // The default net name MUST follow the format nn-[SHA256 first 12 digits].nnue
   // for the build process (profile-build and fishtest) to work. Do not change the
   // name of the macro, as it is used in the Makefile.
-<<<<<<< HEAD
-  #define EvalFileDefaultName   "nn-a84941349aad.nnue"
-=======
   #define EvalFileDefaultName   "nn-cd2ff4716c34.nnue"
->>>>>>> 32d3284d
 
   namespace NNUE {
 
