--- conflicted
+++ resolved
@@ -244,11 +244,7 @@
       cmd += std::string(argv[i]) + " ";
 
   do {
-<<<<<<< HEAD
-      if (argc == 1 && !Cluster::getline(cin, cmd)) // Block here waiting for input or EOF
-=======
-      if (argc == 1 && !getline(cin, cmd)) // Wait for an input or an end-of-file (EOF) indication
->>>>>>> 8333b2a9
+      if (argc == 1 && !Cluster::getline(cin, cmd)) // Wait for an input or an end-of-file (EOF) indication
           cmd = "quit";
 
       istringstream is(cmd);
@@ -297,20 +293,15 @@
               filename = f;
           Eval::NNUE::save_eval(filename);
       }
-<<<<<<< HEAD
-      else if (!token.empty() && token[0] != '#' && Cluster::is_root())
-          sync_cout << "Unknown command: " << cmd << sync_endl;
-=======
-      else if (token == "--help" || token == "help" || token == "--license" || token == "license")
+      else if ((token == "--help" || token == "help" || token == "--license" || token == "license") && Cluster::is_root())
           sync_cout << "\nStockfish is a powerful chess engine for playing and analyzing."
                        "\nIt is released as free software licensed under the GNU GPLv3 License."
                        "\nStockfish is normally used with a graphical user interface (GUI) and implements"
                        "\nthe Universal Chess Interface (UCI) protocol to communicate with a GUI, an API, etc."
                        "\nFor any further information, visit https://github.com/official-stockfish/Stockfish#readme"
                        "\nor read the corresponding README.md and Copying.txt files distributed along with this program.\n" << sync_endl;
-      else if (!token.empty() && token[0] != '#')
+      else if (!token.empty() && token[0] != '#' && Cluster::is_root())
           sync_cout << "Unknown command: '" << cmd << "'. Type help for more information." << sync_endl;
->>>>>>> 8333b2a9
 
   } while (token != "quit" && argc == 1); // The command-line arguments are one-shot
 }
