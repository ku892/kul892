--- conflicted
+++ resolved
@@ -429,11 +429,7 @@
 int UCIEngine::to_cp(Value v, const Position& pos) {
 
     // In general, the score can be defined via the WDL as
-<<<<<<< HEAD
-    // (log(1/L - 1) - log(1/W - 1)) / ((log(1/L - 1) + log(1/W - 1))
-=======
     // (log(1/L - 1) - log(1/W - 1)) / (log(1/L - 1) + log(1/W - 1)).
->>>>>>> a77a895c
     // Based on our win_rate_model, this simply yields v / a.
 
     auto [a, b] = win_rate_params(pos);
