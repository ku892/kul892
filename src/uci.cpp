/*
  Stockfish, a UCI chess playing engine derived from Glaurung 2.1
  Copyright (C) 2004-2023 The Stockfish developers (see AUTHORS file)

  Stockfish is free software: you can redistribute it and/or modify
  it under the terms of the GNU General Public License as published by
  the Free Software Foundation, either version 3 of the License, or
  (at your option) any later version.

  Stockfish is distributed in the hope that it will be useful,
  but WITHOUT ANY WARRANTY; without even the implied warranty of
  MERCHANTABILITY or FITNESS FOR A PARTICULAR PURPOSE.  See the
  GNU General Public License for more details.

  You should have received a copy of the GNU General Public License
  along with this program.  If not, see <http://www.gnu.org/licenses/>.
*/

#include "uci.h"

#include <algorithm>
#include <cassert>
#include <cctype>
#include <cmath>
#include <cstdint>
#include <cstdlib>
#include <deque>
#include <iostream>
#include <memory>
#include <optional>
#include <sstream>
#include <string>
#include <utility>
#include <vector>

#include "benchmark.h"
#include "evaluate.h"
#include "misc.h"
#include "movegen.h"
#include "nnue/evaluate_nnue.h"
#include "position.h"
#include "search.h"
#include "thread.h"

namespace Stockfish {

namespace {

// FEN string for the initial position in standard chess
const char* StartFEN = "rnbqkbnr/pppppppp/8/8/8/8/PPPPPPPP/RNBQKBNR w KQkq - 0 1";


// Called when the engine receives the "position" UCI command.
// It sets up the position that is described in the given FEN string ("fen") or
// the initial position ("startpos") and then makes the moves given in the following
// move list ("moves").
void position(Position& pos, std::istringstream& is, StateListPtr& states) {

    Move        m;
    std::string token, fen;

    is >> token;

    if (token == "startpos")
    {
        fen = StartFEN;
        is >> token;  // Consume the "moves" token, if any
    }
    else if (token == "fen")
        while (is >> token && token != "moves")
            fen += token + " ";
    else
        return;

    states = StateListPtr(new std::deque<StateInfo>(1));  // Drop the old state and create a new one
    pos.set(fen, Options["UCI_Chess960"], &states->back(), Threads.main());

    // Parse the move list, if any
    while (is >> token && (m = UCI::to_move(pos, token)) != MOVE_NONE)
    {
        states->emplace_back();
        pos.do_move(m, states->back());
    }
}

// Prints the evaluation of the current position,
// consistent with the UCI options set so far.
void trace_eval(Position& pos) {

    StateListPtr states(new std::deque<StateInfo>(1));
    Position     p;
    p.set(pos.fen(), Options["UCI_Chess960"], &states->back(), Threads.main());

    Eval::NNUE::verify();

    sync_cout << "\n" << Eval::trace(p) << sync_endl;
}


// Called when the engine receives the "setoption" UCI command.
// The function updates the UCI option ("name") to the given value ("value").

void setoption(std::istringstream& is) {

    Threads.main()->wait_for_search_finished();

    std::string token, name, value;

    is >> token;  // Consume the "name" token

    // Read the option name (can contain spaces)
    while (is >> token && token != "value")
        name += (name.empty() ? "" : " ") + token;

    // Read the option value (can contain spaces)
    while (is >> token)
        value += (value.empty() ? "" : " ") + token;

    if (Options.count(name))
        Options[name] = value;
    else
        sync_cout << "No such option: " << name << sync_endl;
}


// Called when the engine receives the "go" UCI command. The function sets the
// thinking time and other parameters from the input string then stars with a search

void go(Position& pos, std::istringstream& is, StateListPtr& states) {

    Search::LimitsType limits;
    std::string        token;
    bool               ponderMode = false;

    limits.startTime = now();  // The search starts as early as possible

    while (is >> token)
        if (token == "searchmoves")  // Needs to be the last command on the line
            while (is >> token)
                limits.searchmoves.push_back(UCI::to_move(pos, token));

        else if (token == "wtime")
            is >> limits.time[WHITE];
        else if (token == "btime")
            is >> limits.time[BLACK];
        else if (token == "winc")
            is >> limits.inc[WHITE];
        else if (token == "binc")
            is >> limits.inc[BLACK];
        else if (token == "movestogo")
            is >> limits.movestogo;
        else if (token == "depth")
            is >> limits.depth;
        else if (token == "nodes")
            is >> limits.nodes;
        else if (token == "movetime")
            is >> limits.movetime;
        else if (token == "mate")
            is >> limits.mate;
        else if (token == "perft")
            is >> limits.perft;
        else if (token == "infinite")
            limits.infinite = 1;
        else if (token == "ponder")
            ponderMode = true;

    Threads.start_thinking(pos, states, limits, ponderMode);
}


// Called when the engine receives the "bench" command.
// First, a list of UCI commands is set up according to the bench
// parameters, then it is run one by one, printing a summary at the end.

void bench(Position& pos, std::istream& args, StateListPtr& states) {

    std::string token;
    uint64_t    num, nodes = 0, cnt = 1;

    std::vector<std::string> list = setup_bench(pos, args);

    num = count_if(list.begin(), list.end(),
                   [](const std::string& s) { return s.find("go ") == 0 || s.find("eval") == 0; });

    TimePoint elapsed = now();

    for (const auto& cmd : list)
    {
        std::istringstream is(cmd);
        is >> std::skipws >> token;

        if (token == "go" || token == "eval")
        {
            std::cerr << "\nPosition: " << cnt++ << '/' << num << " (" << pos.fen() << ")"
                      << std::endl;
            if (token == "go")
            {
                go(pos, is, states);
                Threads.main()->wait_for_search_finished();
                nodes += Threads.nodes_searched();
            }
            else
                trace_eval(pos);
        }
        else if (token == "setoption")
            setoption(is);
        else if (token == "position")
            position(pos, is, states);
        else if (token == "ucinewgame")
        {
            Search::clear();
            elapsed = now();
        }  // Search::clear() may take a while
    }

    elapsed = now() - elapsed + 1;  // Ensure positivity to avoid a 'divide by zero'

    dbg_print();

    std::cerr << "\n==========================="
              << "\nTotal time (ms) : " << elapsed << "\nNodes searched  : " << nodes
              << "\nNodes/second    : " << 1000 * nodes / elapsed << std::endl;
}

std::pair<double, double> win_rate_params(int ply) {

    // The fitted model only uses data for moves in [8, 120], and is anchored at move 32.
    double m = std::clamp(ply / 2 + 1, 8, 120) / 32.0;

    // Return a = p_a(move) and b = p_b(move), see github.com/official-stockfish/WDL_model
    constexpr double as[] = {-1.83236796, 12.99881028, -14.95254605, 332.18650913};
    constexpr double bs[] = {-5.25625834, 38.19089529, -84.75989479, 113.30788898};

    double a = (((as[0] * m + as[1]) * m + as[2]) * m) + as[3];
    double b = (((bs[0] * m + bs[1]) * m + bs[2]) * m) + bs[3];

    return std::pair(a, b);
}

// The win rate model is 1 / (1 + exp((a - eval) / b)), where a = p_a(move) and b = p_b(move).
// It fits the LTC fishtest statistics rather accurately.
int win_rate_model(Value v, int ply) {

    auto [a, b] = win_rate_params(ply);

    // Return the win rate in per mille units, rounded to the nearest integer.
    return int(0.5 + 1000 / (1 + std::exp((a - double(v)) / b)));
}

}  // namespace


// Waits for a command from the stdin, parses it, and then calls the appropriate
// function. It also intercepts an end-of-file (EOF) indication from the stdin to ensure a
// graceful exit if the GUI dies unexpectedly. When called with some command-line arguments,
// like running 'bench', the function returns immediately after the command is executed.
// In addition to the UCI ones, some additional debug commands are also supported.
void UCI::loop(int argc, char* argv[]) {

    Position     pos;
    std::string  token, cmd;
    StateListPtr states(new std::deque<StateInfo>(1));

    pos.set(StartFEN, false, &states->back(), Threads.main());

    for (int i = 1; i < argc; ++i)
        cmd += std::string(argv[i]) + " ";

    do
    {
        if (argc == 1
            && !getline(std::cin, cmd))  // Wait for an input or an end-of-file (EOF) indication
            cmd = "quit";

        std::istringstream is(cmd);

        token.clear();  // Avoid a stale if getline() returns nothing or a blank line
        is >> std::skipws >> token;

        if (token == "quit" || token == "stop")
            Threads.stop = true;

        // The GUI sends 'ponderhit' to tell that the user has played the expected move.
        // So, 'ponderhit' is sent if pondering was done on the same move that the user
        // has played. The search should continue, but should also switch from pondering
        // to the normal search.
        else if (token == "ponderhit")
            Threads.main()->ponder = false;  // Switch to the normal search

        else if (token == "uci")
            sync_cout << "id name " << engine_info(true) << "\n"
                      << Options << "\nuciok" << sync_endl;

        else if (token == "setoption")
            setoption(is);
        else if (token == "go")
            go(pos, is, states);
        else if (token == "position")
            position(pos, is, states);
        else if (token == "ucinewgame")
            Search::clear();
        else if (token == "isready")
            sync_cout << "readyok" << sync_endl;

        // Add custom non-UCI commands, mainly for debugging purposes.
        // These commands must not be used during a search!
        else if (token == "flip")
            pos.flip();
        else if (token == "bench")
            bench(pos, is, states);
        else if (token == "d")
            sync_cout << pos << sync_endl;
        else if (token == "eval")
            trace_eval(pos);
        else if (token == "compiler")
            sync_cout << compiler_info() << sync_endl;
        else if (token == "export_net")
        {
            std::optional<std::string> filename;
            std::string                f;
            if (is >> std::skipws >> f)
                filename = f;
            Eval::NNUE::save_eval(filename);
        }
        else if (token == "--help" || token == "help" || token == "--license" || token == "license")
            sync_cout
              << "\nStockfish is a powerful chess engine for playing and analyzing."
                 "\nIt is released as free software licensed under the GNU GPLv3 License."
                 "\nStockfish is normally used with a graphical user interface (GUI) and implements"
                 "\nthe Universal Chess Interface (UCI) protocol to communicate with a GUI, an API, etc."
                 "\nFor any further information, visit https://github.com/official-stockfish/Stockfish#readme"
                 "\nor read the corresponding README.md and Copying.txt files distributed along with this program.\n"
              << sync_endl;
        else if (!token.empty() && token[0] != '#')
            sync_cout << "Unknown command: '" << cmd << "'. Type help for more information."
                      << sync_endl;

    } while (token != "quit" && argc == 1);  // The command-line arguments are one-shot
}


// Converts a Value to a string by adhering to the UCI protocol specification:
//
// cp <x>    The score from the engine's point of view in centipawns.
// mate <y>  Mate in 'y' moves (not plies). If the engine is getting mated,
//           uses negative values for 'y'.
std::string UCI::to_score(Value v, int ply) {

    assert(-VALUE_INFINITE < v && v < VALUE_INFINITE);

    std::stringstream ss;

    if (abs(v) < VALUE_TB_WIN_IN_MAX_PLY)
<<<<<<< HEAD
        ss << "cp " << UCI::to_cp(v, ply);
    else if (abs(v) < VALUE_MATE_IN_MAX_PLY)
    {
        const int matePly = VALUE_MATE_IN_MAX_PLY - 1 - std::abs(v);  // recompute ss->ply
        ss << "cp " << (v > 0 ? 20000 - ply : -20000 + matePly);
=======
        ss << "cp " << UCI::to_cp(v);
    else if (abs(v) <= VALUE_TB)
    {
        const int ply = VALUE_TB - std::abs(v);  // recompute ss->ply
        ss << "cp " << (v > 0 ? 20000 - ply : -20000 + ply);
>>>>>>> c53d2ec2
    }
    else
        ss << "mate " << (v > 0 ? VALUE_MATE - v + 1 : -VALUE_MATE - v) / 2;

    return ss.str();
}

// Turns a Value to an integer centipawn number,
// without treatment of mate and similar special scores.
int UCI::to_cp(Value v, int ply) {

    // In general, the score can be defined via the the WDL as
    // (log(1/L - 1) - log(1/W - 1)) / ((log(1/L - 1) + log(1/W - 1))
    // Based on our win_rate_model, this simply yields v / a.

    auto [a, b] = win_rate_params(ply);

    return round(100 * int(v) / a);
}

// Reports the win-draw-loss (WDL) statistics given an evaluation
// and a game ply based on the data gathered for fishtest LTC games.
std::string UCI::wdl(Value v, int ply) {

    std::stringstream ss;

    int wdl_w = win_rate_model(v, ply);
    int wdl_l = win_rate_model(-v, ply);
    int wdl_d = 1000 - wdl_w - wdl_l;
    ss << " wdl " << wdl_w << " " << wdl_d << " " << wdl_l;

    return ss.str();
}


// Converts a Square to a string in algebraic notation (g1, a7, etc.)
std::string UCI::square(Square s) {
    return std::string{char('a' + file_of(s)), char('1' + rank_of(s))};
}


// Converts a Move to a string in coordinate notation (g1f3, a7a8q).
// The only special case is castling where the e1g1 notation is printed in
// standard chess mode and in e1h1 notation it is printed in Chess960 mode.
// Internally, all castling moves are always encoded as 'king captures rook'.
std::string UCI::move(Move m, bool chess960) {

    if (m == MOVE_NONE)
        return "(none)";

    if (m == MOVE_NULL)
        return "0000";

    Square from = from_sq(m);
    Square to   = to_sq(m);

    if (type_of(m) == CASTLING && !chess960)
        to = make_square(to > from ? FILE_G : FILE_C, rank_of(from));

    std::string move = UCI::square(from) + UCI::square(to);

    if (type_of(m) == PROMOTION)
        move += " pnbrqk"[promotion_type(m)];

    return move;
}


// Converts a string representing a move in coordinate notation
// (g1f3, a7a8q) to the corresponding legal Move, if any.
Move UCI::to_move(const Position& pos, std::string& str) {

    if (str.length() == 5)
        str[4] = char(tolower(str[4]));  // The promotion piece character must be lowercased

    for (const auto& m : MoveList<LEGAL>(pos))
        if (str == UCI::move(m, pos.is_chess960()))
            return m;

    return MOVE_NONE;
}

}  // namespace Stockfish<|MERGE_RESOLUTION|>--- conflicted
+++ resolved
@@ -351,19 +351,11 @@
     std::stringstream ss;
 
     if (abs(v) < VALUE_TB_WIN_IN_MAX_PLY)
-<<<<<<< HEAD
         ss << "cp " << UCI::to_cp(v, ply);
-    else if (abs(v) < VALUE_MATE_IN_MAX_PLY)
-    {
-        const int matePly = VALUE_MATE_IN_MAX_PLY - 1 - std::abs(v);  // recompute ss->ply
-        ss << "cp " << (v > 0 ? 20000 - ply : -20000 + matePly);
-=======
-        ss << "cp " << UCI::to_cp(v);
     else if (abs(v) <= VALUE_TB)
     {
-        const int ply = VALUE_TB - std::abs(v);  // recompute ss->ply
-        ss << "cp " << (v > 0 ? 20000 - ply : -20000 + ply);
->>>>>>> c53d2ec2
+        const int matePly = VALUE_TB - std::abs(v);  // recompute ss->ply
+        ss << "cp " << (v > 0 ? 20000 - matePly : -20000 + matePly);
     }
     else
         ss << "mate " << (v > 0 ? VALUE_MATE - v + 1 : -VALUE_MATE - v) / 2;
