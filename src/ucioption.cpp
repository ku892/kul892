/*
  Stockfish, a UCI chess playing engine derived from Glaurung 2.1
  Copyright (C) 2004-2008 Tord Romstad (Glaurung author)
  Copyright (C) 2008-2015 Marco Costalba, Joona Kiiski, Tord Romstad
  Copyright (C) 2015-2018 Marco Costalba, Joona Kiiski, Gary Linscott, Tord Romstad

  Stockfish is free software: you can redistribute it and/or modify
  it under the terms of the GNU General Public License as published by
  the Free Software Foundation, either version 3 of the License, or
  (at your option) any later version.

  Stockfish is distributed in the hope that it will be useful,
  but WITHOUT ANY WARRANTY; without even the implied warranty of
  MERCHANTABILITY or FITNESS FOR A PARTICULAR PURPOSE.  See the
  GNU General Public License for more details.

  You should have received a copy of the GNU General Public License
  along with this program.  If not, see <http://www.gnu.org/licenses/>.
*/

#include <algorithm>
#include <cassert>
#include <ostream>

#include "misc.h"
#include "search.h"
#include "thread.h"
#include "tt.h"
#include "uci.h"
#include "syzygy/tbprobe.h"

using std::string;

UCI::OptionsMap Options; // Global object

namespace UCI {

/// 'On change' actions, triggered by an option's value change
void on_clear_hash(const Option&) { Search::clear(); }
void on_hash_size(const Option& o) { TT.resize(o); }
void on_logger(const Option& o) { start_logger(o); }
void on_threads(const Option& o) { Threads.set(o); }
void on_tb_path(const Option& o) { Tablebases::init(o); }


/// Our case insensitive less() function as required by UCI protocol
bool CaseInsensitiveLess::operator() (const string& s1, const string& s2) const {

  return std::lexicographical_compare(s1.begin(), s1.end(), s2.begin(), s2.end(),
         [](char c1, char c2) { return tolower(c1) < tolower(c2); });
}


/// init() initializes the UCI options to their hard-coded default values

void init(OptionsMap& o) {

  // at most 2^32 clusters.
  const int MaxHashMB = Is64Bit ? 131072 : 2048;

  o["Debug Log File"]        << Option("", on_logger);
<<<<<<< HEAD
  o["Contempt"]              << Option(20, -100, 100);
  o["Analysis Contempt"]     << Option("Off var Off var White var Black var Both", "Off");
=======
  o["Contempt"]              << Option(18, -100, 100);
>>>>>>> cb132431
  o["Threads"]               << Option(1, 1, 512, on_threads);
  o["Hash"]                  << Option(16, 1, MaxHashMB, on_hash_size);
  o["Clear Hash"]            << Option(on_clear_hash);
  o["Ponder"]                << Option(false);
  o["MultiPV"]               << Option(1, 1, 500);
  o["Skill Level"]           << Option(20, 0, 20);
  o["Move Overhead"]         << Option(30, 0, 5000);
  o["Minimum Thinking Time"] << Option(20, 0, 5000);
  o["Slow Mover"]            << Option(89, 10, 1000);
  o["nodestime"]             << Option(0, 0, 10000);
  o["UCI_Chess960"]          << Option(false);
  o["UCI_AnalyseMode"]       << Option(false);
  o["SyzygyPath"]            << Option("<empty>", on_tb_path);
  o["SyzygyProbeDepth"]      << Option(1, 1, 100);
  o["Syzygy50MoveRule"]      << Option(true);
  o["SyzygyProbeLimit"]      << Option(6, 0, 6);
}


/// operator<<() is used to print all the options default values in chronological
/// insertion order (the idx field) and in the format defined by the UCI protocol.

std::ostream& operator<<(std::ostream& os, const OptionsMap& om) {

  for (size_t idx = 0; idx < om.size(); ++idx)
      for (const auto& it : om)
          if (it.second.idx == idx)
          {
              const Option& o = it.second;
              os << "\noption name " << it.first << " type " << o.type;

              if (o.type != "button")
                  os << " default " << o.defaultValue;

              if (o.type == "spin")
                  os << " min " << o.min << " max " << o.max;

              break;
          }

  return os;
}


/// Option class constructors and conversion operators

Option::Option(const char* v, OnChange f) : type("string"), min(0), max(0), on_change(f)
{ defaultValue = currentValue = v; }

Option::Option(bool v, OnChange f) : type("check"), min(0), max(0), on_change(f)
{ defaultValue = currentValue = (v ? "true" : "false"); }

Option::Option(OnChange f) : type("button"), min(0), max(0), on_change(f)
{}

Option::Option(int v, int minv, int maxv, OnChange f) : type("spin"), min(minv), max(maxv), on_change(f)
{ defaultValue = currentValue = std::to_string(v); }

Option::Option(const char* v, const char* cur, OnChange f) : type("combo"), min(0), max(0), on_change(f)
{ defaultValue = v; currentValue = cur; }

Option::operator int() const {
  assert(type == "check" || type == "spin");
  return (type == "spin" ? stoi(currentValue) : currentValue == "true");
}

Option::operator std::string() const {
  assert(type == "string");
  return currentValue;
}

bool Option::operator==(const char* s) {
  assert(type == "combo");
  return !CaseInsensitiveLess()(currentValue, s) && !CaseInsensitiveLess()(s, currentValue);
}


/// operator<<() inits options and assigns idx in the correct printing order

void Option::operator<<(const Option& o) {

  static size_t insert_order = 0;

  *this = o;
  idx = insert_order++;
}


/// operator=() updates currentValue and triggers on_change() action. It's up to
/// the GUI to check for option's limits, but we could receive the new value from
/// the user by console window, so let's check the bounds anyway.

Option& Option::operator=(const string& v) {

  assert(!type.empty());

  if (   (type != "button" && v.empty())
      || (type == "check" && v != "true" && v != "false")
      || (type == "spin" && (stoi(v) < min || stoi(v) > max)))
      return *this;

  if (type != "button")
      currentValue = v;

  if (on_change)
      on_change(*this);

  return *this;
}

} // namespace UCI<|MERGE_RESOLUTION|>--- conflicted
+++ resolved
@@ -59,12 +59,8 @@
   const int MaxHashMB = Is64Bit ? 131072 : 2048;
 
   o["Debug Log File"]        << Option("", on_logger);
-<<<<<<< HEAD
-  o["Contempt"]              << Option(20, -100, 100);
+  o["Contempt"]              << Option(18, -100, 100);
   o["Analysis Contempt"]     << Option("Off var Off var White var Black var Both", "Off");
-=======
-  o["Contempt"]              << Option(18, -100, 100);
->>>>>>> cb132431
   o["Threads"]               << Option(1, 1, 512, on_threads);
   o["Hash"]                  << Option(16, 1, MaxHashMB, on_hash_size);
   o["Clear Hash"]            << Option(on_clear_hash);
