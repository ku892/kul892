/*
  Stockfish, a UCI chess playing engine derived from Glaurung 2.1
  Copyright (C) 2004-2008 Tord Romstad (Glaurung author)
  Copyright (C) 2008-2015 Marco Costalba, Joona Kiiski, Tord Romstad
  Copyright (C) 2015-2017 Marco Costalba, Joona Kiiski, Gary Linscott, Tord Romstad

  Stockfish is free software: you can redistribute it and/or modify
  it under the terms of the GNU General Public License as published by
  the Free Software Foundation, either version 3 of the License, or
  (at your option) any later version.

  Stockfish is distributed in the hope that it will be useful,
  but WITHOUT ANY WARRANTY; without even the implied warranty of
  MERCHANTABILITY or FITNESS FOR A PARTICULAR PURPOSE.  See the
  GNU General Public License for more details.

  You should have received a copy of the GNU General Public License
  along with this program.  If not, see <http://www.gnu.org/licenses/>.
*/

#ifndef MOVEPICK_H_INCLUDED
#define MOVEPICK_H_INCLUDED

#include <algorithm> // For std::max
#include <cstring>   // For std::memset

#include "movegen.h"
#include "position.h"
#include "types.h"


/// HistoryStats records how often quiet moves have been successful or unsuccessful
/// during the current search, and is used for reduction and move ordering decisions.
struct HistoryStats {

  static const Value Max = Value(1 << 28);
<<<<<<< HEAD


  Value get(Color c, Move m) const { return table[c][from_sq(m)][to_sq(m)]; }

=======
	
  Value get(Color c, Move m) const { return table[c][from_sq(m)][to_sq(m)]; }
 
>>>>>>> d49e52c9
  void clear() { std::memset(table, 0, sizeof(table)); }
  void update(Color c, Move m, Value v) {

    if (abs(int(v)) >= 324)
        return;

    Square from = from_sq(m);
    Square to = to_sq(m);

    table[c][from][to] -= table[c][from][to] * abs(int(v)) / 324;
    table[c][from][to] += int(v) * 32;
  }

private:
  Value table[COLOR_NB][SQUARE_NB][SQUARE_NB];
};


/// A template struct, used to generate MoveStats and CounterMoveHistoryStats:
/// MoveStats store the move that refute a previous one.
/// CounterMoveHistoryStats is like HistoryStats, but with two consecutive moves.
/// Entries are stored using only the moving piece and destination square, hence
/// two moves with different origin but same destination and piece will be
/// considered identical.
template<typename T>
struct Stats {
  const T* operator[](Piece pc) const { return table[pc]; }
  T* operator[](Piece pc) { return table[pc]; }
  void clear() { std::memset(table, 0, sizeof(table)); }
  void update(Piece pc, Square to, Move m) { table[pc][to] = m; }
  void update(Piece pc, Square to, Value v) {

    if (abs(int(v)) >= 324)
        return;

    table[pc][to] -= table[pc][to] * abs(int(v)) / 936;
    table[pc][to] += int(v) * 32;
  }

private:
  T table[PIECE_NB][SQUARE_NB];
};

typedef Stats<Move> MoveStats;
typedef Stats<Value> CounterMoveStats;
typedef Stats<CounterMoveStats> CounterMoveHistoryStats;


/// MovePicker class is used to pick one pseudo legal move at a time from the
/// current position. The most important method is next_move(), which returns a
/// new pseudo legal move each time it is called, until there are no moves left,
/// when MOVE_NONE is returned. In order to improve the efficiency of the alpha
/// beta algorithm, MovePicker attempts to return the moves which are most likely
/// to get a cut-off first.
namespace Search { struct Stack; }

class MovePicker {
public:
  MovePicker(const MovePicker&) = delete;
  MovePicker& operator=(const MovePicker&) = delete;

  MovePicker(const Position&, Move, Value);
  MovePicker(const Position&, Move, Depth, Square);
  MovePicker(const Position&, Move, Depth, Search::Stack*);

  Move next_move();

private:
  template<GenType> void score();
  ExtMove* begin() { return cur; }
  ExtMove* end() { return endMoves; }

  const Position& pos;
  const Search::Stack* ss;
  Move countermove;
  Depth depth;
  Move ttMove;
  Square recaptureSquare;
  Value threshold;
  int stage;
  ExtMove *cur, *endMoves, *endBadCaptures;
  ExtMove moves[MAX_MOVES];
};

#endif // #ifndef MOVEPICK_H_INCLUDED<|MERGE_RESOLUTION|>--- conflicted
+++ resolved
@@ -34,16 +34,12 @@
 struct HistoryStats {
 
   static const Value Max = Value(1 << 28);
-<<<<<<< HEAD
+
 
 
   Value get(Color c, Move m) const { return table[c][from_sq(m)][to_sq(m)]; }
 
-=======
-	
-  Value get(Color c, Move m) const { return table[c][from_sq(m)][to_sq(m)]; }
- 
->>>>>>> d49e52c9
+
   void clear() { std::memset(table, 0, sizeof(table)); }
   void update(Color c, Move m, Value v) {
 
