--- conflicted
+++ resolved
@@ -64,7 +64,6 @@
 
 class Logger {
 
-<<<<<<< HEAD
   Logger()
     :
     in(std::cin.rdbuf(),
@@ -74,11 +73,7 @@
 	file.rdbuf()
     )
     {}
- ~Logger() { start(false); }
-=======
-  Logger() : in(cin.rdbuf(), file.rdbuf()), out(cout.rdbuf(), file.rdbuf()) {}
  ~Logger() { start(""); }
->>>>>>> 0b944c71
 
   std::ofstream file;
   Tie in, out;
@@ -90,15 +85,9 @@
 
     if (!fname.empty() && !l.file.is_open())
     {
-<<<<<<< HEAD
-        l.file.open("io_log.txt", std::ifstream::out);
+        l.file.open(fname, std::ifstream::out);
 	std::cin.rdbuf(&l.in);
 	std::cout.rdbuf(&l.out);
-=======
-        l.file.open(fname, ifstream::out);
-        cin.rdbuf(&l.in);
-        cout.rdbuf(&l.out);
->>>>>>> 0b944c71
     }
     else if (fname.empty() && l.file.is_open())
     {
